/*
 * Copyright (C) 2007 The Android Open Source Project
 *
 * Licensed under the Apache License, Version 2.0 (the "License");
 * you may not use this file except in compliance with the License.
 * You may obtain a copy of the License at
 *
 *      http://www.apache.org/licenses/LICENSE-2.0
 *
 * Unless required by applicable law or agreed to in writing, software
 * distributed under the License is distributed on an "AS IS" BASIS,
 * WITHOUT WARRANTIES OR CONDITIONS OF ANY KIND, either express or implied.
 * See the License for the specific language governing permissions and
 * limitations under the License.
 */

package com.android.server.notification;

import static android.app.Notification.FLAG_FOREGROUND_SERVICE;
import static android.app.NotificationManager.ACTION_APP_BLOCK_STATE_CHANGED;
import static android.app.NotificationManager.ACTION_NOTIFICATION_CHANNEL_BLOCK_STATE_CHANGED;
import static android.app.NotificationManager.ACTION_NOTIFICATION_CHANNEL_GROUP_BLOCK_STATE_CHANGED;
import static android.app.NotificationManager.IMPORTANCE_LOW;
import static android.app.NotificationManager.IMPORTANCE_MIN;
import static android.app.NotificationManager.IMPORTANCE_NONE;
import static android.app.NotificationManager.Policy.SUPPRESSED_EFFECTS_UNSET;
import static android.app.NotificationManager.Policy.SUPPRESSED_EFFECT_AMBIENT;
import static android.app.NotificationManager.Policy.SUPPRESSED_EFFECT_BADGE;
import static android.app.NotificationManager.Policy.SUPPRESSED_EFFECT_FULL_SCREEN_INTENT;
import static android.app.NotificationManager.Policy.SUPPRESSED_EFFECT_LIGHTS;
import static android.app.NotificationManager.Policy.SUPPRESSED_EFFECT_NOTIFICATION_LIST;
import static android.app.NotificationManager.Policy.SUPPRESSED_EFFECT_PEEK;
import static android.app.NotificationManager.Policy.SUPPRESSED_EFFECT_SCREEN_OFF;
import static android.app.NotificationManager.Policy.SUPPRESSED_EFFECT_SCREEN_ON;
import static android.app.NotificationManager.Policy.SUPPRESSED_EFFECT_STATUS_BAR;
import static android.content.pm.PackageManager.FEATURE_LEANBACK;
import static android.content.pm.PackageManager.FEATURE_TELEVISION;
import static android.content.pm.PackageManager.PERMISSION_GRANTED;
import static android.os.IServiceManager.DUMP_FLAG_PRIORITY_CRITICAL;
import static android.os.IServiceManager.DUMP_FLAG_PRIORITY_NORMAL;
import static android.os.UserHandle.USER_NULL;
import static android.os.UserHandle.USER_SYSTEM;
import static android.service.notification.NotificationListenerService
        .HINT_HOST_DISABLE_CALL_EFFECTS;
import static android.service.notification.NotificationListenerService.HINT_HOST_DISABLE_EFFECTS;
import static android.service.notification.NotificationListenerService
        .HINT_HOST_DISABLE_NOTIFICATION_EFFECTS;
import static android.service.notification.NotificationListenerService
        .NOTIFICATION_CHANNEL_OR_GROUP_ADDED;
import static android.service.notification.NotificationListenerService
        .NOTIFICATION_CHANNEL_OR_GROUP_DELETED;
import static android.service.notification.NotificationListenerService
        .NOTIFICATION_CHANNEL_OR_GROUP_UPDATED;
import static android.service.notification.NotificationListenerService.REASON_APP_CANCEL;
import static android.service.notification.NotificationListenerService.REASON_APP_CANCEL_ALL;
import static android.service.notification.NotificationListenerService.REASON_CANCEL;
import static android.service.notification.NotificationListenerService.REASON_CANCEL_ALL;
import static android.service.notification.NotificationListenerService.REASON_CHANNEL_BANNED;
import static android.service.notification.NotificationListenerService.REASON_CLICK;
import static android.service.notification.NotificationListenerService.REASON_ERROR;
import static android.service.notification.NotificationListenerService
        .REASON_GROUP_SUMMARY_CANCELED;
import static android.service.notification.NotificationListenerService.REASON_LISTENER_CANCEL;
import static android.service.notification.NotificationListenerService.REASON_LISTENER_CANCEL_ALL;
import static android.service.notification.NotificationListenerService.REASON_PACKAGE_BANNED;
import static android.service.notification.NotificationListenerService.REASON_PACKAGE_CHANGED;
import static android.service.notification.NotificationListenerService.REASON_PACKAGE_SUSPENDED;
import static android.service.notification.NotificationListenerService.REASON_PROFILE_TURNED_OFF;
import static android.service.notification.NotificationListenerService.REASON_SNOOZED;
import static android.service.notification.NotificationListenerService.REASON_TIMEOUT;
import static android.service.notification.NotificationListenerService.REASON_UNAUTOBUNDLED;
import static android.service.notification.NotificationListenerService.REASON_USER_STOPPED;
import static android.service.notification.NotificationListenerService.TRIM_FULL;
import static android.service.notification.NotificationListenerService.TRIM_LIGHT;
import static android.view.Display.DEFAULT_DISPLAY;
import static android.view.WindowManager.LayoutParams.TYPE_TOAST;

import static com.android.server.utils.PriorityDump.PRIORITY_ARG;
import static com.android.server.utils.PriorityDump.PRIORITY_ARG_CRITICAL;
import static com.android.server.utils.PriorityDump.PRIORITY_ARG_NORMAL;

import android.Manifest;
import android.annotation.NonNull;
import android.annotation.Nullable;
import android.app.ActivityManager;
import android.app.ActivityManagerInternal;
import android.app.AlarmManager;
import android.app.AppGlobals;
import android.app.AppOpsManager;
import android.app.AutomaticZenRule;
import android.app.IActivityManager;
import android.app.INotificationManager;
import android.app.ITransientNotification;
import android.app.Notification;
import android.app.NotificationChannel;
import android.app.NotificationChannelGroup;
import android.app.NotificationManager;
import android.app.NotificationManager.Policy;
import android.app.PendingIntent;
import android.app.StatusBarManager;
import android.app.admin.DeviceAdminInfo;
import android.app.admin.DevicePolicyManagerInternal;
import android.app.backup.BackupManager;
import android.app.usage.UsageEvents;
import android.app.usage.UsageStatsManagerInternal;
import android.companion.ICompanionDeviceManager;
import android.content.BroadcastReceiver;
import android.content.ComponentName;
import android.content.ContentProvider;
import android.content.ContentResolver;
import android.content.Context;
import android.content.Intent;
import android.content.IntentFilter;
import android.content.pm.ApplicationInfo;
import android.content.pm.IPackageManager;
import android.content.pm.PackageManager;
import android.content.pm.PackageManager.NameNotFoundException;
import android.content.pm.ParceledListSlice;
import android.content.pm.UserInfo;
import android.content.res.Resources;
import android.database.ContentObserver;
import android.media.AudioAttributes;
import android.media.AudioManager;
import android.media.AudioManagerInternal;
import android.media.IRingtonePlayer;
import android.metrics.LogMaker;
import android.net.Uri;
import android.os.Binder;
import android.os.Build;
import android.os.Bundle;
import android.os.Environment;
import android.os.Handler;
import android.os.HandlerThread;
import android.os.IBinder;
import android.os.IDeviceIdleController;
import android.os.IInterface;
import android.os.Looper;
import android.os.Message;
import android.os.Process;
import android.os.RemoteException;
import android.os.ResultReceiver;
import android.os.ServiceManager;
import android.os.ShellCallback;
import android.os.ShellCommand;
import android.os.SystemClock;
import android.os.SystemProperties;
import android.os.UserHandle;
import android.os.VibrationEffect;
import android.os.Vibrator;
import android.provider.Settings;
import android.service.notification.Adjustment;
import android.service.notification.Condition;
import android.service.notification.IConditionProvider;
import android.service.notification.INotificationListener;
import android.service.notification.IStatusBarNotificationHolder;
import android.service.notification.ListenersDisablingEffectsProto;
import android.service.notification.NotificationAssistantService;
import android.service.notification.NotificationListenerService;
import android.service.notification.NotificationRankingUpdate;
import android.service.notification.NotificationRecordProto;
import android.service.notification.NotificationServiceDumpProto;
import android.service.notification.NotificationStats;
import android.service.notification.NotifyingApp;
import android.service.notification.SnoozeCriterion;
import android.service.notification.StatusBarNotification;
import android.service.notification.ZenModeConfig;
import android.service.notification.ZenModeProto;
import android.telephony.PhoneStateListener;
import android.telephony.TelephonyManager;
import android.text.TextUtils;
import android.util.ArrayMap;
import android.util.ArraySet;
import android.util.AtomicFile;
import android.util.Log;
import android.util.Slog;
import android.util.SparseArray;
import android.util.Xml;
import android.util.proto.ProtoOutputStream;
import android.view.accessibility.AccessibilityEvent;
import android.view.accessibility.AccessibilityManager;
import android.widget.Toast;

import com.android.internal.R;
import com.android.internal.annotations.GuardedBy;
import com.android.internal.annotations.VisibleForTesting;
import com.android.internal.logging.MetricsLogger;
import com.android.internal.logging.nano.MetricsProto;
import com.android.internal.logging.nano.MetricsProto.MetricsEvent;
import com.android.internal.notification.SystemNotificationChannels;
import com.android.internal.os.BackgroundThread;
import com.android.internal.statusbar.NotificationVisibility;
import com.android.internal.util.ArrayUtils;
import com.android.internal.util.DumpUtils;
import com.android.internal.util.FastXmlSerializer;
import com.android.internal.util.Preconditions;
import com.android.internal.util.XmlUtils;
import com.android.server.DeviceIdleController;
import com.android.server.EventLogTags;
import com.android.server.LocalServices;
import com.android.server.SystemService;
import com.android.server.lights.Light;
import com.android.server.lights.LightsManager;
import com.android.server.notification.ManagedServices.ManagedServiceInfo;
import com.android.server.notification.ManagedServices.UserProfiles;
import com.android.server.policy.PhoneWindowManager;
import com.android.server.statusbar.StatusBarManagerInternal;
import com.android.server.wm.WindowManagerInternal;

import libcore.io.IoUtils;

import org.json.JSONException;
import org.json.JSONObject;
import org.xmlpull.v1.XmlPullParser;
import org.xmlpull.v1.XmlPullParserException;
import org.xmlpull.v1.XmlSerializer;

import java.io.ByteArrayInputStream;
import java.io.ByteArrayOutputStream;
import java.io.File;
import java.io.FileDescriptor;
import java.io.FileNotFoundException;
import java.io.FileOutputStream;
import java.io.IOException;
import java.io.InputStream;
import java.io.OutputStream;
import java.io.PrintWriter;
import java.nio.charset.StandardCharsets;
import java.util.ArrayDeque;
import java.util.ArrayList;
import java.util.Arrays;
import java.util.Iterator;
import java.util.List;
import java.util.Map.Entry;
import java.util.Objects;
import java.util.Set;
import java.util.concurrent.TimeUnit;
import java.util.function.Predicate;

/** {@hide} */
public class NotificationManagerService extends SystemService {
    static final String TAG = "NotificationService";
    static final boolean DBG = Log.isLoggable(TAG, Log.DEBUG);
    public static final boolean ENABLE_CHILD_NOTIFICATIONS
            = SystemProperties.getBoolean("debug.child_notifs", true);

    static final boolean DEBUG_INTERRUPTIVENESS = SystemProperties.getBoolean(
            "debug.notification.interruptiveness", false);

    static final int MAX_PACKAGE_NOTIFICATIONS = 50;
    static final float DEFAULT_MAX_NOTIFICATION_ENQUEUE_RATE = 5f;

    // message codes
    static final int MESSAGE_DURATION_REACHED = 2;
    static final int MESSAGE_SAVE_POLICY_FILE = 3;
    static final int MESSAGE_SEND_RANKING_UPDATE = 4;
    static final int MESSAGE_LISTENER_HINTS_CHANGED = 5;
    static final int MESSAGE_LISTENER_NOTIFICATION_FILTER_CHANGED = 6;
    static final int MESSAGE_FINISH_TOKEN_TIMEOUT = 7;

    // ranking thread messages
    private static final int MESSAGE_RECONSIDER_RANKING = 1000;
    private static final int MESSAGE_RANKING_SORT = 1001;

    static final int LONG_DELAY = PhoneWindowManager.TOAST_WINDOW_TIMEOUT;
    static final int SHORT_DELAY = 2000; // 2 seconds

    // 1 second past the ANR timeout.
    static final int FINISH_TOKEN_TIMEOUT = 11 * 1000;

    static final long[] DEFAULT_VIBRATE_PATTERN = {0, 250, 250, 250};

    static final long SNOOZE_UNTIL_UNSPECIFIED = -1;

    static final int VIBRATE_PATTERN_MAXLEN = 8 * 2 + 1; // up to eight bumps

    static final int DEFAULT_STREAM_TYPE = AudioManager.STREAM_NOTIFICATION;

    static final boolean ENABLE_BLOCKED_TOASTS = true;

    // When #matchesCallFilter is called from the ringer, wait at most
    // 3s to resolve the contacts. This timeout is required since
    // ContactsProvider might take a long time to start up.
    //
    // Return STARRED_CONTACT when the timeout is hit in order to avoid
    // missed calls in ZEN mode "Important".
    static final int MATCHES_CALL_FILTER_CONTACTS_TIMEOUT_MS = 3000;
    static final float MATCHES_CALL_FILTER_TIMEOUT_AFFINITY =
            ValidateNotificationPeople.STARRED_CONTACT;

    /** notification_enqueue status value for a newly enqueued notification. */
    private static final int EVENTLOG_ENQUEUE_STATUS_NEW = 0;

    /** notification_enqueue status value for an existing notification. */
    private static final int EVENTLOG_ENQUEUE_STATUS_UPDATE = 1;

    /** notification_enqueue status value for an ignored notification. */
    private static final int EVENTLOG_ENQUEUE_STATUS_IGNORED = 2;
    private static final long MIN_PACKAGE_OVERRATE_LOG_INTERVAL = 5000; // milliseconds

    private static final long DELAY_FOR_ASSISTANT_TIME = 100;

    private static final String ACTION_NOTIFICATION_TIMEOUT =
            NotificationManagerService.class.getSimpleName() + ".TIMEOUT";
    private static final int REQUEST_CODE_TIMEOUT = 1;
    private static final String SCHEME_TIMEOUT = "timeout";
    private static final String EXTRA_KEY = "key";

    private IActivityManager mAm;
    private ActivityManager mActivityManager;
    private IPackageManager mPackageManager;
    private PackageManager mPackageManagerClient;
    AudioManager mAudioManager;
    AudioManagerInternal mAudioManagerInternal;
    @Nullable StatusBarManagerInternal mStatusBar;
    Vibrator mVibrator;
    private WindowManagerInternal mWindowManagerInternal;
    private AlarmManager mAlarmManager;
    private ICompanionDeviceManager mCompanionManager;
    private AccessibilityManager mAccessibilityManager;
    private IDeviceIdleController mDeviceIdleController;

    final IBinder mForegroundToken = new Binder();
    private WorkerHandler mHandler;
    private final HandlerThread mRankingThread = new HandlerThread("ranker",
            Process.THREAD_PRIORITY_BACKGROUND);

    private Light mNotificationLight;
    Light mAttentionLight;

    private long[] mFallbackVibrationPattern;
    private boolean mUseAttentionLight;
    boolean mSystemReady;

    private boolean mDisableNotificationEffects;
    private int mCallState;
    private String mSoundNotificationKey;
    private String mVibrateNotificationKey;

    private final SparseArray<ArraySet<ManagedServiceInfo>> mListenersDisablingEffects =
            new SparseArray<>();
    private List<ComponentName> mEffectsSuppressors = new ArrayList<>();
    private int mListenerHints;  // right now, all hints are global
    private int mInterruptionFilter = NotificationListenerService.INTERRUPTION_FILTER_UNKNOWN;

    // for enabling and disabling notification pulse behavior
    private boolean mScreenOn = true;
    protected boolean mInCall = false;
    private boolean mNotificationPulseEnabled;

    private Uri mInCallNotificationUri;
    private AudioAttributes mInCallNotificationAudioAttributes;
    private float mInCallNotificationVolume;
    private Binder mCallNotificationToken = null;

    // used as a mutex for access to all active notifications & listeners
    final Object mNotificationLock = new Object();
    @GuardedBy("mNotificationLock")
    final ArrayList<NotificationRecord> mNotificationList = new ArrayList<>();
    @GuardedBy("mNotificationLock")
    final ArrayMap<String, NotificationRecord> mNotificationsByKey = new ArrayMap<>();
    @GuardedBy("mNotificationLock")
    final ArrayList<NotificationRecord> mEnqueuedNotifications = new ArrayList<>();
    @GuardedBy("mNotificationLock")
    final ArrayMap<Integer, ArrayMap<String, String>> mAutobundledSummaries = new ArrayMap<>();
    final ArrayList<ToastRecord> mToastQueue = new ArrayList<>();
    final ArrayMap<String, NotificationRecord> mSummaryByGroupKey = new ArrayMap<>();
    final ArrayMap<Integer, ArrayList<NotifyingApp>> mRecentApps = new ArrayMap<>();

    // The last key in this list owns the hardware.
    ArrayList<String> mLights = new ArrayList<>();

    private AppOpsManager mAppOps;
    private UsageStatsManagerInternal mAppUsageStats;
    private DevicePolicyManagerInternal mDpm;

    private Archive mArchive;

    // Persistent storage for notification policy
    private AtomicFile mPolicyFile;

    private static final int DB_VERSION = 1;

    private static final String TAG_NOTIFICATION_POLICY = "notification-policy";
    private static final String ATTR_VERSION = "version";

    private RankingHelper mRankingHelper;

    private final UserProfiles mUserProfiles = new UserProfiles();
    private NotificationListeners mListeners;
    private NotificationAssistants mAssistants;
    private ConditionProviders mConditionProviders;
    private NotificationUsageStats mUsageStats;

    private static final int MY_UID = Process.myUid();
    private static final int MY_PID = Process.myPid();
    private static final IBinder WHITELIST_TOKEN = new Binder();
    private RankingHandler mRankingHandler;
    private long mLastOverRateLogTime;
    private float mMaxPackageEnqueueRate = DEFAULT_MAX_NOTIFICATION_ENQUEUE_RATE;

    private SnoozeHelper mSnoozeHelper;
    private GroupHelper mGroupHelper;
    private boolean mIsTelevision;

    private MetricsLogger mMetricsLogger;
    private Predicate<String> mAllowedManagedServicePackages;

    private static class Archive {
        final int mBufferSize;
        final ArrayDeque<StatusBarNotification> mBuffer;

        public Archive(int size) {
            mBufferSize = size;
            mBuffer = new ArrayDeque<StatusBarNotification>(mBufferSize);
        }

        public String toString() {
            final StringBuilder sb = new StringBuilder();
            final int N = mBuffer.size();
            sb.append("Archive (");
            sb.append(N);
            sb.append(" notification");
            sb.append((N==1)?")":"s)");
            return sb.toString();
        }

        public void record(StatusBarNotification nr) {
            if (mBuffer.size() == mBufferSize) {
                mBuffer.removeFirst();
            }

            // We don't want to store the heavy bits of the notification in the archive,
            // but other clients in the system process might be using the object, so we
            // store a (lightened) copy.
            mBuffer.addLast(nr.cloneLight());
        }

        public Iterator<StatusBarNotification> descendingIterator() {
            return mBuffer.descendingIterator();
        }

        public StatusBarNotification[] getArray(int count) {
            if (count == 0) count = mBufferSize;
            final StatusBarNotification[] a
                    = new StatusBarNotification[Math.min(count, mBuffer.size())];
            Iterator<StatusBarNotification> iter = descendingIterator();
            int i=0;
            while (iter.hasNext() && i < count) {
                a[i++] = iter.next();
            }
            return a;
        }

    }

    protected void readDefaultApprovedServices(int userId) {
        String defaultListenerAccess = getContext().getResources().getString(
                com.android.internal.R.string.config_defaultListenerAccessPackages);
        if (defaultListenerAccess != null) {
            for (String whitelisted :
                    defaultListenerAccess.split(ManagedServices.ENABLED_SERVICES_SEPARATOR)) {
                // Gather all notification listener components for candidate pkgs.
                Set<ComponentName> approvedListeners =
                        mListeners.queryPackageForServices(whitelisted,
                                PackageManager.MATCH_DIRECT_BOOT_AWARE
                                        | PackageManager.MATCH_DIRECT_BOOT_UNAWARE, userId);
                for (ComponentName cn : approvedListeners) {
                    try {
                        getBinderService().setNotificationListenerAccessGrantedForUser(cn,
                                    userId, true);
                    } catch (RemoteException e) {
                        e.printStackTrace();
                    }
                }
            }
        }

        String defaultDndAccess = getContext().getResources().getString(
                com.android.internal.R.string.config_defaultDndAccessPackages);
        if (defaultListenerAccess != null) {
            for (String whitelisted :
                    defaultDndAccess.split(ManagedServices.ENABLED_SERVICES_SEPARATOR)) {
                try {
                    getBinderService().setNotificationPolicyAccessGranted(whitelisted, true);
                } catch (RemoteException e) {
                    e.printStackTrace();
                }
            }
        }

        readDefaultAssistant(userId);
    }

    protected void readDefaultAssistant(int userId) {
        String defaultAssistantAccess = getContext().getResources().getString(
                com.android.internal.R.string.config_defaultAssistantAccessPackage);
        if (defaultAssistantAccess != null) {
            // Gather all notification assistant components for candidate pkg. There should
            // only be one
            Set<ComponentName> approvedAssistants =
                    mAssistants.queryPackageForServices(defaultAssistantAccess,
                            PackageManager.MATCH_DIRECT_BOOT_AWARE
                                    | PackageManager.MATCH_DIRECT_BOOT_UNAWARE, userId);
            for (ComponentName cn : approvedAssistants) {
                try {
                    getBinderService().setNotificationAssistantAccessGrantedForUser(
                            cn, userId, true);
                } catch (RemoteException e) {
                    e.printStackTrace();
                }
            }
        }
    }

    void readPolicyXml(InputStream stream, boolean forRestore)
            throws XmlPullParserException, NumberFormatException, IOException {
        final XmlPullParser parser = Xml.newPullParser();
        parser.setInput(stream, StandardCharsets.UTF_8.name());
        XmlUtils.beginDocument(parser, TAG_NOTIFICATION_POLICY);
        boolean migratedManagedServices = false;
        int outerDepth = parser.getDepth();
        while (XmlUtils.nextElementWithin(parser, outerDepth)) {
            if (ZenModeConfig.ZEN_TAG.equals(parser.getName())) {
                mZenModeHelper.readXml(parser, forRestore);
            } else if (RankingHelper.TAG_RANKING.equals(parser.getName())){
                mRankingHelper.readXml(parser, forRestore);
            }
            if (mListeners.getConfig().xmlTag.equals(parser.getName())) {
                mListeners.readXml(parser, mAllowedManagedServicePackages);
                migratedManagedServices = true;
            } else if (mAssistants.getConfig().xmlTag.equals(parser.getName())) {
                mAssistants.readXml(parser, mAllowedManagedServicePackages);
                migratedManagedServices = true;
            } else if (mConditionProviders.getConfig().xmlTag.equals(parser.getName())) {
                mConditionProviders.readXml(parser, mAllowedManagedServicePackages);
                migratedManagedServices = true;
            }
        }

        if (!migratedManagedServices) {
            mListeners.migrateToXml();
            mAssistants.migrateToXml();
            mConditionProviders.migrateToXml();
            savePolicyFile();
        }

        mAssistants.ensureAssistant();
    }

    private void loadPolicyFile() {
        if (DBG) Slog.d(TAG, "loadPolicyFile");
        synchronized (mPolicyFile) {

            InputStream infile = null;
            try {
                infile = mPolicyFile.openRead();
                readPolicyXml(infile, false /*forRestore*/);
            } catch (FileNotFoundException e) {
                // No data yet
                // Load default managed services approvals
                readDefaultApprovedServices(USER_SYSTEM);
            } catch (IOException e) {
                Log.wtf(TAG, "Unable to read notification policy", e);
            } catch (NumberFormatException e) {
                Log.wtf(TAG, "Unable to parse notification policy", e);
            } catch (XmlPullParserException e) {
                Log.wtf(TAG, "Unable to parse notification policy", e);
            } finally {
                IoUtils.closeQuietly(infile);
            }
        }
    }

    public void savePolicyFile() {
        mHandler.removeMessages(MESSAGE_SAVE_POLICY_FILE);
        mHandler.sendEmptyMessage(MESSAGE_SAVE_POLICY_FILE);
    }

    private void handleSavePolicyFile() {
        if (DBG) Slog.d(TAG, "handleSavePolicyFile");
        synchronized (mPolicyFile) {
            final FileOutputStream stream;
            try {
                stream = mPolicyFile.startWrite();
            } catch (IOException e) {
                Slog.w(TAG, "Failed to save policy file", e);
                return;
            }

            try {
                writePolicyXml(stream, false /*forBackup*/);
                mPolicyFile.finishWrite(stream);
            } catch (IOException e) {
                Slog.w(TAG, "Failed to save policy file, restoring backup", e);
                mPolicyFile.failWrite(stream);
            }
        }
        BackupManager.dataChanged(getContext().getPackageName());
    }

    private void writePolicyXml(OutputStream stream, boolean forBackup) throws IOException {
        final XmlSerializer out = new FastXmlSerializer();
        out.setOutput(stream, StandardCharsets.UTF_8.name());
        out.startDocument(null, true);
        out.startTag(null, TAG_NOTIFICATION_POLICY);
        out.attribute(null, ATTR_VERSION, Integer.toString(DB_VERSION));
        mZenModeHelper.writeXml(out, forBackup, null);
        mRankingHelper.writeXml(out, forBackup);
        mListeners.writeXml(out, forBackup);
        mAssistants.writeXml(out, forBackup);
        mConditionProviders.writeXml(out, forBackup);
        out.endTag(null, TAG_NOTIFICATION_POLICY);
        out.endDocument();
    }

    private static final class ToastRecord
    {
        final int pid;
        final String pkg;
        final ITransientNotification callback;
        int duration;
        Binder token;

        ToastRecord(int pid, String pkg, ITransientNotification callback, int duration,
                    Binder token) {
            this.pid = pid;
            this.pkg = pkg;
            this.callback = callback;
            this.duration = duration;
            this.token = token;
        }

        void update(int duration) {
            this.duration = duration;
        }

        void dump(PrintWriter pw, String prefix, DumpFilter filter) {
            if (filter != null && !filter.matches(pkg)) return;
            pw.println(prefix + this);
        }

        @Override
        public final String toString()
        {
            return "ToastRecord{"
                + Integer.toHexString(System.identityHashCode(this))
                + " pkg=" + pkg
                + " callback=" + callback
                + " duration=" + duration;
        }
    }

    @VisibleForTesting
    final NotificationDelegate mNotificationDelegate = new NotificationDelegate() {

        @Override
        public void onSetDisabled(int status) {
            synchronized (mNotificationLock) {
                mDisableNotificationEffects =
                        (status & StatusBarManager.DISABLE_NOTIFICATION_ALERTS) != 0;
                if (disableNotificationEffects(null) != null) {
                    // cancel whatever's going on
                    long identity = Binder.clearCallingIdentity();
                    try {
                        final IRingtonePlayer player = mAudioManager.getRingtonePlayer();
                        if (player != null) {
                            player.stopAsync();
                        }
                    } catch (RemoteException e) {
                    } finally {
                        Binder.restoreCallingIdentity(identity);
                    }

                    identity = Binder.clearCallingIdentity();
                    try {
                        mVibrator.cancel();
                    } finally {
                        Binder.restoreCallingIdentity(identity);
                    }
                }
            }
        }

        @Override
        public void onClearAll(int callingUid, int callingPid, int userId) {
            synchronized (mNotificationLock) {
                cancelAllLocked(callingUid, callingPid, userId, REASON_CANCEL_ALL, null,
                        /*includeCurrentProfiles*/ true);
            }
        }

        @Override
        public void onNotificationClick(int callingUid, int callingPid, String key, NotificationVisibility nv) {
            exitIdle();
            synchronized (mNotificationLock) {
                NotificationRecord r = mNotificationsByKey.get(key);
                if (r == null) {
                    Log.w(TAG, "No notification with key: " + key);
                    return;
                }
                final long now = System.currentTimeMillis();
                MetricsLogger.action(r.getLogMaker(now)
                        .setCategory(MetricsEvent.NOTIFICATION_ITEM)
                        .setType(MetricsEvent.TYPE_ACTION)
                        .addTaggedData(MetricsEvent.NOTIFICATION_SHADE_INDEX, nv.rank)
                        .addTaggedData(MetricsEvent.NOTIFICATION_SHADE_COUNT, nv.count));
                EventLogTags.writeNotificationClicked(key,
                        r.getLifespanMs(now), r.getFreshnessMs(now), r.getExposureMs(now),
                        nv.rank, nv.count);

                StatusBarNotification sbn = r.sbn;
                cancelNotification(callingUid, callingPid, sbn.getPackageName(), sbn.getTag(),
                        sbn.getId(), Notification.FLAG_AUTO_CANCEL,
                        FLAG_FOREGROUND_SERVICE, false, r.getUserId(),
                        REASON_CLICK, nv.rank, nv.count, null);
                nv.recycle();
                reportUserInteraction(r);
            }
        }

        @Override
        public void onNotificationActionClick(int callingUid, int callingPid, String key,
                int actionIndex, NotificationVisibility nv) {
            exitIdle();
            synchronized (mNotificationLock) {
                NotificationRecord r = mNotificationsByKey.get(key);
                if (r == null) {
                    Log.w(TAG, "No notification with key: " + key);
                    return;
                }
                final long now = System.currentTimeMillis();
                MetricsLogger.action(r.getLogMaker(now)
                        .setCategory(MetricsEvent.NOTIFICATION_ITEM_ACTION)
                        .setType(MetricsEvent.TYPE_ACTION)
                        .setSubtype(actionIndex)
                        .addTaggedData(MetricsEvent.NOTIFICATION_SHADE_INDEX, nv.rank)
                        .addTaggedData(MetricsEvent.NOTIFICATION_SHADE_COUNT, nv.count));
                EventLogTags.writeNotificationActionClicked(key, actionIndex,
                        r.getLifespanMs(now), r.getFreshnessMs(now), r.getExposureMs(now),
                        nv.rank, nv.count);
                nv.recycle();
                reportUserInteraction(r);
            }
        }

        @Override
        public void onNotificationClear(int callingUid, int callingPid,
                String pkg, String tag, int id, int userId, String key,
                @NotificationStats.DismissalSurface int dismissalSurface,
                NotificationVisibility nv) {
            synchronized (mNotificationLock) {
                NotificationRecord r = mNotificationsByKey.get(key);
                if (r != null) {
                    r.recordDismissalSurface(dismissalSurface);
                }
            }
            cancelNotification(callingUid, callingPid, pkg, tag, id, 0,
                    Notification.FLAG_ONGOING_EVENT | FLAG_FOREGROUND_SERVICE,
                    true, userId, REASON_CANCEL, nv.rank, nv.count,null);
            nv.recycle();
        }

        @Override
        public void onPanelRevealed(boolean clearEffects, int items) {
            MetricsLogger.visible(getContext(), MetricsEvent.NOTIFICATION_PANEL);
            MetricsLogger.histogram(getContext(), "note_load", items);
            EventLogTags.writeNotificationPanelRevealed(items);
            if (clearEffects) {
                clearEffects();
            }
        }

        @Override
        public void onPanelHidden() {
            MetricsLogger.hidden(getContext(), MetricsEvent.NOTIFICATION_PANEL);
            EventLogTags.writeNotificationPanelHidden();
        }

        @Override
        public void clearEffects() {
            synchronized (mNotificationLock) {
                if (DBG) Slog.d(TAG, "clearEffects");
                clearSoundLocked();
                clearVibrateLocked();
                clearLightsLocked();
            }
        }

        @Override
        public void onNotificationError(int callingUid, int callingPid, String pkg, String tag, int id,
                int uid, int initialPid, String message, int userId) {
            cancelNotification(callingUid, callingPid, pkg, tag, id, 0, 0, false, userId,
                    REASON_ERROR, null);
        }

        @Override
        public void onNotificationVisibilityChanged(NotificationVisibility[] newlyVisibleKeys,
                NotificationVisibility[] noLongerVisibleKeys) {
            synchronized (mNotificationLock) {
                for (NotificationVisibility nv : newlyVisibleKeys) {
                    NotificationRecord r = mNotificationsByKey.get(nv.key);
                    if (r == null) continue;
                    if (!r.isSeen()) {
                        // Report to usage stats that notification was made visible
                        if (DBG) Slog.d(TAG, "Marking notification as visible " + nv.key);
                        reportSeen(r);

                        // If the newly visible notification has smart replies
                        // then log that the user has seen them.
                        if (r.getNumSmartRepliesAdded() > 0
                                && !r.hasSeenSmartReplies()) {
                            r.setSeenSmartReplies(true);
                            LogMaker logMaker = r.getLogMaker()
                                    .setCategory(MetricsEvent.SMART_REPLY_VISIBLE)
                                    .addTaggedData(MetricsEvent.NOTIFICATION_SMART_REPLY_COUNT,
                                            r.getNumSmartRepliesAdded());
                            mMetricsLogger.write(logMaker);
                        }
                    }
                    r.setVisibility(true, nv.rank, nv.count);
                    maybeRecordInterruptionLocked(r);
                    nv.recycle();
                }
                // Note that we might receive this event after notifications
                // have already left the system, e.g. after dismissing from the
                // shade. Hence not finding notifications in
                // mNotificationsByKey is not an exceptional condition.
                for (NotificationVisibility nv : noLongerVisibleKeys) {
                    NotificationRecord r = mNotificationsByKey.get(nv.key);
                    if (r == null) continue;
                    r.setVisibility(false, nv.rank, nv.count);
                    nv.recycle();
                }
            }
        }

        @Override
        public void onNotificationExpansionChanged(String key,
                boolean userAction, boolean expanded) {
            synchronized (mNotificationLock) {
                NotificationRecord r = mNotificationsByKey.get(key);
                if (r != null) {
                    r.stats.onExpansionChanged(userAction, expanded);
                    final long now = System.currentTimeMillis();
                    if (userAction) {
                        MetricsLogger.action(r.getLogMaker(now)
                                .setCategory(MetricsEvent.NOTIFICATION_ITEM)
                                .setType(expanded ? MetricsEvent.TYPE_DETAIL
                                        : MetricsEvent.TYPE_COLLAPSE));
                    }
                    if (expanded && userAction) {
                        r.recordExpanded();
                    }
                    EventLogTags.writeNotificationExpansion(key,
                            userAction ? 1 : 0, expanded ? 1 : 0,
                            r.getLifespanMs(now), r.getFreshnessMs(now), r.getExposureMs(now));
                }
            }
        }

        @Override
        public void onNotificationDirectReplied(String key) {
            exitIdle();
            synchronized (mNotificationLock) {
                NotificationRecord r = mNotificationsByKey.get(key);
                if (r != null) {
                    r.recordDirectReplied();
                    reportUserInteraction(r);
                }
            }
        }

        @Override
        public void onNotificationSmartRepliesAdded(String key, int replyCount) {
            synchronized (mNotificationLock) {
                NotificationRecord r = mNotificationsByKey.get(key);
                if (r != null) {
                    r.setNumSmartRepliesAdded(replyCount);
                }
            }
        }

        @Override
        public void onNotificationSmartReplySent(String key, int replyIndex) {
            synchronized (mNotificationLock) {
                NotificationRecord r = mNotificationsByKey.get(key);
                if (r != null) {
                    LogMaker logMaker = r.getLogMaker()
                            .setCategory(MetricsEvent.SMART_REPLY_ACTION)
                            .setSubtype(replyIndex);
                    mMetricsLogger.write(logMaker);
                    // Treat clicking on a smart reply as a user interaction.
                    reportUserInteraction(r);
                }
            }
        }

        @Override
        public void onNotificationSettingsViewed(String key) {
            synchronized (mNotificationLock) {
                NotificationRecord r = mNotificationsByKey.get(key);
                if (r != null) {
                    r.recordViewedSettings();
                }
            }
        }
    };

    @GuardedBy("mNotificationLock")
    private void clearSoundLocked() {
        mSoundNotificationKey = null;
        long identity = Binder.clearCallingIdentity();
        try {
            final IRingtonePlayer player = mAudioManager.getRingtonePlayer();
            if (player != null) {
                player.stopAsync();
            }
        } catch (RemoteException e) {
        } finally {
            Binder.restoreCallingIdentity(identity);
        }
    }

    @GuardedBy("mNotificationLock")
    private void clearVibrateLocked() {
        mVibrateNotificationKey = null;
        long identity = Binder.clearCallingIdentity();
        try {
            mVibrator.cancel();
        } finally {
            Binder.restoreCallingIdentity(identity);
        }
    }

    @GuardedBy("mNotificationLock")
    private void clearLightsLocked() {
        // light
        mLights.clear();
        updateLightsLocked();
    }

    protected final BroadcastReceiver mLocaleChangeReceiver = new BroadcastReceiver() {
        @Override
        public void onReceive(Context context, Intent intent) {
            if (Intent.ACTION_LOCALE_CHANGED.equals(intent.getAction())) {
                // update system notification channels
                SystemNotificationChannels.createAll(context);
                mZenModeHelper.updateDefaultZenRules();
                mRankingHelper.onLocaleChanged(context, ActivityManager.getCurrentUser());
            }
        }
    };

    private final BroadcastReceiver mRestoreReceiver = new BroadcastReceiver() {
        @Override
        public void onReceive(Context context, Intent intent) {
            if (Intent.ACTION_SETTING_RESTORED.equals(intent.getAction())) {
                try {
                    String element = intent.getStringExtra(Intent.EXTRA_SETTING_NAME);
                    String newValue = intent.getStringExtra(Intent.EXTRA_SETTING_NEW_VALUE);
                    int restoredFromSdkInt = intent.getIntExtra(
                            Intent.EXTRA_SETTING_RESTORED_FROM_SDK_INT, 0);
                    mListeners.onSettingRestored(
                            element, newValue, restoredFromSdkInt, getSendingUserId());
                    mConditionProviders.onSettingRestored(
                            element, newValue, restoredFromSdkInt, getSendingUserId());
                } catch (Exception e) {
                    Slog.wtf(TAG, "Cannot restore managed services from settings", e);
                }
            }
        }
    };

    private final BroadcastReceiver mNotificationTimeoutReceiver = new BroadcastReceiver() {
        @Override
        public void onReceive(Context context, Intent intent) {
            String action = intent.getAction();
            if (action == null) {
                return;
            }
            if (ACTION_NOTIFICATION_TIMEOUT.equals(action)) {
                final NotificationRecord record;
                synchronized (mNotificationLock) {
                    record = findNotificationByKeyLocked(intent.getStringExtra(EXTRA_KEY));
                }
                if (record != null) {
                    cancelNotification(record.sbn.getUid(), record.sbn.getInitialPid(),
                            record.sbn.getPackageName(), record.sbn.getTag(),
                            record.sbn.getId(), 0,
                            FLAG_FOREGROUND_SERVICE, true, record.getUserId(),
                            REASON_TIMEOUT, null);
                }
            }
        }
    };

    private final BroadcastReceiver mPackageIntentReceiver = new BroadcastReceiver() {
        @Override
        public void onReceive(Context context, Intent intent) {
            String action = intent.getAction();
            if (action == null) {
                return;
            }

            boolean queryRestart = false;
            boolean queryRemove = false;
            boolean packageChanged = false;
            boolean cancelNotifications = true;
            boolean hideNotifications = false;
            boolean unhideNotifications = false;
            int reason = REASON_PACKAGE_CHANGED;

            if (action.equals(Intent.ACTION_PACKAGE_ADDED)
                    || (queryRemove=action.equals(Intent.ACTION_PACKAGE_REMOVED))
                    || action.equals(Intent.ACTION_PACKAGE_RESTARTED)
                    || (packageChanged=action.equals(Intent.ACTION_PACKAGE_CHANGED))
                    || (queryRestart=action.equals(Intent.ACTION_QUERY_PACKAGE_RESTART))
                    || action.equals(Intent.ACTION_EXTERNAL_APPLICATIONS_UNAVAILABLE)
                    || action.equals(Intent.ACTION_PACKAGES_SUSPENDED)
                    || action.equals(Intent.ACTION_PACKAGES_UNSUSPENDED)) {
                int changeUserId = intent.getIntExtra(Intent.EXTRA_USER_HANDLE,
                        UserHandle.USER_ALL);
                String pkgList[] = null;
                int uidList[] = null;
                boolean removingPackage = queryRemove &&
                        !intent.getBooleanExtra(Intent.EXTRA_REPLACING, false);
                if (DBG) Slog.i(TAG, "action=" + action + " removing=" + removingPackage);
                if (action.equals(Intent.ACTION_EXTERNAL_APPLICATIONS_UNAVAILABLE)) {
                    pkgList = intent.getStringArrayExtra(Intent.EXTRA_CHANGED_PACKAGE_LIST);
                    uidList = intent.getIntArrayExtra(Intent.EXTRA_CHANGED_UID_LIST);
                } else if (action.equals(Intent.ACTION_PACKAGES_SUSPENDED)) {
                    pkgList = intent.getStringArrayExtra(Intent.EXTRA_CHANGED_PACKAGE_LIST);
                    cancelNotifications = false;
                    hideNotifications = true;
                } else if (action.equals(Intent.ACTION_PACKAGES_UNSUSPENDED)) {
                    pkgList = intent.getStringArrayExtra(Intent.EXTRA_CHANGED_PACKAGE_LIST);
                    cancelNotifications = false;
                    unhideNotifications = true;
                } else if (queryRestart) {
                    pkgList = intent.getStringArrayExtra(Intent.EXTRA_PACKAGES);
                    uidList = new int[] {intent.getIntExtra(Intent.EXTRA_UID, -1)};
                } else {
                    Uri uri = intent.getData();
                    if (uri == null) {
                        return;
                    }
                    String pkgName = uri.getSchemeSpecificPart();
                    if (pkgName == null) {
                        return;
                    }
                    if (packageChanged) {
                        // We cancel notifications for packages which have just been disabled
                        try {
                            final int enabled = mPackageManager.getApplicationEnabledSetting(
                                    pkgName,
                                    changeUserId != UserHandle.USER_ALL ? changeUserId :
                                            USER_SYSTEM);
                            if (enabled == PackageManager.COMPONENT_ENABLED_STATE_ENABLED
                                    || enabled == PackageManager.COMPONENT_ENABLED_STATE_DEFAULT) {
                                cancelNotifications = false;
                            }
                        } catch (IllegalArgumentException e) {
                            // Package doesn't exist; probably racing with uninstall.
                            // cancelNotifications is already true, so nothing to do here.
                            if (DBG) {
                                Slog.i(TAG, "Exception trying to look up app enabled setting", e);
                            }
                        } catch (RemoteException e) {
                            // Failed to talk to PackageManagerService Should never happen!
                        }
                    }
                    pkgList = new String[]{pkgName};
                    uidList = new int[] {intent.getIntExtra(Intent.EXTRA_UID, -1)};
                }
                if (pkgList != null && (pkgList.length > 0)) {
                    for (String pkgName : pkgList) {
                        if (cancelNotifications) {
                            cancelAllNotificationsInt(MY_UID, MY_PID, pkgName, null, 0, 0,
                                    !queryRestart, changeUserId, reason, null);
                        } else if (hideNotifications) {
                            hideNotificationsForPackages(pkgList);
                        } else if (unhideNotifications) {
                            unhideNotificationsForPackages(pkgList);
                        }

                    }
                }

                mListeners.onPackagesChanged(removingPackage, pkgList, uidList);
                mAssistants.onPackagesChanged(removingPackage, pkgList, uidList);
                mConditionProviders.onPackagesChanged(removingPackage, pkgList, uidList);
                mRankingHelper.onPackagesChanged(removingPackage, changeUserId, pkgList, uidList);
                savePolicyFile();
            }
        }
    };

    private final BroadcastReceiver mIntentReceiver = new BroadcastReceiver() {
        @Override
        public void onReceive(Context context, Intent intent) {
            String action = intent.getAction();

            if (action.equals(Intent.ACTION_SCREEN_ON)) {
                // Keep track of screen on/off state, but do not turn off the notification light
                // until user passes through the lock screen or views the notification.
                mScreenOn = true;
                updateNotificationPulse();
            } else if (action.equals(Intent.ACTION_SCREEN_OFF)) {
                mScreenOn = false;
                updateNotificationPulse();
            } else if (action.equals(TelephonyManager.ACTION_PHONE_STATE_CHANGED)) {
                mInCall = TelephonyManager.EXTRA_STATE_OFFHOOK
                        .equals(intent.getStringExtra(TelephonyManager.EXTRA_STATE));
                updateNotificationPulse();
            } else if (action.equals(Intent.ACTION_USER_STOPPED)) {
                int userHandle = intent.getIntExtra(Intent.EXTRA_USER_HANDLE, -1);
                if (userHandle >= 0) {
                    cancelAllNotificationsInt(MY_UID, MY_PID, null, null, 0, 0, true, userHandle,
                            REASON_USER_STOPPED, null);
                }
            } else if (action.equals(Intent.ACTION_MANAGED_PROFILE_UNAVAILABLE)) {
                int userHandle = intent.getIntExtra(Intent.EXTRA_USER_HANDLE, -1);
                if (userHandle >= 0) {
                    cancelAllNotificationsInt(MY_UID, MY_PID, null, null, 0, 0, true, userHandle,
                            REASON_PROFILE_TURNED_OFF, null);
                }
            } else if (action.equals(Intent.ACTION_USER_PRESENT)) {
                // turn off LED when user passes through lock screen
                mNotificationLight.turnOff();
            } else if (action.equals(Intent.ACTION_USER_SWITCHED)) {
                final int user = intent.getIntExtra(Intent.EXTRA_USER_HANDLE, USER_NULL);
                // reload per-user settings
                mSettingsObserver.update(null);
                mUserProfiles.updateCache(context);
                // Refresh managed services
                mConditionProviders.onUserSwitched(user);
                mListeners.onUserSwitched(user);
                mAssistants.onUserSwitched(user);
                mZenModeHelper.onUserSwitched(user);
            } else if (action.equals(Intent.ACTION_USER_ADDED)) {
                final int userId = intent.getIntExtra(Intent.EXTRA_USER_HANDLE, USER_NULL);
                if (userId != USER_NULL) {
                    mUserProfiles.updateCache(context);
                    if (!mUserProfiles.isManagedProfile(userId)) {
                        readDefaultApprovedServices(userId);
                    }
                }
            } else if (action.equals(Intent.ACTION_USER_REMOVED)) {
                final int user = intent.getIntExtra(Intent.EXTRA_USER_HANDLE, USER_NULL);
                mUserProfiles.updateCache(context);
                mZenModeHelper.onUserRemoved(user);
                mRankingHelper.onUserRemoved(user);
                mListeners.onUserRemoved(user);
                mConditionProviders.onUserRemoved(user);
                mAssistants.onUserRemoved(user);
                savePolicyFile();
            } else if (action.equals(Intent.ACTION_USER_UNLOCKED)) {
                final int user = intent.getIntExtra(Intent.EXTRA_USER_HANDLE, USER_NULL);
                mConditionProviders.onUserUnlocked(user);
                mListeners.onUserUnlocked(user);
                mAssistants.onUserUnlocked(user);
                mZenModeHelper.onUserUnlocked(user);
            }
        }
    };

    private final class SettingsObserver extends ContentObserver {
        private final Uri NOTIFICATION_BADGING_URI
                = Settings.Secure.getUriFor(Settings.Secure.NOTIFICATION_BADGING);
        private final Uri NOTIFICATION_LIGHT_PULSE_URI
                = Settings.System.getUriFor(Settings.System.NOTIFICATION_LIGHT_PULSE);
        private final Uri NOTIFICATION_RATE_LIMIT_URI
                = Settings.Global.getUriFor(Settings.Global.MAX_NOTIFICATION_ENQUEUE_RATE);

        SettingsObserver(Handler handler) {
            super(handler);
        }

        void observe() {
            ContentResolver resolver = getContext().getContentResolver();
            resolver.registerContentObserver(NOTIFICATION_BADGING_URI,
                    false, this, UserHandle.USER_ALL);
            resolver.registerContentObserver(NOTIFICATION_LIGHT_PULSE_URI,
                    false, this, UserHandle.USER_ALL);
            resolver.registerContentObserver(NOTIFICATION_RATE_LIMIT_URI,
                    false, this, UserHandle.USER_ALL);
            update(null);
        }

        @Override public void onChange(boolean selfChange, Uri uri) {
            update(uri);
        }

        public void update(Uri uri) {
            ContentResolver resolver = getContext().getContentResolver();
            if (uri == null || NOTIFICATION_LIGHT_PULSE_URI.equals(uri)) {
                boolean pulseEnabled = Settings.System.getIntForUser(resolver,
                            Settings.System.NOTIFICATION_LIGHT_PULSE, 0, UserHandle.USER_CURRENT) != 0;
                if (mNotificationPulseEnabled != pulseEnabled) {
                    mNotificationPulseEnabled = pulseEnabled;
                    updateNotificationPulse();
                }
            }
            if (uri == null || NOTIFICATION_RATE_LIMIT_URI.equals(uri)) {
                mMaxPackageEnqueueRate = Settings.Global.getFloat(resolver,
                            Settings.Global.MAX_NOTIFICATION_ENQUEUE_RATE, mMaxPackageEnqueueRate);
            }
            if (uri == null || NOTIFICATION_BADGING_URI.equals(uri)) {
                mRankingHelper.updateBadgingEnabled();
            }
        }
    }

    private SettingsObserver mSettingsObserver;
    protected ZenModeHelper mZenModeHelper;

    static long[] getLongArray(Resources r, int resid, int maxlen, long[] def) {
        int[] ar = r.getIntArray(resid);
        if (ar == null) {
            return def;
        }
        final int len = ar.length > maxlen ? maxlen : ar.length;
        long[] out = new long[len];
        for (int i=0; i<len; i++) {
            out[i] = ar[i];
        }
        return out;
    }

    public NotificationManagerService(Context context) {
        super(context);
        Notification.processWhitelistToken = WHITELIST_TOKEN;
    }

    // TODO - replace these methods with a single VisibleForTesting constructor
    @VisibleForTesting
    void setAudioManager(AudioManager audioMananger) {
        mAudioManager = audioMananger;
    }

    @VisibleForTesting
    void setVibrator(Vibrator vibrator) {
        mVibrator = vibrator;
    }

    @VisibleForTesting
    void setLights(Light light) {
        mNotificationLight = light;
        mAttentionLight = light;
        mNotificationPulseEnabled = true;
    }

    @VisibleForTesting
    void setScreenOn(boolean on) {
        mScreenOn = on;
    }

    @VisibleForTesting
    int getNotificationRecordCount() {
        synchronized (mNotificationLock) {
            int count = mNotificationList.size() + mNotificationsByKey.size()
                    + mSummaryByGroupKey.size() + mEnqueuedNotifications.size();
            // subtract duplicates
            for (NotificationRecord posted : mNotificationList) {
                if (mNotificationsByKey.containsKey(posted.getKey())) {
                    count--;
                }
                if (posted.sbn.isGroup() && posted.getNotification().isGroupSummary()) {
                    count--;
                }
            }

            return count;
        }
    }

    @VisibleForTesting
    void clearNotifications() {
        mEnqueuedNotifications.clear();
        mNotificationList.clear();
        mNotificationsByKey.clear();
        mSummaryByGroupKey.clear();
    }

    @VisibleForTesting
    void addNotification(NotificationRecord r) {
        mNotificationList.add(r);
        mNotificationsByKey.put(r.sbn.getKey(), r);
        if (r.sbn.isGroup()) {
            mSummaryByGroupKey.put(r.getGroupKey(), r);
        }
    }

    @VisibleForTesting
    void addEnqueuedNotification(NotificationRecord r) {
        mEnqueuedNotifications.add(r);
    }

    @VisibleForTesting
    NotificationRecord getNotificationRecord(String key) {
        return mNotificationsByKey.get(key);
    }


    @VisibleForTesting
    void setSystemReady(boolean systemReady) {
        mSystemReady = systemReady;
    }

    @VisibleForTesting
    void setHandler(WorkerHandler handler) {
        mHandler = handler;
    }

    @VisibleForTesting
    void setFallbackVibrationPattern(long[] vibrationPattern) {
        mFallbackVibrationPattern = vibrationPattern;
    }

    @VisibleForTesting
    void setPackageManager(IPackageManager packageManager) {
        mPackageManager = packageManager;
    }

    @VisibleForTesting
    void setRankingHelper(RankingHelper rankingHelper) {
        mRankingHelper = rankingHelper;
    }

    @VisibleForTesting
    void setRankingHandler(RankingHandler rankingHandler) {
        mRankingHandler = rankingHandler;
    }

    @VisibleForTesting
    void setIsTelevision(boolean isTelevision) {
        mIsTelevision = isTelevision;
    }

    @VisibleForTesting
    void setUsageStats(NotificationUsageStats us) {
        mUsageStats = us;
    }

    @VisibleForTesting
    void setAccessibilityManager(AccessibilityManager am) {
        mAccessibilityManager = am;
    }

    // TODO: All tests should use this init instead of the one-off setters above.
    @VisibleForTesting
    void init(Looper looper, IPackageManager packageManager,
            PackageManager packageManagerClient,
            LightsManager lightsManager, NotificationListeners notificationListeners,
            NotificationAssistants notificationAssistants, ConditionProviders conditionProviders,
            ICompanionDeviceManager companionManager, SnoozeHelper snoozeHelper,
            NotificationUsageStats usageStats, AtomicFile policyFile,
            ActivityManager activityManager, GroupHelper groupHelper, IActivityManager am,
            UsageStatsManagerInternal appUsageStats, DevicePolicyManagerInternal dpm) {
        Resources resources = getContext().getResources();
        mMaxPackageEnqueueRate = Settings.Global.getFloat(getContext().getContentResolver(),
                Settings.Global.MAX_NOTIFICATION_ENQUEUE_RATE,
                DEFAULT_MAX_NOTIFICATION_ENQUEUE_RATE);

        mAccessibilityManager =
                (AccessibilityManager) getContext().getSystemService(Context.ACCESSIBILITY_SERVICE);
        mAm = am;
        mPackageManager = packageManager;
        mPackageManagerClient = packageManagerClient;
        mAppOps = (AppOpsManager) getContext().getSystemService(Context.APP_OPS_SERVICE);
        mVibrator = (Vibrator) getContext().getSystemService(Context.VIBRATOR_SERVICE);
        mAppUsageStats = appUsageStats;
        mAlarmManager = (AlarmManager) getContext().getSystemService(Context.ALARM_SERVICE);
        mCompanionManager = companionManager;
        mActivityManager = activityManager;
        mDeviceIdleController = IDeviceIdleController.Stub.asInterface(
                ServiceManager.getService(Context.DEVICE_IDLE_CONTROLLER));
        mDpm = dpm;

        mHandler = new WorkerHandler(looper);
        mRankingThread.start();
        String[] extractorNames;
        try {
            extractorNames = resources.getStringArray(R.array.config_notificationSignalExtractors);
        } catch (Resources.NotFoundException e) {
            extractorNames = new String[0];
        }
        mUsageStats = usageStats;
        mMetricsLogger = new MetricsLogger();
        mRankingHandler = new RankingHandlerWorker(mRankingThread.getLooper());
        mConditionProviders = conditionProviders;
        mZenModeHelper = new ZenModeHelper(getContext(), mHandler.getLooper(), mConditionProviders);
        mZenModeHelper.addCallback(new ZenModeHelper.Callback() {
            @Override
            public void onConfigChanged() {
                savePolicyFile();
            }

            @Override
            void onZenModeChanged() {
                sendRegisteredOnlyBroadcast(NotificationManager.ACTION_INTERRUPTION_FILTER_CHANGED);
                getContext().sendBroadcastAsUser(
                        new Intent(NotificationManager.ACTION_INTERRUPTION_FILTER_CHANGED_INTERNAL)
                                .addFlags(Intent.FLAG_RECEIVER_REGISTERED_ONLY_BEFORE_BOOT),
                        UserHandle.ALL, android.Manifest.permission.MANAGE_NOTIFICATIONS);
                synchronized (mNotificationLock) {
                    updateInterruptionFilterLocked();
                }
                mRankingHandler.requestSort();
            }

            @Override
            void onPolicyChanged() {
                sendRegisteredOnlyBroadcast(NotificationManager.ACTION_NOTIFICATION_POLICY_CHANGED);
                mRankingHandler.requestSort();
            }
        });
        mRankingHelper = new RankingHelper(getContext(),
                mPackageManagerClient,
                mRankingHandler,
                mZenModeHelper,
                mUsageStats,
                extractorNames);
        mSnoozeHelper = snoozeHelper;
        mGroupHelper = groupHelper;

        // This is a ManagedServices object that keeps track of the listeners.
        mListeners = notificationListeners;

        // This is a MangedServices object that keeps track of the assistant.
        mAssistants = notificationAssistants;

        // Needs to be set before loadPolicyFile
        mAllowedManagedServicePackages = this::canUseManagedServices;

        mPolicyFile = policyFile;
        loadPolicyFile();

        mStatusBar = getLocalService(StatusBarManagerInternal.class);
        if (mStatusBar != null) {
            mStatusBar.setNotificationDelegate(mNotificationDelegate);
        }

        mNotificationLight = lightsManager.getLight(LightsManager.LIGHT_ID_NOTIFICATIONS);
        mAttentionLight = lightsManager.getLight(LightsManager.LIGHT_ID_ATTENTION);

        mFallbackVibrationPattern = getLongArray(resources,
                R.array.config_notificationFallbackVibePattern,
                VIBRATE_PATTERN_MAXLEN,
                DEFAULT_VIBRATE_PATTERN);
        mInCallNotificationUri = Uri.parse("file://" +
                resources.getString(R.string.config_inCallNotificationSound));
        mInCallNotificationAudioAttributes = new AudioAttributes.Builder()
                .setContentType(AudioAttributes.CONTENT_TYPE_SONIFICATION)
                .setUsage(AudioAttributes.USAGE_VOICE_COMMUNICATION)
                .build();
        mInCallNotificationVolume = resources.getFloat(R.dimen.config_inCallNotificationVolume);

        mUseAttentionLight = resources.getBoolean(R.bool.config_useAttentionLight);

        // Don't start allowing notifications until the setup wizard has run once.
        // After that, including subsequent boots, init with notifications turned on.
        // This works on the first boot because the setup wizard will toggle this
        // flag at least once and we'll go back to 0 after that.
        if (0 == Settings.Global.getInt(getContext().getContentResolver(),
                    Settings.Global.DEVICE_PROVISIONED, 0)) {
            mDisableNotificationEffects = true;
        }
        mZenModeHelper.initZenMode();
        mInterruptionFilter = mZenModeHelper.getZenModeListenerInterruptionFilter();

        mUserProfiles.updateCache(getContext());
        listenForCallState();

        mSettingsObserver = new SettingsObserver(mHandler);

        mArchive = new Archive(resources.getInteger(
                R.integer.config_notificationServiceArchiveSize));

        mIsTelevision = mPackageManagerClient.hasSystemFeature(FEATURE_LEANBACK)
                || mPackageManagerClient.hasSystemFeature(FEATURE_TELEVISION);
    }

    @Override
    public void onStart() {
        SnoozeHelper snoozeHelper = new SnoozeHelper(getContext(), new SnoozeHelper.Callback() {
            @Override
            public void repost(int userId, NotificationRecord r) {
                try {
                    if (DBG) {
                        Slog.d(TAG, "Reposting " + r.getKey());
                    }
                    enqueueNotificationInternal(r.sbn.getPackageName(), r.sbn.getOpPkg(),
                            r.sbn.getUid(), r.sbn.getInitialPid(), r.sbn.getTag(), r.sbn.getId(),
                            r.sbn.getNotification(), userId);
                } catch (Exception e) {
                    Slog.e(TAG, "Cannot un-snooze notification", e);
                }
            }
        }, mUserProfiles);

        final File systemDir = new File(Environment.getDataDirectory(), "system");

        init(Looper.myLooper(),
                AppGlobals.getPackageManager(), getContext().getPackageManager(),
                getLocalService(LightsManager.class),
                new NotificationListeners(AppGlobals.getPackageManager()),
                new NotificationAssistants(getContext(), mNotificationLock, mUserProfiles,
                        AppGlobals.getPackageManager()),
                new ConditionProviders(getContext(), mUserProfiles, AppGlobals.getPackageManager()),
                null, snoozeHelper, new NotificationUsageStats(getContext()),
                new AtomicFile(new File(systemDir, "notification_policy.xml"), "notification-policy"),
                (ActivityManager) getContext().getSystemService(Context.ACTIVITY_SERVICE),
                getGroupHelper(), ActivityManager.getService(),
                LocalServices.getService(UsageStatsManagerInternal.class),
                LocalServices.getService(DevicePolicyManagerInternal.class));

        // register for various Intents
        IntentFilter filter = new IntentFilter();
        filter.addAction(Intent.ACTION_SCREEN_ON);
        filter.addAction(Intent.ACTION_SCREEN_OFF);
        filter.addAction(TelephonyManager.ACTION_PHONE_STATE_CHANGED);
        filter.addAction(Intent.ACTION_USER_PRESENT);
        filter.addAction(Intent.ACTION_USER_STOPPED);
        filter.addAction(Intent.ACTION_USER_SWITCHED);
        filter.addAction(Intent.ACTION_USER_ADDED);
        filter.addAction(Intent.ACTION_USER_REMOVED);
        filter.addAction(Intent.ACTION_USER_UNLOCKED);
        filter.addAction(Intent.ACTION_MANAGED_PROFILE_UNAVAILABLE);
        getContext().registerReceiver(mIntentReceiver, filter);

        IntentFilter pkgFilter = new IntentFilter();
        pkgFilter.addAction(Intent.ACTION_PACKAGE_ADDED);
        pkgFilter.addAction(Intent.ACTION_PACKAGE_REMOVED);
        pkgFilter.addAction(Intent.ACTION_PACKAGE_CHANGED);
        pkgFilter.addAction(Intent.ACTION_PACKAGE_RESTARTED);
        pkgFilter.addAction(Intent.ACTION_QUERY_PACKAGE_RESTART);
        pkgFilter.addDataScheme("package");
        getContext().registerReceiverAsUser(mPackageIntentReceiver, UserHandle.ALL, pkgFilter, null,
                null);

        IntentFilter suspendedPkgFilter = new IntentFilter();
        suspendedPkgFilter.addAction(Intent.ACTION_PACKAGES_SUSPENDED);
        suspendedPkgFilter.addAction(Intent.ACTION_PACKAGES_UNSUSPENDED);
        getContext().registerReceiverAsUser(mPackageIntentReceiver, UserHandle.ALL,
                suspendedPkgFilter, null, null);

        IntentFilter sdFilter = new IntentFilter(Intent.ACTION_EXTERNAL_APPLICATIONS_UNAVAILABLE);
        getContext().registerReceiverAsUser(mPackageIntentReceiver, UserHandle.ALL, sdFilter, null,
                null);

        IntentFilter timeoutFilter = new IntentFilter(ACTION_NOTIFICATION_TIMEOUT);
        timeoutFilter.addDataScheme(SCHEME_TIMEOUT);
        getContext().registerReceiver(mNotificationTimeoutReceiver, timeoutFilter);

        IntentFilter settingsRestoredFilter = new IntentFilter(Intent.ACTION_SETTING_RESTORED);
        getContext().registerReceiver(mRestoreReceiver, settingsRestoredFilter);

        IntentFilter localeChangedFilter = new IntentFilter(Intent.ACTION_LOCALE_CHANGED);
        getContext().registerReceiver(mLocaleChangeReceiver, localeChangedFilter);

        publishBinderService(Context.NOTIFICATION_SERVICE, mService, /* allowIsolated= */ false,
                DUMP_FLAG_PRIORITY_CRITICAL | DUMP_FLAG_PRIORITY_NORMAL);
        publishLocalService(NotificationManagerInternal.class, mInternalService);
    }

    private GroupHelper getGroupHelper() {
        return new GroupHelper(new GroupHelper.Callback() {
            @Override
            public void addAutoGroup(String key) {
                synchronized (mNotificationLock) {
                    addAutogroupKeyLocked(key);
                }
            }

            @Override
            public void removeAutoGroup(String key) {
                synchronized (mNotificationLock) {
                    removeAutogroupKeyLocked(key);
                }
            }

            @Override
            public void addAutoGroupSummary(int userId, String pkg, String triggeringKey) {
                createAutoGroupSummary(userId, pkg, triggeringKey);
            }

            @Override
            public void removeAutoGroupSummary(int userId, String pkg) {
                synchronized (mNotificationLock) {
                    clearAutogroupSummaryLocked(userId, pkg);
                }
            }
        });
    }

    private void sendRegisteredOnlyBroadcast(String action) {
        getContext().sendBroadcastAsUser(new Intent(action)
                .addFlags(Intent.FLAG_RECEIVER_REGISTERED_ONLY), UserHandle.ALL, null);
    }

    @Override
    public void onBootPhase(int phase) {
        if (phase == SystemService.PHASE_SYSTEM_SERVICES_READY) {
            // no beeping until we're basically done booting
            mSystemReady = true;

            // Grab our optional AudioService
            mAudioManager = (AudioManager) getContext().getSystemService(Context.AUDIO_SERVICE);
            mAudioManagerInternal = getLocalService(AudioManagerInternal.class);
            mWindowManagerInternal = LocalServices.getService(WindowManagerInternal.class);
            mZenModeHelper.onSystemReady();
        } else if (phase == SystemService.PHASE_THIRD_PARTY_APPS_CAN_START) {
            // This observer will force an update when observe is called, causing us to
            // bind to listener services.
            mSettingsObserver.observe();
            mListeners.onBootPhaseAppsCanStart();
            mAssistants.onBootPhaseAppsCanStart();
            mConditionProviders.onBootPhaseAppsCanStart();
        }
    }

    @GuardedBy("mNotificationLock")
    private void updateListenerHintsLocked() {
        final int hints = calculateHints();
        if (hints == mListenerHints) return;
        ZenLog.traceListenerHintsChanged(mListenerHints, hints, mEffectsSuppressors.size());
        mListenerHints = hints;
        scheduleListenerHintsChanged(hints);
    }

    @GuardedBy("mNotificationLock")
    private void updateEffectsSuppressorLocked() {
        final long updatedSuppressedEffects = calculateSuppressedEffects();
        if (updatedSuppressedEffects == mZenModeHelper.getSuppressedEffects()) return;
        final List<ComponentName> suppressors = getSuppressors();
        ZenLog.traceEffectsSuppressorChanged(mEffectsSuppressors, suppressors, updatedSuppressedEffects);
        mEffectsSuppressors = suppressors;
        mZenModeHelper.setSuppressedEffects(updatedSuppressedEffects);
        sendRegisteredOnlyBroadcast(NotificationManager.ACTION_EFFECTS_SUPPRESSOR_CHANGED);
    }

    private void exitIdle() {
        try {
            if (mDeviceIdleController != null) {
                mDeviceIdleController.exitIdle("notification interaction");
            }
        } catch (RemoteException e) {
        }
    }

    private void updateNotificationChannelInt(String pkg, int uid, NotificationChannel channel,
            boolean fromListener) {
        if (channel.getImportance() == NotificationManager.IMPORTANCE_NONE) {
            // cancel
            cancelAllNotificationsInt(MY_UID, MY_PID, pkg, channel.getId(), 0, 0, true,
                    UserHandle.getUserId(uid), REASON_CHANNEL_BANNED,
                    null);
            if (isUidSystemOrPhone(uid)) {
                int[] profileIds = mUserProfiles.getCurrentProfileIds();
                int N = profileIds.length;
                for (int i = 0; i < N; i++) {
                    int profileId = profileIds[i];
                    cancelAllNotificationsInt(MY_UID, MY_PID, pkg, channel.getId(), 0, 0, true,
                            profileId, REASON_CHANNEL_BANNED,
                            null);
                }
            }
        }
        final NotificationChannel preUpdate =
                mRankingHelper.getNotificationChannel(pkg, uid, channel.getId(), true);

        mRankingHelper.updateNotificationChannel(pkg, uid, channel, true);
        maybeNotifyChannelOwner(pkg, uid, preUpdate, channel);

        if (!fromListener) {
            final NotificationChannel modifiedChannel =
                    mRankingHelper.getNotificationChannel(pkg, uid, channel.getId(), false);
            mListeners.notifyNotificationChannelChanged(
                    pkg, UserHandle.getUserHandleForUid(uid),
                    modifiedChannel, NOTIFICATION_CHANNEL_OR_GROUP_UPDATED);
        }

        savePolicyFile();
    }

    private void maybeNotifyChannelOwner(String pkg, int uid, NotificationChannel preUpdate,
            NotificationChannel update) {
        try {
            if ((preUpdate.getImportance() == IMPORTANCE_NONE
                    && update.getImportance() != IMPORTANCE_NONE)
                    || (preUpdate.getImportance() != IMPORTANCE_NONE
                    && update.getImportance() == IMPORTANCE_NONE)) {
                getContext().sendBroadcastAsUser(
                        new Intent(ACTION_NOTIFICATION_CHANNEL_BLOCK_STATE_CHANGED)
                                .putExtra(NotificationManager.EXTRA_NOTIFICATION_CHANNEL_ID,
                                        update.getId())
                                .putExtra(NotificationManager.EXTRA_BLOCKED_STATE,
                                        update.getImportance() == IMPORTANCE_NONE)
                                .addFlags(Intent.FLAG_RECEIVER_FOREGROUND)
                                .setPackage(pkg),
                        UserHandle.of(UserHandle.getUserId(uid)), null);
            }
        } catch (SecurityException e) {
            Slog.w(TAG, "Can't notify app about channel change", e);
        }
    }

    private void createNotificationChannelGroup(String pkg, int uid, NotificationChannelGroup group,
            boolean fromApp, boolean fromListener) {
        Preconditions.checkNotNull(group);
        Preconditions.checkNotNull(pkg);

        final NotificationChannelGroup preUpdate =
                mRankingHelper.getNotificationChannelGroup(group.getId(), pkg, uid);
        mRankingHelper.createNotificationChannelGroup(pkg, uid, group,
                fromApp);
        if (!fromApp) {
            maybeNotifyChannelGroupOwner(pkg, uid, preUpdate, group);
        }
        if (!fromListener) {
            mListeners.notifyNotificationChannelGroupChanged(pkg,
                    UserHandle.of(UserHandle.getCallingUserId()), group,
                    NOTIFICATION_CHANNEL_OR_GROUP_ADDED);
        }
    }

    private void maybeNotifyChannelGroupOwner(String pkg, int uid,
            NotificationChannelGroup preUpdate, NotificationChannelGroup update) {
        try {
            if (preUpdate.isBlocked() != update.isBlocked()) {
                getContext().sendBroadcastAsUser(
                        new Intent(ACTION_NOTIFICATION_CHANNEL_GROUP_BLOCK_STATE_CHANGED)
                                .putExtra(NotificationManager.EXTRA_NOTIFICATION_CHANNEL_GROUP_ID,
                                        update.getId())
                                .putExtra(NotificationManager.EXTRA_BLOCKED_STATE,
                                        update.isBlocked())
                                .addFlags(Intent.FLAG_RECEIVER_FOREGROUND)
                                .setPackage(pkg),
                        UserHandle.of(UserHandle.getUserId(uid)), null);
            }
        } catch (SecurityException e) {
            Slog.w(TAG, "Can't notify app about group change", e);
        }
    }

    private ArrayList<ComponentName> getSuppressors() {
        ArrayList<ComponentName> names = new ArrayList<ComponentName>();
        for (int i = mListenersDisablingEffects.size() - 1; i >= 0; --i) {
            ArraySet<ManagedServiceInfo> serviceInfoList = mListenersDisablingEffects.valueAt(i);

            for (ManagedServiceInfo info : serviceInfoList) {
                names.add(info.component);
            }
        }

        return names;
    }

    private boolean removeDisabledHints(ManagedServiceInfo info) {
        return removeDisabledHints(info, 0);
    }

    private boolean removeDisabledHints(ManagedServiceInfo info, int hints) {
        boolean removed = false;

        for (int i = mListenersDisablingEffects.size() - 1; i >= 0; --i) {
            final int hint = mListenersDisablingEffects.keyAt(i);
            final ArraySet<ManagedServiceInfo> listeners =
                    mListenersDisablingEffects.valueAt(i);

            if (hints == 0 || (hint & hints) == hint) {
                removed = removed || listeners.remove(info);
            }
        }

        return removed;
    }

    private void addDisabledHints(ManagedServiceInfo info, int hints) {
        if ((hints & HINT_HOST_DISABLE_EFFECTS) != 0) {
            addDisabledHint(info, HINT_HOST_DISABLE_EFFECTS);
        }

        if ((hints & HINT_HOST_DISABLE_NOTIFICATION_EFFECTS) != 0) {
            addDisabledHint(info, HINT_HOST_DISABLE_NOTIFICATION_EFFECTS);
        }

        if ((hints & HINT_HOST_DISABLE_CALL_EFFECTS) != 0) {
            addDisabledHint(info, HINT_HOST_DISABLE_CALL_EFFECTS);
        }
    }

    private void addDisabledHint(ManagedServiceInfo info, int hint) {
        if (mListenersDisablingEffects.indexOfKey(hint) < 0) {
            mListenersDisablingEffects.put(hint, new ArraySet<ManagedServiceInfo>());
        }

        ArraySet<ManagedServiceInfo> hintListeners = mListenersDisablingEffects.get(hint);
        hintListeners.add(info);
    }

    private int calculateHints() {
        int hints = 0;
        for (int i = mListenersDisablingEffects.size() - 1; i >= 0; --i) {
            int hint = mListenersDisablingEffects.keyAt(i);
            ArraySet<ManagedServiceInfo> serviceInfoList = mListenersDisablingEffects.valueAt(i);

            if (!serviceInfoList.isEmpty()) {
                hints |= hint;
            }
        }

        return hints;
    }

    private long calculateSuppressedEffects() {
        int hints = calculateHints();
        long suppressedEffects = 0;

        if ((hints & HINT_HOST_DISABLE_EFFECTS) != 0) {
            suppressedEffects |= ZenModeHelper.SUPPRESSED_EFFECT_ALL;
        }

        if ((hints & HINT_HOST_DISABLE_NOTIFICATION_EFFECTS) != 0) {
            suppressedEffects |= ZenModeHelper.SUPPRESSED_EFFECT_NOTIFICATIONS;
        }

        if ((hints & HINT_HOST_DISABLE_CALL_EFFECTS) != 0) {
            suppressedEffects |= ZenModeHelper.SUPPRESSED_EFFECT_CALLS;
        }

        return suppressedEffects;
    }

    @GuardedBy("mNotificationLock")
    private void updateInterruptionFilterLocked() {
        int interruptionFilter = mZenModeHelper.getZenModeListenerInterruptionFilter();
        if (interruptionFilter == mInterruptionFilter) return;
        mInterruptionFilter = interruptionFilter;
        scheduleInterruptionFilterChanged(interruptionFilter);
    }

    @VisibleForTesting
    INotificationManager getBinderService() {
        return INotificationManager.Stub.asInterface(mService);
    }

    /**
     * Report to usage stats that the notification was seen.
     * @param r notification record
     */
    @GuardedBy("mNotificationLock")
    protected void reportSeen(NotificationRecord r) {
        mAppUsageStats.reportEvent(r.sbn.getPackageName(),
                getRealUserId(r.sbn.getUserId()),
                UsageEvents.Event.NOTIFICATION_SEEN);
    }

    protected int calculateSuppressedVisualEffects(Policy incomingPolicy, Policy currPolicy,
            int targetSdkVersion) {
        if (incomingPolicy.suppressedVisualEffects == SUPPRESSED_EFFECTS_UNSET) {
            return incomingPolicy.suppressedVisualEffects;
        }
        final int[] effectsIntroducedInP = {
                SUPPRESSED_EFFECT_FULL_SCREEN_INTENT,
                SUPPRESSED_EFFECT_LIGHTS,
                SUPPRESSED_EFFECT_PEEK,
                SUPPRESSED_EFFECT_STATUS_BAR,
                SUPPRESSED_EFFECT_BADGE,
                SUPPRESSED_EFFECT_AMBIENT,
                SUPPRESSED_EFFECT_NOTIFICATION_LIST
        };

        int newSuppressedVisualEffects = incomingPolicy.suppressedVisualEffects;
        if (targetSdkVersion < Build.VERSION_CODES.P) {
            // unset higher order bits introduced in P, maintain the user's higher order bits
            for (int i = 0; i < effectsIntroducedInP.length ; i++) {
                newSuppressedVisualEffects &= ~effectsIntroducedInP[i];
                newSuppressedVisualEffects |=
                        (currPolicy.suppressedVisualEffects & effectsIntroducedInP[i]);
            }
            // set higher order bits according to lower order bits
            if ((newSuppressedVisualEffects & SUPPRESSED_EFFECT_SCREEN_OFF) != 0) {
                newSuppressedVisualEffects |= SUPPRESSED_EFFECT_LIGHTS;
                newSuppressedVisualEffects |= SUPPRESSED_EFFECT_FULL_SCREEN_INTENT;
            }
            if ((newSuppressedVisualEffects & SUPPRESSED_EFFECT_SCREEN_ON) != 0) {
                newSuppressedVisualEffects |= SUPPRESSED_EFFECT_PEEK;
            }
        } else {
            boolean hasNewEffects = (newSuppressedVisualEffects
                    - SUPPRESSED_EFFECT_SCREEN_ON - SUPPRESSED_EFFECT_SCREEN_OFF) > 0;
            // if any of the new effects introduced in P are set
            if (hasNewEffects) {
                // clear out the deprecated effects
                newSuppressedVisualEffects &= ~ (SUPPRESSED_EFFECT_SCREEN_ON
                        | SUPPRESSED_EFFECT_SCREEN_OFF);

                // set the deprecated effects according to the new more specific effects
                if ((newSuppressedVisualEffects & Policy.SUPPRESSED_EFFECT_PEEK) != 0) {
                    newSuppressedVisualEffects |= SUPPRESSED_EFFECT_SCREEN_ON;
                }
                if ((newSuppressedVisualEffects & Policy.SUPPRESSED_EFFECT_LIGHTS) != 0
                        && (newSuppressedVisualEffects
                        & Policy.SUPPRESSED_EFFECT_FULL_SCREEN_INTENT) != 0
                        && (newSuppressedVisualEffects
                        & Policy.SUPPRESSED_EFFECT_AMBIENT) != 0) {
                    newSuppressedVisualEffects |= SUPPRESSED_EFFECT_SCREEN_OFF;
                }
            } else {
                // set higher order bits according to lower order bits
                if ((newSuppressedVisualEffects & SUPPRESSED_EFFECT_SCREEN_OFF) != 0) {
                    newSuppressedVisualEffects |= SUPPRESSED_EFFECT_LIGHTS;
                    newSuppressedVisualEffects |= SUPPRESSED_EFFECT_FULL_SCREEN_INTENT;
                    newSuppressedVisualEffects |= SUPPRESSED_EFFECT_AMBIENT;
                }
                if ((newSuppressedVisualEffects & SUPPRESSED_EFFECT_SCREEN_ON) != 0) {
                    newSuppressedVisualEffects |= SUPPRESSED_EFFECT_PEEK;
                }
            }
        }

        return newSuppressedVisualEffects;
    }

    @GuardedBy("mNotificationLock")
    protected void maybeRecordInterruptionLocked(NotificationRecord r) {
        if (r.isInterruptive() && !r.hasRecordedInterruption()) {
            mAppUsageStats.reportInterruptiveNotification(r.sbn.getPackageName(),
                    r.getChannel().getId(),
                    getRealUserId(r.sbn.getUserId()));
            logRecentLocked(r);
            r.setRecordedInterruption(true);
        }
    }

    /**
     * Report to usage stats that the notification was clicked.
     * @param r notification record
     */
    protected void reportUserInteraction(NotificationRecord r) {
        mAppUsageStats.reportEvent(r.sbn.getPackageName(),
                getRealUserId(r.sbn.getUserId()),
                UsageEvents.Event.USER_INTERACTION);
    }

    private int getRealUserId(int userId) {
        return userId == UserHandle.USER_ALL ? UserHandle.USER_SYSTEM : userId;
    }

    @VisibleForTesting
    NotificationManagerInternal getInternalService() {
        return mInternalService;
    }

    private final IBinder mService = new INotificationManager.Stub() {
        // Toasts
        // ============================================================================

        @Override
        public void enqueueToast(String pkg, ITransientNotification callback, int duration)
        {
            if (DBG) {
                Slog.i(TAG, "enqueueToast pkg=" + pkg + " callback=" + callback
                        + " duration=" + duration);
            }

            if (pkg == null || callback == null) {
                Slog.e(TAG, "Not doing toast. pkg=" + pkg + " callback=" + callback);
                return ;
            }
            final boolean isSystemToast = isCallerSystemOrPhone() || ("android".equals(pkg));
            final boolean isPackageSuspended =
                    isPackageSuspendedForUser(pkg, Binder.getCallingUid());

            if (ENABLE_BLOCKED_TOASTS && !isSystemToast &&
                    (!areNotificationsEnabledForPackage(pkg, Binder.getCallingUid())
                            || isPackageSuspended)) {
                Slog.e(TAG, "Suppressing toast from package " + pkg
                        + (isPackageSuspended
                                ? " due to package suspended by administrator."
                                : " by user request."));
                return;
            }

            synchronized (mToastQueue) {
                int callingPid = Binder.getCallingPid();
                long callingId = Binder.clearCallingIdentity();
                try {
                    ToastRecord record;
                    int index = indexOfToastLocked(pkg, callback);
                    // If it's already in the queue, we update it in place, we don't
                    // move it to the end of the queue.
                    if (index >= 0) {
                        record = mToastQueue.get(index);
                        record.update(duration);
<<<<<<< HEAD
                        try {
                            record.callback.hide();
                        } catch (RemoteException e) {
                        }
                        record.update(callback);
=======
>>>>>>> d9b0bdcb
                    } else {
                        // Limit the number of toasts that any given package except the android
                        // package can enqueue.  Prevents DOS attacks and deals with leaks.
                        if (!isSystemToast) {
                            int count = 0;
                            final int N = mToastQueue.size();
                            for (int i=0; i<N; i++) {
                                 final ToastRecord r = mToastQueue.get(i);
                                 if (r.pkg.equals(pkg)) {
                                     count++;
                                     if (count >= MAX_PACKAGE_NOTIFICATIONS) {
                                         Slog.e(TAG, "Package has already posted " + count
                                                + " toasts. Not showing more. Package=" + pkg);
                                         return;
                                     }
                                 }
                            }
                        }

                        Binder token = new Binder();
                        mWindowManagerInternal.addWindowToken(token, TYPE_TOAST, DEFAULT_DISPLAY);
                        record = new ToastRecord(callingPid, pkg, callback, duration, token);
                        mToastQueue.add(record);
                        index = mToastQueue.size() - 1;
                        keepProcessAliveIfNeededLocked(callingPid);
                    }
                    // If it's at index 0, it's the current toast.  It doesn't matter if it's
                    // new or just been updated.  Call back and tell it to show itself.
                    // If the callback fails, this will remove it from the list, so don't
                    // assume that it's valid after this.
                    if (index == 0) {
                        showNextToastLocked();
                    }
                } finally {
                    Binder.restoreCallingIdentity(callingId);
                }
            }
        }

        @Override
        public void cancelToast(String pkg, ITransientNotification callback) {
            Slog.i(TAG, "cancelToast pkg=" + pkg + " callback=" + callback);

            if (pkg == null || callback == null) {
                Slog.e(TAG, "Not cancelling notification. pkg=" + pkg + " callback=" + callback);
                return ;
            }

            synchronized (mToastQueue) {
                long callingId = Binder.clearCallingIdentity();
                try {
                    int index = indexOfToastLocked(pkg, callback);
                    if (index >= 0) {
                        cancelToastLocked(index);
                    } else {
                        Slog.w(TAG, "Toast already cancelled. pkg=" + pkg
                                + " callback=" + callback);
                    }
                } finally {
                    Binder.restoreCallingIdentity(callingId);
                }
            }
        }

        @Override
        public void finishToken(String pkg, ITransientNotification callback) {
            synchronized (mToastQueue) {
                long callingId = Binder.clearCallingIdentity();
                try {
                    int index = indexOfToastLocked(pkg, callback);
                    if (index >= 0) {
                        ToastRecord record = mToastQueue.get(index);
                        finishTokenLocked(record.token);
                    } else {
                        Slog.w(TAG, "Toast already killed. pkg=" + pkg
                                + " callback=" + callback);
                    }
                } finally {
                    Binder.restoreCallingIdentity(callingId);
                }
            }
        }

        @Override
        public void enqueueNotificationWithTag(String pkg, String opPkg, String tag, int id,
                Notification notification, int userId) throws RemoteException {
            enqueueNotificationInternal(pkg, opPkg, Binder.getCallingUid(),
                    Binder.getCallingPid(), tag, id, notification, userId);
        }

        @Override
        public void cancelNotificationWithTag(String pkg, String tag, int id, int userId) {
            checkCallerIsSystemOrSameApp(pkg);
            userId = ActivityManager.handleIncomingUser(Binder.getCallingPid(),
                    Binder.getCallingUid(), userId, true, false, "cancelNotificationWithTag", pkg);
            // Don't allow client applications to cancel foreground service notis or autobundled
            // summaries.
            final int mustNotHaveFlags = isCallingUidSystem() ? 0 :
                    (FLAG_FOREGROUND_SERVICE | Notification.FLAG_AUTOGROUP_SUMMARY);
            cancelNotification(Binder.getCallingUid(), Binder.getCallingPid(), pkg, tag, id, 0,
                    mustNotHaveFlags, false, userId, REASON_APP_CANCEL, null);
        }

        @Override
        public void cancelAllNotifications(String pkg, int userId) {
            checkCallerIsSystemOrSameApp(pkg);

            userId = ActivityManager.handleIncomingUser(Binder.getCallingPid(),
                    Binder.getCallingUid(), userId, true, false, "cancelAllNotifications", pkg);

            // Calling from user space, don't allow the canceling of actively
            // running foreground services.
            cancelAllNotificationsInt(Binder.getCallingUid(), Binder.getCallingPid(),
                    pkg, null, 0, FLAG_FOREGROUND_SERVICE, true, userId,
                    REASON_APP_CANCEL_ALL, null);
        }

        @Override
        public void setNotificationsEnabledForPackage(String pkg, int uid, boolean enabled) {
            enforceSystemOrSystemUI("setNotificationsEnabledForPackage");

            mRankingHelper.setEnabled(pkg, uid, enabled);
            // Now, cancel any outstanding notifications that are part of a just-disabled app
            if (!enabled) {
                cancelAllNotificationsInt(MY_UID, MY_PID, pkg, null, 0, 0, true,
                        UserHandle.getUserId(uid), REASON_PACKAGE_BANNED, null);
            }

            try {
                getContext().sendBroadcastAsUser(
                        new Intent(ACTION_APP_BLOCK_STATE_CHANGED)
                                .putExtra(NotificationManager.EXTRA_BLOCKED_STATE, !enabled)
                                .addFlags(Intent.FLAG_RECEIVER_FOREGROUND)
                                .setPackage(pkg),
                        UserHandle.of(UserHandle.getUserId(uid)), null);
            } catch (SecurityException e) {
                Slog.w(TAG, "Can't notify app about app block change", e);
            }

            savePolicyFile();
        }

        /**
         * Updates the enabled state for notifications for the given package (and uid).
         * Additionally, this method marks the app importance as locked by the user, which means
         * that notifications from the app will <b>not</b> be considered for showing a
         * blocking helper.
         *
         * @param pkg package that owns the notifications to update
         * @param uid uid of the app providing notifications
         * @param enabled whether notifications should be enabled for the app
         *
         * @see #setNotificationsEnabledForPackage(String, int, boolean)
         */
        @Override
        public void setNotificationsEnabledWithImportanceLockForPackage(
                String pkg, int uid, boolean enabled) {
            setNotificationsEnabledForPackage(pkg, uid, enabled);

            mRankingHelper.setAppImportanceLocked(pkg, uid);
        }

        /**
         * Use this when you just want to know if notifications are OK for this package.
         */
        @Override
        public boolean areNotificationsEnabled(String pkg) {
            return areNotificationsEnabledForPackage(pkg, Binder.getCallingUid());
        }

        /**
         * Use this when you just want to know if notifications are OK for this package.
         */
        @Override
        public boolean areNotificationsEnabledForPackage(String pkg, int uid) {
            checkCallerIsSystemOrSameApp(pkg);

            return mRankingHelper.getImportance(pkg, uid) != IMPORTANCE_NONE;
        }

        @Override
        public int getPackageImportance(String pkg) {
            checkCallerIsSystemOrSameApp(pkg);
            return mRankingHelper.getImportance(pkg, Binder.getCallingUid());
        }

        @Override
        public boolean canShowBadge(String pkg, int uid) {
            checkCallerIsSystem();
            return mRankingHelper.canShowBadge(pkg, uid);
        }

        @Override
        public void setShowBadge(String pkg, int uid, boolean showBadge) {
            checkCallerIsSystem();
            mRankingHelper.setShowBadge(pkg, uid, showBadge);
            savePolicyFile();
        }

        @Override
        public void updateNotificationChannelGroupForPackage(String pkg, int uid,
                NotificationChannelGroup group) throws RemoteException {
            enforceSystemOrSystemUI("Caller not system or systemui");
            createNotificationChannelGroup(pkg, uid, group, false, false);
            savePolicyFile();
        }

        @Override
        public void createNotificationChannelGroups(String pkg,
                ParceledListSlice channelGroupList) throws RemoteException {
            checkCallerIsSystemOrSameApp(pkg);
            List<NotificationChannelGroup> groups = channelGroupList.getList();
            final int groupSize = groups.size();
            for (int i = 0; i < groupSize; i++) {
                final NotificationChannelGroup group = groups.get(i);
                createNotificationChannelGroup(pkg, Binder.getCallingUid(), group, true, false);
            }
            savePolicyFile();
        }

        private void createNotificationChannelsImpl(String pkg, int uid,
                ParceledListSlice channelsList) {
            List<NotificationChannel> channels = channelsList.getList();
            final int channelsSize = channels.size();
            for (int i = 0; i < channelsSize; i++) {
                final NotificationChannel channel = channels.get(i);
                Preconditions.checkNotNull(channel, "channel in list is null");
                mRankingHelper.createNotificationChannel(pkg, uid, channel,
                        true /* fromTargetApp */, mConditionProviders.isPackageOrComponentAllowed(
                                pkg, UserHandle.getUserId(uid)));
                mListeners.notifyNotificationChannelChanged(pkg,
                        UserHandle.getUserHandleForUid(uid),
                        mRankingHelper.getNotificationChannel(pkg, uid, channel.getId(), false),
                        NOTIFICATION_CHANNEL_OR_GROUP_ADDED);
            }
            savePolicyFile();
        }

        @Override
        public void createNotificationChannels(String pkg,
                ParceledListSlice channelsList) throws RemoteException {
            checkCallerIsSystemOrSameApp(pkg);
            createNotificationChannelsImpl(pkg, Binder.getCallingUid(), channelsList);
        }

        @Override
        public void createNotificationChannelsForPackage(String pkg, int uid,
                ParceledListSlice channelsList) throws RemoteException {
            checkCallerIsSystem();
            createNotificationChannelsImpl(pkg, uid, channelsList);
        }

        @Override
        public NotificationChannel getNotificationChannel(String pkg, String channelId) {
            checkCallerIsSystemOrSameApp(pkg);
            return mRankingHelper.getNotificationChannel(
                    pkg, Binder.getCallingUid(), channelId, false /* includeDeleted */);
        }

        @Override
        public NotificationChannel getNotificationChannelForPackage(String pkg, int uid,
                String channelId, boolean includeDeleted) {
            checkCallerIsSystem();
            return mRankingHelper.getNotificationChannel(pkg, uid, channelId, includeDeleted);
        }

        @Override
        public void deleteNotificationChannel(String pkg, String channelId) {
            checkCallerIsSystemOrSameApp(pkg);
            final int callingUid = Binder.getCallingUid();
            if (NotificationChannel.DEFAULT_CHANNEL_ID.equals(channelId)) {
                throw new IllegalArgumentException("Cannot delete default channel");
            }
            cancelAllNotificationsInt(MY_UID, MY_PID, pkg, channelId, 0, 0, true,
                    UserHandle.getUserId(callingUid), REASON_CHANNEL_BANNED, null);
            mRankingHelper.deleteNotificationChannel(pkg, callingUid, channelId);
            mListeners.notifyNotificationChannelChanged(pkg,
                    UserHandle.getUserHandleForUid(callingUid),
                    mRankingHelper.getNotificationChannel(pkg, callingUid, channelId, true),
                    NOTIFICATION_CHANNEL_OR_GROUP_DELETED);
            savePolicyFile();
        }

        @Override
        public NotificationChannelGroup getNotificationChannelGroup(String pkg, String groupId) {
            checkCallerIsSystemOrSameApp(pkg);
            return mRankingHelper.getNotificationChannelGroupWithChannels(
                    pkg, Binder.getCallingUid(), groupId, false);
        }

        @Override
        public ParceledListSlice<NotificationChannelGroup> getNotificationChannelGroups(
                String pkg) {
            checkCallerIsSystemOrSameApp(pkg);
            return mRankingHelper.getNotificationChannelGroups(
                    pkg, Binder.getCallingUid(), false, false);
        }

        @Override
        public void deleteNotificationChannelGroup(String pkg, String groupId) {
            checkCallerIsSystemOrSameApp(pkg);

            final int callingUid = Binder.getCallingUid();
            NotificationChannelGroup groupToDelete =
                    mRankingHelper.getNotificationChannelGroup(groupId, pkg, callingUid);
            if (groupToDelete != null) {
                List<NotificationChannel> deletedChannels =
                        mRankingHelper.deleteNotificationChannelGroup(pkg, callingUid, groupId);
                for (int i = 0; i < deletedChannels.size(); i++) {
                    final NotificationChannel deletedChannel = deletedChannels.get(i);
                    cancelAllNotificationsInt(MY_UID, MY_PID, pkg, deletedChannel.getId(), 0, 0,
                            true,
                            UserHandle.getUserId(Binder.getCallingUid()), REASON_CHANNEL_BANNED,
                            null);
                    mListeners.notifyNotificationChannelChanged(pkg,
                            UserHandle.getUserHandleForUid(callingUid),
                            deletedChannel,
                            NOTIFICATION_CHANNEL_OR_GROUP_DELETED);
                }
                mListeners.notifyNotificationChannelGroupChanged(
                        pkg, UserHandle.getUserHandleForUid(callingUid), groupToDelete,
                        NOTIFICATION_CHANNEL_OR_GROUP_DELETED);
                savePolicyFile();
            }
        }

        @Override
        public void updateNotificationChannelForPackage(String pkg, int uid,
                NotificationChannel channel) {
            enforceSystemOrSystemUI("Caller not system or systemui");
            Preconditions.checkNotNull(channel);
            updateNotificationChannelInt(pkg, uid, channel, false);
        }

        @Override
        public ParceledListSlice<NotificationChannel> getNotificationChannelsForPackage(String pkg,
                int uid, boolean includeDeleted) {
            enforceSystemOrSystemUI("getNotificationChannelsForPackage");
            return mRankingHelper.getNotificationChannels(pkg, uid, includeDeleted);
        }

        @Override
        public int getNumNotificationChannelsForPackage(String pkg, int uid,
                boolean includeDeleted) {
            enforceSystemOrSystemUI("getNumNotificationChannelsForPackage");
            return mRankingHelper.getNotificationChannels(pkg, uid, includeDeleted)
                    .getList().size();
        }

        @Override
        public boolean onlyHasDefaultChannel(String pkg, int uid) {
            enforceSystemOrSystemUI("onlyHasDefaultChannel");
            return mRankingHelper.onlyHasDefaultChannel(pkg, uid);
        }

        @Override
        public int getDeletedChannelCount(String pkg, int uid) {
            enforceSystemOrSystemUI("getDeletedChannelCount");
            return mRankingHelper.getDeletedChannelCount(pkg, uid);
        }

        @Override
        public int getBlockedChannelCount(String pkg, int uid) {
            enforceSystemOrSystemUI("getBlockedChannelCount");
            return mRankingHelper.getBlockedChannelCount(pkg, uid);
        }

        @Override
        public ParceledListSlice<NotificationChannelGroup> getNotificationChannelGroupsForPackage(
                String pkg, int uid, boolean includeDeleted) {
            checkCallerIsSystem();
            return mRankingHelper.getNotificationChannelGroups(pkg, uid, includeDeleted, true);
        }

        @Override
        public NotificationChannelGroup getPopulatedNotificationChannelGroupForPackage(
                String pkg, int uid, String groupId, boolean includeDeleted) {
            enforceSystemOrSystemUI("getPopulatedNotificationChannelGroupForPackage");
            return mRankingHelper.getNotificationChannelGroupWithChannels(
                    pkg, uid, groupId, includeDeleted);
        }

        @Override
        public NotificationChannelGroup getNotificationChannelGroupForPackage(
                String groupId, String pkg, int uid) {
            enforceSystemOrSystemUI("getNotificationChannelGroupForPackage");
            return mRankingHelper.getNotificationChannelGroup(groupId, pkg, uid);
        }

        @Override
        public ParceledListSlice<NotificationChannel> getNotificationChannels(String pkg) {
            checkCallerIsSystemOrSameApp(pkg);
            return mRankingHelper.getNotificationChannels(
                    pkg, Binder.getCallingUid(), false /* includeDeleted */);
        }

        @Override
        public ParceledListSlice<NotifyingApp> getRecentNotifyingAppsForUser(int userId) {
            checkCallerIsSystem();
            synchronized (mNotificationLock) {
                List<NotifyingApp> apps = new ArrayList<>(
                        mRecentApps.getOrDefault(userId, new ArrayList<>()));
                return new ParceledListSlice<>(apps);
            }
        }

        @Override
        public int getBlockedAppCount(int userId) {
            checkCallerIsSystem();
            return mRankingHelper.getBlockedAppCount(userId);
        }

        @Override
        public boolean areChannelsBypassingDnd() {
            return mRankingHelper.areChannelsBypassingDnd();
        }

        @Override
        public void clearData(String packageName, int uid, boolean fromApp) throws RemoteException {
            checkCallerIsSystem();

            // Cancel posted notifications
            cancelAllNotificationsInt(MY_UID, MY_PID, packageName, null, 0, 0, true,
                    UserHandle.getUserId(Binder.getCallingUid()), REASON_CHANNEL_BANNED, null);

            final String[] packages = new String[] {packageName};
            final int[] uids = new int[] {uid};

            // Listener & assistant
            mListeners.onPackagesChanged(true, packages, uids);
            mAssistants.onPackagesChanged(true, packages, uids);

            // Zen
            mConditionProviders.onPackagesChanged(true, packages, uids);

            // Reset notification preferences
            if (!fromApp) {
                mRankingHelper.onPackagesChanged(
                        true, UserHandle.getCallingUserId(), packages, uids);
            }

            savePolicyFile();
        }


        /**
         * System-only API for getting a list of current (i.e. not cleared) notifications.
         *
         * Requires ACCESS_NOTIFICATIONS which is signature|system.
         * @returns A list of all the notifications, in natural order.
         */
        @Override
        public StatusBarNotification[] getActiveNotifications(String callingPkg) {
            // enforce() will ensure the calling uid has the correct permission
            getContext().enforceCallingOrSelfPermission(
                    android.Manifest.permission.ACCESS_NOTIFICATIONS,
                    "NotificationManagerService.getActiveNotifications");

            StatusBarNotification[] tmp = null;
            int uid = Binder.getCallingUid();

            // noteOp will check to make sure the callingPkg matches the uid
            if (mAppOps.noteOpNoThrow(AppOpsManager.OP_ACCESS_NOTIFICATIONS, uid, callingPkg)
                    == AppOpsManager.MODE_ALLOWED) {
                synchronized (mNotificationLock) {
                    tmp = new StatusBarNotification[mNotificationList.size()];
                    final int N = mNotificationList.size();
                    for (int i=0; i<N; i++) {
                        tmp[i] = mNotificationList.get(i).sbn;
                    }
                }
            }
            return tmp;
        }

        /**
         * Public API for getting a list of current notifications for the calling package/uid.
         *
         * Note that since notification posting is done asynchronously, this will not return
         * notifications that are in the process of being posted.
         *
         * @returns A list of all the package's notifications, in natural order.
         */
        @Override
        public ParceledListSlice<StatusBarNotification> getAppActiveNotifications(String pkg,
                int incomingUserId) {
            checkCallerIsSystemOrSameApp(pkg);
            int userId = ActivityManager.handleIncomingUser(Binder.getCallingPid(),
                    Binder.getCallingUid(), incomingUserId, true, false,
                    "getAppActiveNotifications", pkg);
            synchronized (mNotificationLock) {
                final ArrayMap<String, StatusBarNotification> map
                        = new ArrayMap<>(mNotificationList.size() + mEnqueuedNotifications.size());
                final int N = mNotificationList.size();
                for (int i = 0; i < N; i++) {
                    StatusBarNotification sbn = sanitizeSbn(pkg, userId,
                            mNotificationList.get(i).sbn);
                    if (sbn != null) {
                        map.put(sbn.getKey(), sbn);
                    }
                }
                for(NotificationRecord snoozed: mSnoozeHelper.getSnoozed(userId, pkg)) {
                    StatusBarNotification sbn = sanitizeSbn(pkg, userId, snoozed.sbn);
                    if (sbn != null) {
                        map.put(sbn.getKey(), sbn);
                    }
                }
                final int M = mEnqueuedNotifications.size();
                for (int i = 0; i < M; i++) {
                    StatusBarNotification sbn = sanitizeSbn(pkg, userId,
                            mEnqueuedNotifications.get(i).sbn);
                    if (sbn != null) {
                        map.put(sbn.getKey(), sbn); // pending update overwrites existing post here
                    }
                }
                final ArrayList<StatusBarNotification> list = new ArrayList<>(map.size());
                list.addAll(map.values());
                return new ParceledListSlice<StatusBarNotification>(list);
            }
        }

        private StatusBarNotification sanitizeSbn(String pkg, int userId,
                StatusBarNotification sbn) {
            if (sbn.getPackageName().equals(pkg) && sbn.getUserId() == userId) {
                // We could pass back a cloneLight() but clients might get confused and
                // try to send this thing back to notify() again, which would not work
                // very well.
                return new StatusBarNotification(
                        sbn.getPackageName(),
                        sbn.getOpPkg(),
                        sbn.getId(), sbn.getTag(), sbn.getUid(), sbn.getInitialPid(),
                        sbn.getNotification().clone(),
                        sbn.getUser(), sbn.getOverrideGroupKey(), sbn.getPostTime());
            }
            return null;
        }

        /**
         * System-only API for getting a list of recent (cleared, no longer shown) notifications.
         *
         * Requires ACCESS_NOTIFICATIONS which is signature|system.
         */
        @Override
        public StatusBarNotification[] getHistoricalNotifications(String callingPkg, int count) {
            // enforce() will ensure the calling uid has the correct permission
            getContext().enforceCallingOrSelfPermission(
                    android.Manifest.permission.ACCESS_NOTIFICATIONS,
                    "NotificationManagerService.getHistoricalNotifications");

            StatusBarNotification[] tmp = null;
            int uid = Binder.getCallingUid();

            // noteOp will check to make sure the callingPkg matches the uid
            if (mAppOps.noteOpNoThrow(AppOpsManager.OP_ACCESS_NOTIFICATIONS, uid, callingPkg)
                    == AppOpsManager.MODE_ALLOWED) {
                synchronized (mArchive) {
                    tmp = mArchive.getArray(count);
                }
            }
            return tmp;
        }

        /**
         * Register a listener binder directly with the notification manager.
         *
         * Only works with system callers. Apps should extend
         * {@link android.service.notification.NotificationListenerService}.
         */
        @Override
        public void registerListener(final INotificationListener listener,
                final ComponentName component, final int userid) {
            enforceSystemOrSystemUI("INotificationManager.registerListener");
            mListeners.registerService(listener, component, userid);
        }

        /**
         * Remove a listener binder directly
         */
        @Override
        public void unregisterListener(INotificationListener token, int userid) {
            mListeners.unregisterService(token, userid);
        }

        /**
         * Allow an INotificationListener to simulate a "clear all" operation.
         *
         * {@see com.android.server.StatusBarManagerService.NotificationCallbacks#onClearAllNotifications}
         *
         * @param token The binder for the listener, to check that the caller is allowed
         */
        @Override
        public void cancelNotificationsFromListener(INotificationListener token, String[] keys) {
            final int callingUid = Binder.getCallingUid();
            final int callingPid = Binder.getCallingPid();
            long identity = Binder.clearCallingIdentity();
            try {
                synchronized (mNotificationLock) {
                    final ManagedServiceInfo info = mListeners.checkServiceTokenLocked(token);

                    if (keys != null) {
                        final int N = keys.length;
                        for (int i = 0; i < N; i++) {
                            NotificationRecord r = mNotificationsByKey.get(keys[i]);
                            if (r == null) continue;
                            final int userId = r.sbn.getUserId();
                            if (userId != info.userid && userId != UserHandle.USER_ALL &&
                                    !mUserProfiles.isCurrentProfile(userId)) {
                                throw new SecurityException("Disallowed call from listener: "
                                        + info.service);
                            }
                            cancelNotificationFromListenerLocked(info, callingUid, callingPid,
                                    r.sbn.getPackageName(), r.sbn.getTag(), r.sbn.getId(),
                                    userId);
                        }
                    } else {
                        cancelAllLocked(callingUid, callingPid, info.userid,
                                REASON_LISTENER_CANCEL_ALL, info, info.supportsProfiles());
                    }
                }
            } finally {
                Binder.restoreCallingIdentity(identity);
            }
        }

        /**
         * Handle request from an approved listener to re-enable itself.
         *
         * @param component The componenet to be re-enabled, caller must match package.
         */
        @Override
        public void requestBindListener(ComponentName component) {
            checkCallerIsSystemOrSameApp(component.getPackageName());
            long identity = Binder.clearCallingIdentity();
            try {
                ManagedServices manager =
                        mAssistants.isComponentEnabledForCurrentProfiles(component)
                        ? mAssistants
                        : mListeners;
                manager.setComponentState(component, true);
            } finally {
                Binder.restoreCallingIdentity(identity);
            }
        }

        @Override
        public void requestUnbindListener(INotificationListener token) {
            long identity = Binder.clearCallingIdentity();
            try {
                // allow bound services to disable themselves
                synchronized (mNotificationLock) {
                    final ManagedServiceInfo info = mListeners.checkServiceTokenLocked(token);
                    info.getOwner().setComponentState(info.component, false);
                }
            } finally {
                Binder.restoreCallingIdentity(identity);
            }
        }

        @Override
        public void setNotificationsShownFromListener(INotificationListener token, String[] keys) {
            long identity = Binder.clearCallingIdentity();
            try {
                synchronized (mNotificationLock) {
                    final ManagedServiceInfo info = mListeners.checkServiceTokenLocked(token);
                    if (keys != null) {
                        final int N = keys.length;
                        for (int i = 0; i < N; i++) {
                            NotificationRecord r = mNotificationsByKey.get(keys[i]);
                            if (r == null) continue;
                            final int userId = r.sbn.getUserId();
                            if (userId != info.userid && userId != UserHandle.USER_ALL &&
                                    !mUserProfiles.isCurrentProfile(userId)) {
                                throw new SecurityException("Disallowed call from listener: "
                                        + info.service);
                            }
                            if (!r.isSeen()) {
                                if (DBG) Slog.d(TAG, "Marking notification as seen " + keys[i]);
                                reportSeen(r);
                                r.setSeen();
                                maybeRecordInterruptionLocked(r);
                            }
                        }
                    }
                }
            } finally {
                Binder.restoreCallingIdentity(identity);
            }
        }

        /**
         * Allow an INotificationListener to simulate clearing (dismissing) a single notification.
         *
         * {@see com.android.server.StatusBarManagerService.NotificationCallbacks#onNotificationClear}
         *
         * @param info The binder for the listener, to check that the caller is allowed
         */
        @GuardedBy("mNotificationLock")
        private void cancelNotificationFromListenerLocked(ManagedServiceInfo info,
                int callingUid, int callingPid, String pkg, String tag, int id, int userId) {
            cancelNotification(callingUid, callingPid, pkg, tag, id, 0,
                    Notification.FLAG_ONGOING_EVENT | FLAG_FOREGROUND_SERVICE,
                    true,
                    userId, REASON_LISTENER_CANCEL, info);
        }

        /**
         * Allow an INotificationListener to snooze a single notification until a context.
         *
         * @param token The binder for the listener, to check that the caller is allowed
         */
        @Override
        public void snoozeNotificationUntilContextFromListener(INotificationListener token,
                String key, String snoozeCriterionId) {
            long identity = Binder.clearCallingIdentity();
            try {
                synchronized (mNotificationLock) {
                    final ManagedServiceInfo info = mListeners.checkServiceTokenLocked(token);
                    snoozeNotificationInt(key, SNOOZE_UNTIL_UNSPECIFIED, snoozeCriterionId, info);
                }
            } finally {
                Binder.restoreCallingIdentity(identity);
            }
        }

        /**
         * Allow an INotificationListener to snooze a single notification until a time.
         *
         * @param token The binder for the listener, to check that the caller is allowed
         */
        @Override
        public void snoozeNotificationUntilFromListener(INotificationListener token, String key,
                long duration) {
            long identity = Binder.clearCallingIdentity();
            try {
                synchronized (mNotificationLock) {
                    final ManagedServiceInfo info = mListeners.checkServiceTokenLocked(token);
                    snoozeNotificationInt(key, duration, null, info);
                }
            } finally {
                Binder.restoreCallingIdentity(identity);
            }
        }

        /**
         * Allows the notification assistant to un-snooze a single notification.
         *
         * @param token The binder for the assistant, to check that the caller is allowed
         */
        @Override
        public void unsnoozeNotificationFromAssistant(INotificationListener token, String key) {
            long identity = Binder.clearCallingIdentity();
            try {
                synchronized (mNotificationLock) {
                    final ManagedServiceInfo info =
                            mAssistants.checkServiceTokenLocked(token);
                    unsnoozeNotificationInt(key, info);
                }
            } finally {
                Binder.restoreCallingIdentity(identity);
            }
        }

        /**
         * Allow an INotificationListener to simulate clearing (dismissing) a single notification.
         *
         * {@see com.android.server.StatusBarManagerService.NotificationCallbacks#onNotificationClear}
         *
         * @param token The binder for the listener, to check that the caller is allowed
         */
        @Override
        public void cancelNotificationFromListener(INotificationListener token, String pkg,
                String tag, int id) {
            final int callingUid = Binder.getCallingUid();
            final int callingPid = Binder.getCallingPid();
            long identity = Binder.clearCallingIdentity();
            try {
                synchronized (mNotificationLock) {
                    final ManagedServiceInfo info = mListeners.checkServiceTokenLocked(token);
                    if (info.supportsProfiles()) {
                        Log.e(TAG, "Ignoring deprecated cancelNotification(pkg, tag, id) "
                                + "from " + info.component
                                + " use cancelNotification(key) instead.");
                    } else {
                        cancelNotificationFromListenerLocked(info, callingUid, callingPid,
                                pkg, tag, id, info.userid);
                    }
                }
            } finally {
                Binder.restoreCallingIdentity(identity);
            }
        }

        /**
         * Allow an INotificationListener to request the list of outstanding notifications seen by
         * the current user. Useful when starting up, after which point the listener callbacks
         * should be used.
         *
         * @param token The binder for the listener, to check that the caller is allowed
         * @param keys An array of notification keys to fetch, or null to fetch everything
         * @returns The return value will contain the notifications specified in keys, in that
         *      order, or if keys is null, all the notifications, in natural order.
         */
        @Override
        public ParceledListSlice<StatusBarNotification> getActiveNotificationsFromListener(
                INotificationListener token, String[] keys, int trim) {
            synchronized (mNotificationLock) {
                final ManagedServiceInfo info = mListeners.checkServiceTokenLocked(token);
                final boolean getKeys = keys != null;
                final int N = getKeys ? keys.length : mNotificationList.size();
                final ArrayList<StatusBarNotification> list
                        = new ArrayList<StatusBarNotification>(N);
                for (int i=0; i<N; i++) {
                    final NotificationRecord r = getKeys
                            ? mNotificationsByKey.get(keys[i])
                            : mNotificationList.get(i);
                    if (r == null) continue;
                    StatusBarNotification sbn = r.sbn;
                    if (!isVisibleToListener(sbn, info)) continue;
                    StatusBarNotification sbnToSend =
                            (trim == TRIM_FULL) ? sbn : sbn.cloneLight();
                    list.add(sbnToSend);
                }
                return new ParceledListSlice<StatusBarNotification>(list);
            }
        }

        /**
         * Allow an INotificationListener to request the list of outstanding snoozed notifications
         * seen by the current user. Useful when starting up, after which point the listener
         * callbacks should be used.
         *
         * @param token The binder for the listener, to check that the caller is allowed
         * @returns The return value will contain the notifications specified in keys, in that
         *      order, or if keys is null, all the notifications, in natural order.
         */
        @Override
        public ParceledListSlice<StatusBarNotification> getSnoozedNotificationsFromListener(
                INotificationListener token, int trim) {
            synchronized (mNotificationLock) {
                final ManagedServiceInfo info = mListeners.checkServiceTokenLocked(token);
                List<NotificationRecord> snoozedRecords = mSnoozeHelper.getSnoozed();
                final int N = snoozedRecords.size();
                final ArrayList<StatusBarNotification> list = new ArrayList<>(N);
                for (int i=0; i < N; i++) {
                    final NotificationRecord r = snoozedRecords.get(i);
                    if (r == null) continue;
                    StatusBarNotification sbn = r.sbn;
                    if (!isVisibleToListener(sbn, info)) continue;
                    StatusBarNotification sbnToSend =
                            (trim == TRIM_FULL) ? sbn : sbn.cloneLight();
                    list.add(sbnToSend);
                }
                return new ParceledListSlice<>(list);
            }
        }

        @Override
        public void requestHintsFromListener(INotificationListener token, int hints) {
            final long identity = Binder.clearCallingIdentity();
            try {
                synchronized (mNotificationLock) {
                    final ManagedServiceInfo info = mListeners.checkServiceTokenLocked(token);
                    final int disableEffectsMask = HINT_HOST_DISABLE_EFFECTS
                            | HINT_HOST_DISABLE_NOTIFICATION_EFFECTS
                            | HINT_HOST_DISABLE_CALL_EFFECTS;
                    final boolean disableEffects = (hints & disableEffectsMask) != 0;
                    if (disableEffects) {
                        addDisabledHints(info, hints);
                    } else {
                        removeDisabledHints(info, hints);
                    }
                    updateListenerHintsLocked();
                    updateEffectsSuppressorLocked();
                }
            } finally {
                Binder.restoreCallingIdentity(identity);
            }
        }

        @Override
        public int getHintsFromListener(INotificationListener token) {
            synchronized (mNotificationLock) {
                return mListenerHints;
            }
        }

        @Override
        public void requestInterruptionFilterFromListener(INotificationListener token,
                int interruptionFilter) throws RemoteException {
            final long identity = Binder.clearCallingIdentity();
            try {
                synchronized (mNotificationLock) {
                    final ManagedServiceInfo info = mListeners.checkServiceTokenLocked(token);
                    mZenModeHelper.requestFromListener(info.component, interruptionFilter);
                    updateInterruptionFilterLocked();
                }
            } finally {
                Binder.restoreCallingIdentity(identity);
            }
        }

        @Override
        public int getInterruptionFilterFromListener(INotificationListener token)
                throws RemoteException {
            synchronized (mNotificationLight) {
                return mInterruptionFilter;
            }
        }

        @Override
        public void setOnNotificationPostedTrimFromListener(INotificationListener token, int trim)
                throws RemoteException {
            synchronized (mNotificationLock) {
                final ManagedServiceInfo info = mListeners.checkServiceTokenLocked(token);
                if (info == null) return;
                mListeners.setOnNotificationPostedTrimLocked(info, trim);
            }
        }

        @Override
        public int getZenMode() {
            return mZenModeHelper.getZenMode();
        }

        @Override
        public ZenModeConfig getZenModeConfig() {
            enforceSystemOrSystemUI("INotificationManager.getZenModeConfig");
            return mZenModeHelper.getConfig();
        }

        @Override
        public void setZenMode(int mode, Uri conditionId, String reason) throws RemoteException {
            enforceSystemOrSystemUI("INotificationManager.setZenMode");
            final long identity = Binder.clearCallingIdentity();
            try {
                mZenModeHelper.setManualZenMode(mode, conditionId, null, reason);
            } finally {
                Binder.restoreCallingIdentity(identity);
            }
        }

        @Override
        public List<ZenModeConfig.ZenRule> getZenRules() throws RemoteException {
            enforcePolicyAccess(Binder.getCallingUid(), "getAutomaticZenRules");
            return mZenModeHelper.getZenRules();
        }

        @Override
        public AutomaticZenRule getAutomaticZenRule(String id) throws RemoteException {
            Preconditions.checkNotNull(id, "Id is null");
            enforcePolicyAccess(Binder.getCallingUid(), "getAutomaticZenRule");
            return mZenModeHelper.getAutomaticZenRule(id);
        }

        @Override
        public String addAutomaticZenRule(AutomaticZenRule automaticZenRule)
                throws RemoteException {
            Preconditions.checkNotNull(automaticZenRule, "automaticZenRule is null");
            Preconditions.checkNotNull(automaticZenRule.getName(), "Name is null");
            Preconditions.checkNotNull(automaticZenRule.getOwner(), "Owner is null");
            Preconditions.checkNotNull(automaticZenRule.getConditionId(), "ConditionId is null");
            enforcePolicyAccess(Binder.getCallingUid(), "addAutomaticZenRule");

            return mZenModeHelper.addAutomaticZenRule(automaticZenRule,
                    "addAutomaticZenRule");
        }

        @Override
        public boolean updateAutomaticZenRule(String id, AutomaticZenRule automaticZenRule)
                throws RemoteException {
            Preconditions.checkNotNull(automaticZenRule, "automaticZenRule is null");
            Preconditions.checkNotNull(automaticZenRule.getName(), "Name is null");
            Preconditions.checkNotNull(automaticZenRule.getOwner(), "Owner is null");
            Preconditions.checkNotNull(automaticZenRule.getConditionId(), "ConditionId is null");
            enforcePolicyAccess(Binder.getCallingUid(), "updateAutomaticZenRule");

            return mZenModeHelper.updateAutomaticZenRule(id, automaticZenRule,
                    "updateAutomaticZenRule");
        }

        @Override
        public boolean removeAutomaticZenRule(String id) throws RemoteException {
            Preconditions.checkNotNull(id, "Id is null");
            // Verify that they can modify zen rules.
            enforcePolicyAccess(Binder.getCallingUid(), "removeAutomaticZenRule");

            return mZenModeHelper.removeAutomaticZenRule(id, "removeAutomaticZenRule");
        }

        @Override
        public boolean removeAutomaticZenRules(String packageName) throws RemoteException {
            Preconditions.checkNotNull(packageName, "Package name is null");
            enforceSystemOrSystemUI("removeAutomaticZenRules");

            return mZenModeHelper.removeAutomaticZenRules(packageName, "removeAutomaticZenRules");
        }

        @Override
        public int getRuleInstanceCount(ComponentName owner) throws RemoteException {
            Preconditions.checkNotNull(owner, "Owner is null");
            enforceSystemOrSystemUI("getRuleInstanceCount");

            return mZenModeHelper.getCurrentInstanceCount(owner);
        }

        @Override
        public void setInterruptionFilter(String pkg, int filter) throws RemoteException {
            enforcePolicyAccess(pkg, "setInterruptionFilter");
            final int zen = NotificationManager.zenModeFromInterruptionFilter(filter, -1);
            if (zen == -1) throw new IllegalArgumentException("Invalid filter: " + filter);
            final long identity = Binder.clearCallingIdentity();
            try {
                mZenModeHelper.setManualZenMode(zen, null, pkg, "setInterruptionFilter");
            } finally {
                Binder.restoreCallingIdentity(identity);
            }
        }

        @Override
        public void notifyConditions(final String pkg, IConditionProvider provider,
                final Condition[] conditions) {
            final ManagedServiceInfo info = mConditionProviders.checkServiceToken(provider);
            checkCallerIsSystemOrSameApp(pkg);
            mHandler.post(new Runnable() {
                @Override
                public void run() {
                    mConditionProviders.notifyConditions(pkg, info, conditions);
                }
            });
        }

        @Override
        public void requestUnbindProvider(IConditionProvider provider) {
            long identity = Binder.clearCallingIdentity();
            try {
                // allow bound services to disable themselves
                final ManagedServiceInfo info = mConditionProviders.checkServiceToken(provider);
                info.getOwner().setComponentState(info.component, false);
            } finally {
                Binder.restoreCallingIdentity(identity);
            }
        }

        @Override
        public void requestBindProvider(ComponentName component) {
            checkCallerIsSystemOrSameApp(component.getPackageName());
            long identity = Binder.clearCallingIdentity();
            try {
                mConditionProviders.setComponentState(component, true);
            } finally {
                Binder.restoreCallingIdentity(identity);
            }
        }

        private void enforceSystemOrSystemUI(String message) {
            if (isCallerSystemOrPhone()) return;
            getContext().enforceCallingPermission(android.Manifest.permission.STATUS_BAR_SERVICE,
                    message);
        }

        private void enforceSystemOrSystemUIOrSamePackage(String pkg, String message) {
            try {
                checkCallerIsSystemOrSameApp(pkg);
            } catch (SecurityException e) {
                getContext().enforceCallingPermission(
                        android.Manifest.permission.STATUS_BAR_SERVICE,
                        message);
            }
        }

        private void enforcePolicyAccess(int uid, String method) {
            if (PackageManager.PERMISSION_GRANTED == getContext().checkCallingPermission(
                    android.Manifest.permission.MANAGE_NOTIFICATIONS)) {
                return;
            }
            boolean accessAllowed = false;
            String[] packages = getContext().getPackageManager().getPackagesForUid(uid);
            final int packageCount = packages.length;
            for (int i = 0; i < packageCount; i++) {
                if (mConditionProviders.isPackageOrComponentAllowed(
                        packages[i], UserHandle.getUserId(uid))) {
                    accessAllowed = true;
                }
            }
            if (!accessAllowed) {
                Slog.w(TAG, "Notification policy access denied calling " + method);
                throw new SecurityException("Notification policy access denied");
            }
        }

        private void enforcePolicyAccess(String pkg, String method) {
            if (PackageManager.PERMISSION_GRANTED == getContext().checkCallingPermission(
                    android.Manifest.permission.MANAGE_NOTIFICATIONS)) {
                return;
            }
            checkCallerIsSameApp(pkg);
            if (!checkPolicyAccess(pkg)) {
                Slog.w(TAG, "Notification policy access denied calling " + method);
                throw new SecurityException("Notification policy access denied");
            }
        }

        private boolean checkPackagePolicyAccess(String pkg) {
            return mConditionProviders.isPackageOrComponentAllowed(
                    pkg, getCallingUserHandle().getIdentifier());
        }

        private boolean checkPolicyAccess(String pkg) {
            try {
                int uid = getContext().getPackageManager().getPackageUidAsUser(pkg,
                        UserHandle.getCallingUserId());
                if (PackageManager.PERMISSION_GRANTED == ActivityManager.checkComponentPermission(
                        android.Manifest.permission.MANAGE_NOTIFICATIONS, uid,
                        -1, true)) {
                    return true;
                }
            } catch (NameNotFoundException e) {
                return false;
            }
            return checkPackagePolicyAccess(pkg)
                    || mListeners.isComponentEnabledForPackage(pkg)
                    || (mDpm != null &&
                            mDpm.isActiveAdminWithPolicy(Binder.getCallingUid(),
                                    DeviceAdminInfo.USES_POLICY_PROFILE_OWNER));
        }

        @Override
        protected void dump(FileDescriptor fd, PrintWriter pw, String[] args) {
            if (!DumpUtils.checkDumpAndUsageStatsPermission(getContext(), TAG, pw)) return;
            final DumpFilter filter = DumpFilter.parseFromArguments(args);
            if (filter.stats) {
                dumpJson(pw, filter);
            } else if (filter.proto) {
                dumpProto(fd, filter);
            } else if (filter.criticalPriority) {
                dumpNotificationRecords(pw, filter);
            } else {
                dumpImpl(pw, filter);
            }
        }

        @Override
        public ComponentName getEffectsSuppressor() {
            return !mEffectsSuppressors.isEmpty() ? mEffectsSuppressors.get(0) : null;
        }

        @Override
        public boolean matchesCallFilter(Bundle extras) {
            enforceSystemOrSystemUI("INotificationManager.matchesCallFilter");
            return mZenModeHelper.matchesCallFilter(
                    Binder.getCallingUserHandle(),
                    extras,
                    mRankingHelper.findExtractor(ValidateNotificationPeople.class),
                    MATCHES_CALL_FILTER_CONTACTS_TIMEOUT_MS,
                    MATCHES_CALL_FILTER_TIMEOUT_AFFINITY);
        }

        @Override
        public boolean isSystemConditionProviderEnabled(String path) {
            enforceSystemOrSystemUI("INotificationManager.isSystemConditionProviderEnabled");
            return mConditionProviders.isSystemProviderEnabled(path);
        }

        // Backup/restore interface
        @Override
        public byte[] getBackupPayload(int user) {
            checkCallerIsSystem();
            if (DBG) Slog.d(TAG, "getBackupPayload u=" + user);
            //TODO: http://b/22388012
            if (user != USER_SYSTEM) {
                Slog.w(TAG, "getBackupPayload: cannot backup policy for user " + user);
                return null;
            }
            synchronized(mPolicyFile) {
                final ByteArrayOutputStream baos = new ByteArrayOutputStream();
                try {
                    writePolicyXml(baos, true /*forBackup*/);
                    return baos.toByteArray();
                } catch (IOException e) {
                    Slog.w(TAG, "getBackupPayload: error writing payload for user " + user, e);
                }
            }
            return null;
        }

        @Override
        public void applyRestore(byte[] payload, int user) {
            checkCallerIsSystem();
            if (DBG) Slog.d(TAG, "applyRestore u=" + user + " payload="
                    + (payload != null ? new String(payload, StandardCharsets.UTF_8) : null));
            if (payload == null) {
                Slog.w(TAG, "applyRestore: no payload to restore for user " + user);
                return;
            }
            //TODO: http://b/22388012
            if (user != USER_SYSTEM) {
                Slog.w(TAG, "applyRestore: cannot restore policy for user " + user);
                return;
            }
            synchronized(mPolicyFile) {
                final ByteArrayInputStream bais = new ByteArrayInputStream(payload);
                try {
                    readPolicyXml(bais, true /*forRestore*/);
                    savePolicyFile();
                } catch (NumberFormatException | XmlPullParserException | IOException e) {
                    Slog.w(TAG, "applyRestore: error reading payload", e);
                }
            }
        }

        @Override
        public boolean isNotificationPolicyAccessGranted(String pkg) {
            return checkPolicyAccess(pkg);
        }

        @Override
        public boolean isNotificationPolicyAccessGrantedForPackage(String pkg) {;
            enforceSystemOrSystemUIOrSamePackage(pkg,
                    "request policy access status for another package");
            return checkPolicyAccess(pkg);
        }

        @Override
        public void setNotificationPolicyAccessGranted(String pkg, boolean granted)
                throws RemoteException {
            setNotificationPolicyAccessGrantedForUser(
                    pkg, getCallingUserHandle().getIdentifier(), granted);
        }

        @Override
        public void setNotificationPolicyAccessGrantedForUser(
                String pkg, int userId, boolean granted) {
            checkCallerIsSystemOrShell();
            final long identity = Binder.clearCallingIdentity();
            try {
                if (mAllowedManagedServicePackages.test(pkg)) {
                    mConditionProviders.setPackageOrComponentEnabled(
                            pkg, userId, true, granted);

                    getContext().sendBroadcastAsUser(new Intent(
                            NotificationManager.ACTION_NOTIFICATION_POLICY_ACCESS_GRANTED_CHANGED)
                                    .setPackage(pkg)
                                    .addFlags(Intent.FLAG_RECEIVER_REGISTERED_ONLY),
                            UserHandle.of(userId), null);
                    savePolicyFile();
                }
            } finally {
                Binder.restoreCallingIdentity(identity);
            }
        }

        @Override
        public Policy getNotificationPolicy(String pkg) {
            final long identity = Binder.clearCallingIdentity();
            try {
                return mZenModeHelper.getNotificationPolicy();
            } finally {
                Binder.restoreCallingIdentity(identity);
            }
        }

        /**
         * Sets the notification policy.  Apps that target API levels below
         * {@link android.os.Build.VERSION_CODES#P} cannot change user-designated values to
         * allow or disallow {@link Policy#PRIORITY_CATEGORY_ALARMS},
         * {@link Policy#PRIORITY_CATEGORY_SYSTEM} and
         * {@link Policy#PRIORITY_CATEGORY_MEDIA} from bypassing dnd
         */
        @Override
        public void setNotificationPolicy(String pkg, Policy policy) {
            enforcePolicyAccess(pkg, "setNotificationPolicy");
            final long identity = Binder.clearCallingIdentity();
            try {
                final ApplicationInfo applicationInfo = mPackageManager.getApplicationInfo(pkg,
                        0, UserHandle.getUserId(MY_UID));
                Policy currPolicy = mZenModeHelper.getNotificationPolicy();

                if (applicationInfo.targetSdkVersion < Build.VERSION_CODES.P) {
                    int priorityCategories = policy.priorityCategories;
                    // ignore alarm and media values from new policy
                    priorityCategories &= ~Policy.PRIORITY_CATEGORY_ALARMS;
                    priorityCategories &= ~Policy.PRIORITY_CATEGORY_MEDIA;
                    priorityCategories &= ~Policy.PRIORITY_CATEGORY_SYSTEM;
                    // use user-designated values
                    priorityCategories |= currPolicy.priorityCategories
                            & Policy.PRIORITY_CATEGORY_ALARMS;
                    priorityCategories |= currPolicy.priorityCategories
                            & Policy.PRIORITY_CATEGORY_MEDIA;
                    priorityCategories |= currPolicy.priorityCategories
                            & Policy.PRIORITY_CATEGORY_SYSTEM;

                    policy = new Policy(priorityCategories,
                            policy.priorityCallSenders, policy.priorityMessageSenders,
                            policy.suppressedVisualEffects);
                }
                int newVisualEffects = calculateSuppressedVisualEffects(
                            policy, currPolicy, applicationInfo.targetSdkVersion);
                policy = new Policy(policy.priorityCategories,
                        policy.priorityCallSenders, policy.priorityMessageSenders,
                        newVisualEffects);
                ZenLog.traceSetNotificationPolicy(pkg, applicationInfo.targetSdkVersion, policy);
                mZenModeHelper.setNotificationPolicy(policy);
            } catch (RemoteException e) {
            } finally {
                Binder.restoreCallingIdentity(identity);
            }
        }

        @Override
        public List<String> getEnabledNotificationListenerPackages() {
            checkCallerIsSystem();
            return mListeners.getAllowedPackages(getCallingUserHandle().getIdentifier());
        }

        @Override
        public List<ComponentName> getEnabledNotificationListeners(int userId) {
            checkCallerIsSystem();
            return mListeners.getAllowedComponents(userId);
        }

        @Override
        public boolean isNotificationListenerAccessGranted(ComponentName listener) {
            Preconditions.checkNotNull(listener);
            checkCallerIsSystemOrSameApp(listener.getPackageName());
            return mListeners.isPackageOrComponentAllowed(listener.flattenToString(),
                    getCallingUserHandle().getIdentifier());
        }

        @Override
        public boolean isNotificationListenerAccessGrantedForUser(ComponentName listener,
                int userId) {
            Preconditions.checkNotNull(listener);
            checkCallerIsSystem();
            return mListeners.isPackageOrComponentAllowed(listener.flattenToString(),
                    userId);
        }

        @Override
        public boolean isNotificationAssistantAccessGranted(ComponentName assistant) {
            Preconditions.checkNotNull(assistant);
            checkCallerIsSystemOrSameApp(assistant.getPackageName());
            return mAssistants.isPackageOrComponentAllowed(assistant.flattenToString(),
                    getCallingUserHandle().getIdentifier());
        }

        @Override
        public void setNotificationListenerAccessGranted(ComponentName listener,
                boolean granted) throws RemoteException {
            setNotificationListenerAccessGrantedForUser(
                    listener, getCallingUserHandle().getIdentifier(), granted);
        }

        @Override
        public void setNotificationAssistantAccessGranted(ComponentName assistant,
                boolean granted) throws RemoteException {
            setNotificationAssistantAccessGrantedForUser(
                    assistant, getCallingUserHandle().getIdentifier(), granted);
        }

        @Override
        public void setNotificationListenerAccessGrantedForUser(ComponentName listener, int userId,
                boolean granted) throws RemoteException {
            Preconditions.checkNotNull(listener);
            checkCallerIsSystemOrShell();
            final long identity = Binder.clearCallingIdentity();
            try {
                if (mAllowedManagedServicePackages.test(listener.getPackageName())) {
                    mConditionProviders.setPackageOrComponentEnabled(listener.flattenToString(),
                            userId, false, granted);
                    mListeners.setPackageOrComponentEnabled(listener.flattenToString(),
                            userId, true, granted);

                    getContext().sendBroadcastAsUser(new Intent(
                            NotificationManager.ACTION_NOTIFICATION_POLICY_ACCESS_GRANTED_CHANGED)
                                    .setPackage(listener.getPackageName())
                                    .addFlags(Intent.FLAG_RECEIVER_REGISTERED_ONLY),
                            UserHandle.of(userId), null);

                    savePolicyFile();
                }
            } finally {
                Binder.restoreCallingIdentity(identity);
            }
        }

        @Override
        public void setNotificationAssistantAccessGrantedForUser(ComponentName assistant,
                int userId, boolean granted) throws RemoteException {
            Preconditions.checkNotNull(assistant);
            checkCallerIsSystemOrShell();
            final long identity = Binder.clearCallingIdentity();
            try {
                if (mAllowedManagedServicePackages.test(assistant.getPackageName())) {
                    mConditionProviders.setPackageOrComponentEnabled(assistant.flattenToString(),
                            userId, false, granted);
                    mAssistants.setPackageOrComponentEnabled(assistant.flattenToString(),
                            userId, true, granted);

                    getContext().sendBroadcastAsUser(new Intent(
                            NotificationManager.ACTION_NOTIFICATION_POLICY_ACCESS_GRANTED_CHANGED)
                                    .setPackage(assistant.getPackageName())
                                    .addFlags(Intent.FLAG_RECEIVER_REGISTERED_ONLY),
                            UserHandle.of(userId), null);

                    savePolicyFile();
                }
            } finally {
                Binder.restoreCallingIdentity(identity);
            }
        }

        @Override
        public void applyEnqueuedAdjustmentFromAssistant(INotificationListener token,
                Adjustment adjustment) throws RemoteException {
            final long identity = Binder.clearCallingIdentity();
            try {
                synchronized (mNotificationLock) {
                    mAssistants.checkServiceTokenLocked(token);
                    int N = mEnqueuedNotifications.size();
                    for (int i = 0; i < N; i++) {
                        final NotificationRecord n = mEnqueuedNotifications.get(i);
                        if (Objects.equals(adjustment.getKey(), n.getKey())
                                && Objects.equals(adjustment.getUser(), n.getUserId())) {
                            applyAdjustment(n, adjustment);
                            break;
                        }
                    }
                }
            } finally {
                Binder.restoreCallingIdentity(identity);
            }
        }

        @Override
        public void applyAdjustmentFromAssistant(INotificationListener token,
                Adjustment adjustment) throws RemoteException {
            final long identity = Binder.clearCallingIdentity();
            try {
                synchronized (mNotificationLock) {
                    mAssistants.checkServiceTokenLocked(token);
                    NotificationRecord n = mNotificationsByKey.get(adjustment.getKey());
                    applyAdjustment(n, adjustment);
                }
                mRankingHandler.requestSort();
            } finally {
                Binder.restoreCallingIdentity(identity);
            }
        }

        @Override
        public void applyAdjustmentsFromAssistant(INotificationListener token,
                List<Adjustment> adjustments) throws RemoteException {

            final long identity = Binder.clearCallingIdentity();
            try {
                synchronized (mNotificationLock) {
                    mAssistants.checkServiceTokenLocked(token);
                    for (Adjustment adjustment : adjustments) {
                        NotificationRecord n = mNotificationsByKey.get(adjustment.getKey());
                        applyAdjustment(n, adjustment);
                    }
                }
                mRankingHandler.requestSort();
            } finally {
                Binder.restoreCallingIdentity(identity);
            }
        }

        @Override
        public void updateNotificationChannelGroupFromPrivilegedListener(
                INotificationListener token, String pkg, UserHandle user,
                NotificationChannelGroup group) throws RemoteException {
            Preconditions.checkNotNull(user);
            verifyPrivilegedListener(token, user);
            createNotificationChannelGroup(
                    pkg, getUidForPackageAndUser(pkg, user), group, false, true);
            savePolicyFile();
        }

        @Override
        public void updateNotificationChannelFromPrivilegedListener(INotificationListener token,
                String pkg, UserHandle user, NotificationChannel channel) throws RemoteException {
            Preconditions.checkNotNull(channel);
            Preconditions.checkNotNull(pkg);
            Preconditions.checkNotNull(user);

            verifyPrivilegedListener(token, user);
            updateNotificationChannelInt(pkg, getUidForPackageAndUser(pkg, user), channel, true);
        }

        @Override
        public ParceledListSlice<NotificationChannel> getNotificationChannelsFromPrivilegedListener(
                INotificationListener token, String pkg, UserHandle user) throws RemoteException {
            Preconditions.checkNotNull(pkg);
            Preconditions.checkNotNull(user);
            verifyPrivilegedListener(token, user);

            return mRankingHelper.getNotificationChannels(pkg, getUidForPackageAndUser(pkg, user),
                    false /* includeDeleted */);
        }

        @Override
        public ParceledListSlice<NotificationChannelGroup>
                getNotificationChannelGroupsFromPrivilegedListener(
                INotificationListener token, String pkg, UserHandle user) throws RemoteException {
            Preconditions.checkNotNull(pkg);
            Preconditions.checkNotNull(user);
            verifyPrivilegedListener(token, user);

            List<NotificationChannelGroup> groups = new ArrayList<>();
            groups.addAll(mRankingHelper.getNotificationChannelGroups(
                    pkg, getUidForPackageAndUser(pkg, user)));
            return new ParceledListSlice<>(groups);
        }

        private void verifyPrivilegedListener(INotificationListener token, UserHandle user) {
            ManagedServiceInfo info;
            synchronized (mNotificationLock) {
                info = mListeners.checkServiceTokenLocked(token);
            }
            if (!hasCompanionDevice(info)) {
                throw new SecurityException(info + " does not have access");
            }
            if (!info.enabledAndUserMatches(user.getIdentifier())) {
                throw new SecurityException(info + " does not have access");
            }
        }

        private int getUidForPackageAndUser(String pkg, UserHandle user) throws RemoteException {
            int uid = 0;
            long identity = Binder.clearCallingIdentity();
            try {
                uid = mPackageManager.getPackageUid(pkg, 0, user.getIdentifier());
            } finally {
                Binder.restoreCallingIdentity(identity);
            }
            return uid;
        }

        @Override
        public void onShellCommand(FileDescriptor in, FileDescriptor out, FileDescriptor err,
                String[] args, ShellCallback callback, ResultReceiver resultReceiver)
                throws RemoteException {
            new ShellCmd().exec(this, in, out, err, args, callback, resultReceiver);
        }
    };

    private void applyAdjustment(NotificationRecord r, Adjustment adjustment) {
        if (r == null) {
            return;
        }
        if (adjustment.getSignals() != null) {
            Bundle.setDefusable(adjustment.getSignals(), true);
            r.addAdjustment(adjustment);
        }
    }

    @GuardedBy("mNotificationLock")
    void addAutogroupKeyLocked(String key) {
        NotificationRecord r = mNotificationsByKey.get(key);
        if (r == null) {
            return;
        }
        if (r.sbn.getOverrideGroupKey() == null) {
            addAutoGroupAdjustment(r, GroupHelper.AUTOGROUP_KEY);
            EventLogTags.writeNotificationAutogrouped(key);
            mRankingHandler.requestSort();
        }
    }

    @GuardedBy("mNotificationLock")
    void removeAutogroupKeyLocked(String key) {
        NotificationRecord r = mNotificationsByKey.get(key);
        if (r == null) {
            return;
        }
        if (r.sbn.getOverrideGroupKey() != null) {
            addAutoGroupAdjustment(r, null);
            EventLogTags.writeNotificationUnautogrouped(key);
            mRankingHandler.requestSort();
        }
    }

    private void addAutoGroupAdjustment(NotificationRecord r, String overrideGroupKey) {
        Bundle signals = new Bundle();
        signals.putString(Adjustment.KEY_GROUP_KEY, overrideGroupKey);
        Adjustment adjustment =
                new Adjustment(r.sbn.getPackageName(), r.getKey(), signals, "", r.sbn.getUserId());
        r.addAdjustment(adjustment);
    }

    // Clears the 'fake' auto-group summary.
    @GuardedBy("mNotificationLock")
    private void clearAutogroupSummaryLocked(int userId, String pkg) {
        ArrayMap<String, String> summaries = mAutobundledSummaries.get(userId);
        if (summaries != null && summaries.containsKey(pkg)) {
            // Clear summary.
            final NotificationRecord removed = findNotificationByKeyLocked(summaries.remove(pkg));
            if (removed != null) {
                boolean wasPosted = removeFromNotificationListsLocked(removed);
                cancelNotificationLocked(removed, false, REASON_UNAUTOBUNDLED, wasPosted, null);
            }
        }
    }

    @GuardedBy("mNotificationLock")
    private boolean hasAutoGroupSummaryLocked(StatusBarNotification sbn) {
        ArrayMap<String, String> summaries = mAutobundledSummaries.get(sbn.getUserId());
        return summaries != null && summaries.containsKey(sbn.getPackageName());
    }

    // Posts a 'fake' summary for a package that has exceeded the solo-notification limit.
    private void createAutoGroupSummary(int userId, String pkg, String triggeringKey) {
        NotificationRecord summaryRecord = null;
        synchronized (mNotificationLock) {
            NotificationRecord notificationRecord = mNotificationsByKey.get(triggeringKey);
            if (notificationRecord == null) {
                // The notification could have been cancelled again already. A successive
                // adjustment will post a summary if needed.
                return;
            }
            final StatusBarNotification adjustedSbn = notificationRecord.sbn;
            userId = adjustedSbn.getUser().getIdentifier();
            ArrayMap<String, String> summaries = mAutobundledSummaries.get(userId);
            if (summaries == null) {
                summaries = new ArrayMap<>();
            }
            mAutobundledSummaries.put(userId, summaries);
            if (!summaries.containsKey(pkg)) {
                // Add summary
                final ApplicationInfo appInfo =
                       adjustedSbn.getNotification().extras.getParcelable(
                               Notification.EXTRA_BUILDER_APPLICATION_INFO);
                final Bundle extras = new Bundle();
                extras.putParcelable(Notification.EXTRA_BUILDER_APPLICATION_INFO, appInfo);
                final String channelId = notificationRecord.getChannel().getId();
                final Notification summaryNotification =
                        new Notification.Builder(getContext(), channelId)
                                .setSmallIcon(adjustedSbn.getNotification().getSmallIcon())
                                .setGroupSummary(true)
                                .setGroupAlertBehavior(Notification.GROUP_ALERT_CHILDREN)
                                .setGroup(GroupHelper.AUTOGROUP_KEY)
                                .setFlag(Notification.FLAG_AUTOGROUP_SUMMARY, true)
                                .setFlag(Notification.FLAG_GROUP_SUMMARY, true)
                                .setColor(adjustedSbn.getNotification().color)
                                .setLocalOnly(true)
                                .build();
                summaryNotification.extras.putAll(extras);
                Intent appIntent = getContext().getPackageManager().getLaunchIntentForPackage(pkg);
                if (appIntent != null) {
                    summaryNotification.contentIntent = PendingIntent.getActivityAsUser(
                            getContext(), 0, appIntent, 0, null, UserHandle.of(userId));
                }
                final StatusBarNotification summarySbn =
                        new StatusBarNotification(adjustedSbn.getPackageName(),
                                adjustedSbn.getOpPkg(),
                                Integer.MAX_VALUE,
                                GroupHelper.AUTOGROUP_KEY, adjustedSbn.getUid(),
                                adjustedSbn.getInitialPid(), summaryNotification,
                                adjustedSbn.getUser(), GroupHelper.AUTOGROUP_KEY,
                                System.currentTimeMillis());
                summaryRecord = new NotificationRecord(getContext(), summarySbn,
                        notificationRecord.getChannel());
                summaryRecord.setIsAppImportanceLocked(
                        notificationRecord.getIsAppImportanceLocked());
                summaries.put(pkg, summarySbn.getKey());
            }
        }
        if (summaryRecord != null && checkDisqualifyingFeatures(userId, MY_UID,
                summaryRecord.sbn.getId(), summaryRecord.sbn.getTag(), summaryRecord, true)) {
            mHandler.post(new EnqueueNotificationRunnable(userId, summaryRecord));
        }
    }

    private String disableNotificationEffects(NotificationRecord record) {
        if (mDisableNotificationEffects) {
            return "booleanState";
        }
        if ((mListenerHints & HINT_HOST_DISABLE_EFFECTS) != 0) {
            return "listenerHints";
        }
        if (mCallState != TelephonyManager.CALL_STATE_IDLE && !mZenModeHelper.isCall(record)) {
            return "callState";
        }
        return null;
    };

    private void dumpJson(PrintWriter pw, @NonNull DumpFilter filter) {
        JSONObject dump = new JSONObject();
        try {
            dump.put("service", "Notification Manager");
            dump.put("bans", mRankingHelper.dumpBansJson(filter));
            dump.put("ranking", mRankingHelper.dumpJson(filter));
            dump.put("stats", mUsageStats.dumpJson(filter));
            dump.put("channels", mRankingHelper.dumpChannelsJson(filter));
        } catch (JSONException e) {
            e.printStackTrace();
        }
        pw.println(dump);
    }

    private void dumpProto(FileDescriptor fd, @NonNull DumpFilter filter) {
        final ProtoOutputStream proto = new ProtoOutputStream(fd);
        synchronized (mNotificationLock) {
            int N = mNotificationList.size();
            for (int i = 0; i < N; i++) {
                final NotificationRecord nr = mNotificationList.get(i);
                if (filter.filtered && !filter.matches(nr.sbn)) continue;
                nr.dump(proto, NotificationServiceDumpProto.RECORDS, filter.redact,
                        NotificationRecordProto.POSTED);
            }
            N = mEnqueuedNotifications.size();
            for (int i = 0; i < N; i++) {
                final NotificationRecord nr = mEnqueuedNotifications.get(i);
                if (filter.filtered && !filter.matches(nr.sbn)) continue;
                nr.dump(proto, NotificationServiceDumpProto.RECORDS, filter.redact,
                        NotificationRecordProto.ENQUEUED);
            }
            List<NotificationRecord> snoozed = mSnoozeHelper.getSnoozed();
            N = snoozed.size();
            for (int i = 0; i < N; i++) {
                final NotificationRecord nr = snoozed.get(i);
                if (filter.filtered && !filter.matches(nr.sbn)) continue;
                nr.dump(proto, NotificationServiceDumpProto.RECORDS, filter.redact,
                        NotificationRecordProto.SNOOZED);
            }

            long zenLog = proto.start(NotificationServiceDumpProto.ZEN);
            mZenModeHelper.dump(proto);
            for (ComponentName suppressor : mEffectsSuppressors) {
                suppressor.writeToProto(proto, ZenModeProto.SUPPRESSORS);
            }
            proto.end(zenLog);

            long listenersToken = proto.start(NotificationServiceDumpProto.NOTIFICATION_LISTENERS);
            mListeners.dump(proto, filter);
            proto.end(listenersToken);

            proto.write(NotificationServiceDumpProto.LISTENER_HINTS, mListenerHints);

            for (int i = 0; i < mListenersDisablingEffects.size(); ++i) {
                long effectsToken = proto.start(
                    NotificationServiceDumpProto.LISTENERS_DISABLING_EFFECTS);

                proto.write(
                    ListenersDisablingEffectsProto.HINT, mListenersDisablingEffects.keyAt(i));
                final ArraySet<ManagedServiceInfo> listeners =
                    mListenersDisablingEffects.valueAt(i);
                for (int j = 0; j < listeners.size(); j++) {
                    final ManagedServiceInfo listener = listeners.valueAt(i);
                    listener.writeToProto(proto, ListenersDisablingEffectsProto.LISTENERS, null);
                }

                proto.end(effectsToken);
            }

            long assistantsToken = proto.start(
                NotificationServiceDumpProto.NOTIFICATION_ASSISTANTS);
            mAssistants.dump(proto, filter);
            proto.end(assistantsToken);

            long conditionsToken = proto.start(NotificationServiceDumpProto.CONDITION_PROVIDERS);
            mConditionProviders.dump(proto, filter);
            proto.end(conditionsToken);

            long rankingToken = proto.start(NotificationServiceDumpProto.RANKING_CONFIG);
            mRankingHelper.dump(proto, filter);
            proto.end(rankingToken);
        }

        proto.flush();
    }

    private void dumpNotificationRecords(PrintWriter pw, @NonNull DumpFilter filter) {
        synchronized (mNotificationLock) {
            int N;
            N = mNotificationList.size();
            if (N > 0) {
                pw.println("  Notification List:");
                for (int i = 0; i < N; i++) {
                    final NotificationRecord nr = mNotificationList.get(i);
                    if (filter.filtered && !filter.matches(nr.sbn)) continue;
                    nr.dump(pw, "    ", getContext(), filter.redact);
                }
                pw.println("  ");
            }
        }
    }

    void dumpImpl(PrintWriter pw, @NonNull DumpFilter filter) {
        pw.print("Current Notification Manager state");
        if (filter.filtered) {
            pw.print(" (filtered to "); pw.print(filter); pw.print(")");
        }
        pw.println(':');
        int N;
        final boolean zenOnly = filter.filtered && filter.zen;

        if (!zenOnly) {
            synchronized (mToastQueue) {
                N = mToastQueue.size();
                if (N > 0) {
                    pw.println("  Toast Queue:");
                    for (int i=0; i<N; i++) {
                        mToastQueue.get(i).dump(pw, "    ", filter);
                    }
                    pw.println("  ");
                }
            }
        }

        synchronized (mNotificationLock) {
            if (!zenOnly) {
                // Priority filters are only set when called via bugreport. If set
                // skip sections that are part of the critical section.
                if (!filter.normalPriority) {
                    dumpNotificationRecords(pw, filter);
                }
                if (!filter.filtered) {
                    N = mLights.size();
                    if (N > 0) {
                        pw.println("  Lights List:");
                        for (int i=0; i<N; i++) {
                            if (i == N - 1) {
                                pw.print("  > ");
                            } else {
                                pw.print("    ");
                            }
                            pw.println(mLights.get(i));
                        }
                        pw.println("  ");
                    }
                    pw.println("  mUseAttentionLight=" + mUseAttentionLight);
                    pw.println("  mNotificationPulseEnabled=" + mNotificationPulseEnabled);
                    pw.println("  mSoundNotificationKey=" + mSoundNotificationKey);
                    pw.println("  mVibrateNotificationKey=" + mVibrateNotificationKey);
                    pw.println("  mDisableNotificationEffects=" + mDisableNotificationEffects);
                    pw.println("  mCallState=" + callStateToString(mCallState));
                    pw.println("  mSystemReady=" + mSystemReady);
                    pw.println("  mMaxPackageEnqueueRate=" + mMaxPackageEnqueueRate);
                }
                pw.println("  mArchive=" + mArchive.toString());
                Iterator<StatusBarNotification> iter = mArchive.descendingIterator();
                int j=0;
                while (iter.hasNext()) {
                    final StatusBarNotification sbn = iter.next();
                    if (filter != null && !filter.matches(sbn)) continue;
                    pw.println("    " + sbn);
                    if (++j >= 5) {
                        if (iter.hasNext()) pw.println("    ...");
                        break;
                    }
                }

                if (!zenOnly) {
                    N = mEnqueuedNotifications.size();
                    if (N > 0) {
                        pw.println("  Enqueued Notification List:");
                        for (int i = 0; i < N; i++) {
                            final NotificationRecord nr = mEnqueuedNotifications.get(i);
                            if (filter.filtered && !filter.matches(nr.sbn)) continue;
                            nr.dump(pw, "    ", getContext(), filter.redact);
                        }
                        pw.println("  ");
                    }

                    mSnoozeHelper.dump(pw, filter);
                }
            }

            if (!zenOnly) {
                pw.println("\n  Ranking Config:");
                mRankingHelper.dump(pw, "    ", filter);

                pw.println("\n  Notification listeners:");
                mListeners.dump(pw, filter);
                pw.print("    mListenerHints: "); pw.println(mListenerHints);
                pw.print("    mListenersDisablingEffects: (");
                N = mListenersDisablingEffects.size();
                for (int i = 0; i < N; i++) {
                    final int hint = mListenersDisablingEffects.keyAt(i);
                    if (i > 0) pw.print(';');
                    pw.print("hint[" + hint + "]:");

                    final ArraySet<ManagedServiceInfo> listeners =
                            mListenersDisablingEffects.valueAt(i);
                    final int listenerSize = listeners.size();

                    for (int j = 0; j < listenerSize; j++) {
                        if (i > 0) pw.print(',');
                        final ManagedServiceInfo listener = listeners.valueAt(i);
                        if (listener != null) {
                            pw.print(listener.component);
                        }
                    }
                }
                pw.println(')');
                pw.println("\n  Notification assistant services:");
                mAssistants.dump(pw, filter);
            }

            if (!filter.filtered || zenOnly) {
                pw.println("\n  Zen Mode:");
                pw.print("    mInterruptionFilter="); pw.println(mInterruptionFilter);
                mZenModeHelper.dump(pw, "    ");

                pw.println("\n  Zen Log:");
                ZenLog.dump(pw, "    ");
            }

            pw.println("\n  Condition providers:");
            mConditionProviders.dump(pw, filter);

            pw.println("\n  Group summaries:");
            for (Entry<String, NotificationRecord> entry : mSummaryByGroupKey.entrySet()) {
                NotificationRecord r = entry.getValue();
                pw.println("    " + entry.getKey() + " -> " + r.getKey());
                if (mNotificationsByKey.get(r.getKey()) != r) {
                    pw.println("!!!!!!LEAK: Record not found in mNotificationsByKey.");
                    r.dump(pw, "      ", getContext(), filter.redact);
                }
            }

            if (!zenOnly) {
                pw.println("\n  Usage Stats:");
                mUsageStats.dump(pw, "    ", filter);
            }
        }
    }

    /**
     * The private API only accessible to the system process.
     */
    private final NotificationManagerInternal mInternalService = new NotificationManagerInternal() {
        @Override
        public NotificationChannel getNotificationChannel(String pkg, int uid, String
                channelId) {
            return mRankingHelper.getNotificationChannel(pkg, uid, channelId, false);
        }

        @Override
        public void enqueueNotification(String pkg, String opPkg, int callingUid, int callingPid,
                String tag, int id, Notification notification, int userId) {
            enqueueNotificationInternal(pkg, opPkg, callingUid, callingPid, tag, id, notification,
                    userId);
        }

        @Override
        public void removeForegroundServiceFlagFromNotification(String pkg, int notificationId,
                int userId) {
            checkCallerIsSystem();
            mHandler.post(new Runnable() {
                @Override
                public void run() {
                    synchronized (mNotificationLock) {
                        removeForegroundServiceFlagByListLocked(
                                mEnqueuedNotifications, pkg, notificationId, userId);
                        removeForegroundServiceFlagByListLocked(
                                mNotificationList, pkg, notificationId, userId);
                    }
                }
            });
        }

        @GuardedBy("mNotificationLock")
        private void removeForegroundServiceFlagByListLocked(
                ArrayList<NotificationRecord> notificationList, String pkg, int notificationId,
                int userId) {
            NotificationRecord r = findNotificationByListLocked(
                    notificationList, pkg, null, notificationId, userId);
            if (r == null) {
                return;
            }
            StatusBarNotification sbn = r.sbn;
            // NoMan adds flags FLAG_NO_CLEAR and FLAG_ONGOING_EVENT when it sees
            // FLAG_FOREGROUND_SERVICE. Hence it's not enough to remove
            // FLAG_FOREGROUND_SERVICE, we have to revert to the flags we received
            // initially *and* force remove FLAG_FOREGROUND_SERVICE.
            sbn.getNotification().flags =
                    (r.mOriginalFlags & ~FLAG_FOREGROUND_SERVICE);
            mRankingHelper.sort(mNotificationList);
            mListeners.notifyPostedLocked(r, r);
        }
    };

    void enqueueNotificationInternal(final String pkg, final String opPkg, final int callingUid,
            final int callingPid, final String tag, final int id, final Notification notification,
            int incomingUserId) {
        if (DBG) {
            Slog.v(TAG, "enqueueNotificationInternal: pkg=" + pkg + " id=" + id
                    + " notification=" + notification);
        }
        checkCallerIsSystemOrSameApp(pkg);

        final int userId = ActivityManager.handleIncomingUser(callingPid,
                callingUid, incomingUserId, true, false, "enqueueNotification", pkg);
        final UserHandle user = new UserHandle(userId);

        if (pkg == null || notification == null) {
            throw new IllegalArgumentException("null not allowed: pkg=" + pkg
                    + " id=" + id + " notification=" + notification);
        }

        // The system can post notifications for any package, let us resolve that.
        final int notificationUid = resolveNotificationUid(opPkg, callingUid, userId);

        // Fix the notification as best we can.
        try {
            final ApplicationInfo ai = mPackageManagerClient.getApplicationInfoAsUser(
                    pkg, PackageManager.MATCH_DEBUG_TRIAGED_MISSING,
                    (userId == UserHandle.USER_ALL) ? USER_SYSTEM : userId);
            Notification.addFieldsFromContext(ai, notification);

            int canColorize = mPackageManagerClient.checkPermission(
                    android.Manifest.permission.USE_COLORIZED_NOTIFICATIONS, pkg);
            if (canColorize == PERMISSION_GRANTED) {
                notification.flags |= Notification.FLAG_CAN_COLORIZE;
            } else {
                notification.flags &= ~Notification.FLAG_CAN_COLORIZE;
            }

        } catch (NameNotFoundException e) {
            Slog.e(TAG, "Cannot create a context for sending app", e);
            return;
        }

        mUsageStats.registerEnqueuedByApp(pkg);

        // setup local book-keeping
        String channelId = notification.getChannelId();
        if (mIsTelevision && (new Notification.TvExtender(notification)).getChannelId() != null) {
            channelId = (new Notification.TvExtender(notification)).getChannelId();
        }
        final NotificationChannel channel = mRankingHelper.getNotificationChannel(pkg,
                notificationUid, channelId, false /* includeDeleted */);
        if (channel == null) {
            final String noChannelStr = "No Channel found for "
                    + "pkg=" + pkg
                    + ", channelId=" + channelId
                    + ", id=" + id
                    + ", tag=" + tag
                    + ", opPkg=" + opPkg
                    + ", callingUid=" + callingUid
                    + ", userId=" + userId
                    + ", incomingUserId=" + incomingUserId
                    + ", notificationUid=" + notificationUid
                    + ", notification=" + notification;
            Log.e(TAG, noChannelStr);
            boolean appNotificationsOff = mRankingHelper.getImportance(pkg, notificationUid)
                    == NotificationManager.IMPORTANCE_NONE;

            if (!appNotificationsOff) {
                doChannelWarningToast("Developer warning for package \"" + pkg + "\"\n" +
                        "Failed to post notification on channel \"" + channelId + "\"\n" +
                        "See log for more details");
            }
            return;
        }

        final StatusBarNotification n = new StatusBarNotification(
                pkg, opPkg, id, tag, notificationUid, callingPid, notification,
                user, null, System.currentTimeMillis());
        final NotificationRecord r = new NotificationRecord(getContext(), n, channel);
        r.setIsAppImportanceLocked(mRankingHelper.getIsAppImportanceLocked(pkg, callingUid));

        if ((notification.flags & Notification.FLAG_FOREGROUND_SERVICE) != 0) {
            final boolean fgServiceShown = channel.isFgServiceShown();
            if (((channel.getUserLockedFields() & NotificationChannel.USER_LOCKED_IMPORTANCE) == 0
                        || !fgServiceShown)
                    && (r.getImportance() == IMPORTANCE_MIN
                            || r.getImportance() == IMPORTANCE_NONE)) {
                // Increase the importance of foreground service notifications unless the user had
                // an opinion otherwise (and the channel hasn't yet shown a fg service).
                if (TextUtils.isEmpty(channelId)
                        || NotificationChannel.DEFAULT_CHANNEL_ID.equals(channelId)) {
                    r.setImportance(IMPORTANCE_LOW, "Bumped for foreground service");
                } else {
                    channel.setImportance(IMPORTANCE_LOW);
                    if (!fgServiceShown) {
                        channel.unlockFields(NotificationChannel.USER_LOCKED_IMPORTANCE);
                        channel.setFgServiceShown(true);
                    }
                    mRankingHelper.updateNotificationChannel(pkg, notificationUid, channel, false);
                    r.updateNotificationChannel(channel);
                }
            } else if (!fgServiceShown && !TextUtils.isEmpty(channelId)
                    && !NotificationChannel.DEFAULT_CHANNEL_ID.equals(channelId)) {
                channel.setFgServiceShown(true);
                r.updateNotificationChannel(channel);
            }
        }

        if (!checkDisqualifyingFeatures(userId, notificationUid, id, tag, r,
                r.sbn.getOverrideGroupKey() != null)) {
            return;
        }

        // Whitelist pending intents.
        if (notification.allPendingIntents != null) {
            final int intentCount = notification.allPendingIntents.size();
            if (intentCount > 0) {
                final ActivityManagerInternal am = LocalServices
                        .getService(ActivityManagerInternal.class);
                final long duration = LocalServices.getService(
                        DeviceIdleController.LocalService.class).getNotificationWhitelistDuration();
                for (int i = 0; i < intentCount; i++) {
                    PendingIntent pendingIntent = notification.allPendingIntents.valueAt(i);
                    if (pendingIntent != null) {
                        am.setPendingIntentWhitelistDuration(pendingIntent.getTarget(),
                                WHITELIST_TOKEN, duration);
                    }
                }
            }
        }

        mHandler.post(new EnqueueNotificationRunnable(userId, r));
    }

    private void doChannelWarningToast(CharSequence toastText) {
        final int defaultWarningEnabled = Build.IS_DEBUGGABLE ? 1 : 0;
        final boolean warningEnabled = Settings.Global.getInt(getContext().getContentResolver(),
                Settings.Global.SHOW_NOTIFICATION_CHANNEL_WARNINGS, defaultWarningEnabled) != 0;
        if (warningEnabled) {
            Toast toast = Toast.makeText(getContext(), mHandler.getLooper(), toastText,
                    Toast.LENGTH_SHORT);
            toast.show();
        }
    }

    private int resolveNotificationUid(String opPackageName, int callingUid, int userId) {
        // The system can post notifications on behalf of any package it wants
        if (isCallerSystemOrPhone() && opPackageName != null && !"android".equals(opPackageName)) {
            try {
                return getContext().getPackageManager()
                        .getPackageUidAsUser(opPackageName, userId);
            } catch (NameNotFoundException e) {
                /* ignore */
            }
        }
        return callingUid;
    }

    /**
     * Checks if a notification can be posted. checks rate limiter, snooze helper, and blocking.
     *
     * Has side effects.
     */
    private boolean checkDisqualifyingFeatures(int userId, int callingUid, int id, String tag,
            NotificationRecord r, boolean isAutogroup) {
        final String pkg = r.sbn.getPackageName();
        final boolean isSystemNotification =
                isUidSystemOrPhone(callingUid) || ("android".equals(pkg));
        final boolean isNotificationFromListener = mListeners.isListenerPackage(pkg);

        // Limit the number of notifications that any given package except the android
        // package or a registered listener can enqueue.  Prevents DOS attacks and deals with leaks.
        if (!isSystemNotification && !isNotificationFromListener) {
            synchronized (mNotificationLock) {
                if (mNotificationsByKey.get(r.sbn.getKey()) == null && isCallerInstantApp(pkg)) {
                    // Ephemeral apps have some special constraints for notifications.
                    // They are not allowed to create new notifications however they are allowed to
                    // update notifications created by the system (e.g. a foreground service
                    // notification).
                    throw new SecurityException("Instant app " + pkg
                            + " cannot create notifications");
                }

                // rate limit updates that aren't completed progress notifications
                if (mNotificationsByKey.get(r.sbn.getKey()) != null
                        && !r.getNotification().hasCompletedProgress()
                        && !isAutogroup) {

                    final float appEnqueueRate = mUsageStats.getAppEnqueueRate(pkg);
                    if (appEnqueueRate > mMaxPackageEnqueueRate) {
                        mUsageStats.registerOverRateQuota(pkg);
                        final long now = SystemClock.elapsedRealtime();
                        if ((now - mLastOverRateLogTime) > MIN_PACKAGE_OVERRATE_LOG_INTERVAL) {
                            Slog.e(TAG, "Package enqueue rate is " + appEnqueueRate
                                    + ". Shedding " + r.sbn.getKey() + ". package=" + pkg);
                            mLastOverRateLogTime = now;
                        }
                        return false;
                    }
                }

                // limit the number of outstanding notificationrecords an app can have
                int count = getNotificationCountLocked(pkg, userId, id, tag);
                if (count >= MAX_PACKAGE_NOTIFICATIONS) {
                    mUsageStats.registerOverCountQuota(pkg);
                    Slog.e(TAG, "Package has already posted or enqueued " + count
                            + " notifications.  Not showing more.  package=" + pkg);
                    return false;
                }
            }
        }

        // snoozed apps
        if (mSnoozeHelper.isSnoozed(userId, pkg, r.getKey())) {
            MetricsLogger.action(r.getLogMaker()
                    .setType(MetricsProto.MetricsEvent.TYPE_UPDATE)
                    .setCategory(MetricsProto.MetricsEvent.NOTIFICATION_SNOOZED));
            if (DBG) {
                Slog.d(TAG, "Ignored enqueue for snoozed notification " + r.getKey());
            }
            mSnoozeHelper.update(userId, r);
            savePolicyFile();
            return false;
        }


        // blocked apps
        if (isBlocked(r, mUsageStats)) {
            return false;
        }

        return true;
    }

    @GuardedBy("mNotificationLock")
    protected int getNotificationCountLocked(String pkg, int userId, int excludedId,
            String excludedTag) {
        int count = 0;
        final int N = mNotificationList.size();
        for (int i = 0; i < N; i++) {
            final NotificationRecord existing = mNotificationList.get(i);
            if (existing.sbn.getPackageName().equals(pkg)
                    && existing.sbn.getUserId() == userId) {
                if (existing.sbn.getId() == excludedId
                        && TextUtils.equals(existing.sbn.getTag(), excludedTag)) {
                    continue;
                }
                count++;
            }
        }
        final int M = mEnqueuedNotifications.size();
        for (int i = 0; i < M; i++) {
            final NotificationRecord existing = mEnqueuedNotifications.get(i);
            if (existing.sbn.getPackageName().equals(pkg)
                    && existing.sbn.getUserId() == userId) {
                count++;
            }
        }
        return count;
    }

    protected boolean isBlocked(NotificationRecord r, NotificationUsageStats usageStats) {
        final String pkg = r.sbn.getPackageName();
        final int callingUid = r.sbn.getUid();

        final boolean isPackageSuspended = isPackageSuspendedForUser(pkg, callingUid);
        if (isPackageSuspended) {
            Slog.e(TAG, "Suppressing notification from package due to package "
                    + "suspended by administrator.");
            usageStats.registerSuspendedByAdmin(r);
            return isPackageSuspended;
        }
        final boolean isBlocked =
                mRankingHelper.isGroupBlocked(pkg, callingUid, r.getChannel().getGroup())
                || mRankingHelper.getImportance(pkg, callingUid)
                        == NotificationManager.IMPORTANCE_NONE
                || r.getChannel().getImportance() == NotificationManager.IMPORTANCE_NONE;
        if (isBlocked) {
            Slog.e(TAG, "Suppressing notification from package by user request.");
            usageStats.registerBlocked(r);
        }
        return isBlocked;
    }

    protected class SnoozeNotificationRunnable implements Runnable {
        private final String mKey;
        private final long mDuration;
        private final String mSnoozeCriterionId;

        SnoozeNotificationRunnable(String key, long duration, String snoozeCriterionId) {
            mKey = key;
            mDuration = duration;
            mSnoozeCriterionId = snoozeCriterionId;
        }

        @Override
        public void run() {
            synchronized (mNotificationLock) {
                final NotificationRecord r = findNotificationByKeyLocked(mKey);
                if (r != null) {
                    snoozeLocked(r);
                }
            }
        }

        @GuardedBy("mNotificationLock")
        void snoozeLocked(NotificationRecord r) {
            if (r.sbn.isGroup()) {
                final List<NotificationRecord> groupNotifications = findGroupNotificationsLocked(
                        r.sbn.getPackageName(), r.sbn.getGroupKey(), r.sbn.getUserId());
                if (r.getNotification().isGroupSummary()) {
                    // snooze summary and all children
                    for (int i = 0; i < groupNotifications.size(); i++) {
                        snoozeNotificationLocked(groupNotifications.get(i));
                    }
                } else {
                    // if there is a valid summary for this group, and we are snoozing the only
                    // child, also snooze the summary
                    if (mSummaryByGroupKey.containsKey(r.sbn.getGroupKey())) {
                        if (groupNotifications.size() != 2) {
                            snoozeNotificationLocked(r);
                        } else {
                            // snooze summary and the one child
                            for (int i = 0; i < groupNotifications.size(); i++) {
                                snoozeNotificationLocked(groupNotifications.get(i));
                            }
                        }
                    } else {
                        snoozeNotificationLocked(r);
                    }
                }
            } else {
                // just snooze the one notification
                snoozeNotificationLocked(r);
            }
        }

        @GuardedBy("mNotificationLock")
        void snoozeNotificationLocked(NotificationRecord r) {
            MetricsLogger.action(r.getLogMaker()
                    .setCategory(MetricsEvent.NOTIFICATION_SNOOZED)
                    .setType(MetricsEvent.TYPE_CLOSE)
                    .addTaggedData(MetricsEvent.FIELD_NOTIFICATION_SNOOZE_DURATION_MS,
                            mDuration)
                    .addTaggedData(MetricsEvent.NOTIFICATION_SNOOZED_CRITERIA,
                            mSnoozeCriterionId == null ? 0 : 1));
            boolean wasPosted = removeFromNotificationListsLocked(r);
            cancelNotificationLocked(r, false, REASON_SNOOZED, wasPosted, null);
            updateLightsLocked();
            if (mSnoozeCriterionId != null) {
                mAssistants.notifyAssistantSnoozedLocked(r.sbn, mSnoozeCriterionId);
                mSnoozeHelper.snooze(r);
            } else {
                mSnoozeHelper.snooze(r, mDuration);
            }
            r.recordSnoozed();
            savePolicyFile();
        }
    }

    protected class EnqueueNotificationRunnable implements Runnable {
        private final NotificationRecord r;
        private final int userId;

        EnqueueNotificationRunnable(int userId, NotificationRecord r) {
            this.userId = userId;
            this.r = r;
        };

        @Override
        public void run() {
            synchronized (mNotificationLock) {
                mEnqueuedNotifications.add(r);
                scheduleTimeoutLocked(r);

                final StatusBarNotification n = r.sbn;
                if (DBG) Slog.d(TAG, "EnqueueNotificationRunnable.run for: " + n.getKey());
                NotificationRecord old = mNotificationsByKey.get(n.getKey());
                if (old != null) {
                    // Retain ranking information from previous record
                    r.copyRankingInformation(old);
                }

                final int callingUid = n.getUid();
                final int callingPid = n.getInitialPid();
                final Notification notification = n.getNotification();
                final String pkg = n.getPackageName();
                final int id = n.getId();
                final String tag = n.getTag();

                // Handle grouped notifications and bail out early if we
                // can to avoid extracting signals.
                handleGroupedNotificationLocked(r, old, callingUid, callingPid);

                // if this is a group child, unsnooze parent summary
                if (n.isGroup() && notification.isGroupChild()) {
                    mSnoozeHelper.repostGroupSummary(pkg, r.getUserId(), n.getGroupKey());
                }

                // This conditional is a dirty hack to limit the logging done on
                //     behalf of the download manager without affecting other apps.
                if (!pkg.equals("com.android.providers.downloads")
                        || Log.isLoggable("DownloadManager", Log.VERBOSE)) {
                    int enqueueStatus = EVENTLOG_ENQUEUE_STATUS_NEW;
                    if (old != null) {
                        enqueueStatus = EVENTLOG_ENQUEUE_STATUS_UPDATE;
                    }
                    EventLogTags.writeNotificationEnqueue(callingUid, callingPid,
                            pkg, id, tag, userId, notification.toString(),
                            enqueueStatus);
                }

                mRankingHelper.extractSignals(r);

                // tell the assistant service about the notification
                if (mAssistants.isEnabled()) {
                    mAssistants.onNotificationEnqueued(r);
                    mHandler.postDelayed(new PostNotificationRunnable(r.getKey()),
                            DELAY_FOR_ASSISTANT_TIME);
                } else {
                    mHandler.post(new PostNotificationRunnable(r.getKey()));
                }
            }
        }
    }

    @GuardedBy("mNotificationLock")
    private boolean isPackageSuspendedLocked(NotificationRecord r) {
        final String pkg = r.sbn.getPackageName();
        final int callingUid = r.sbn.getUid();

        return isPackageSuspendedForUser(pkg, callingUid);
    }

    protected class PostNotificationRunnable implements Runnable {
        private final String key;

        PostNotificationRunnable(String key) {
            this.key = key;
        }

        @Override
        public void run() {
            synchronized (mNotificationLock) {
                try {
                    NotificationRecord r = null;
                    int N = mEnqueuedNotifications.size();
                    for (int i = 0; i < N; i++) {
                        final NotificationRecord enqueued = mEnqueuedNotifications.get(i);
                        if (Objects.equals(key, enqueued.getKey())) {
                            r = enqueued;
                            break;
                        }
                    }
                    if (r == null) {
                        Slog.i(TAG, "Cannot find enqueued record for key: " + key);
                        return;
                    }

                    r.setHidden(isPackageSuspendedLocked(r));
                    NotificationRecord old = mNotificationsByKey.get(key);
                    final StatusBarNotification n = r.sbn;
                    final Notification notification = n.getNotification();
                    int index = indexOfNotificationLocked(n.getKey());
                    if (index < 0) {
                        mNotificationList.add(r);
                        mUsageStats.registerPostedByApp(r);
                        r.setInterruptive(isVisuallyInterruptive(null, r));
                    } else {
                        old = mNotificationList.get(index);
                        mNotificationList.set(index, r);
                        mUsageStats.registerUpdatedByApp(r, old);
                        // Make sure we don't lose the foreground service state.
                        notification.flags |=
                                old.getNotification().flags & FLAG_FOREGROUND_SERVICE;
                        r.isUpdate = true;
                        r.setTextChanged(isVisuallyInterruptive(old, r));
                    }

                    mNotificationsByKey.put(n.getKey(), r);

                    // Ensure if this is a foreground service that the proper additional
                    // flags are set.
                    if ((notification.flags & FLAG_FOREGROUND_SERVICE) != 0) {
                        notification.flags |= Notification.FLAG_ONGOING_EVENT
                                | Notification.FLAG_NO_CLEAR;
                    }

                    applyZenModeLocked(r);
                    mRankingHelper.sort(mNotificationList);

                    if (notification.getSmallIcon() != null) {
                        StatusBarNotification oldSbn = (old != null) ? old.sbn : null;
                        mListeners.notifyPostedLocked(r, old);
                        if (oldSbn == null || !Objects.equals(oldSbn.getGroup(), n.getGroup())) {
                            mHandler.post(new Runnable() {
                                @Override
                                public void run() {
                                    mGroupHelper.onNotificationPosted(
                                            n, hasAutoGroupSummaryLocked(n));
                                }
                            });
                        }
                    } else {
                        Slog.e(TAG, "Not posting notification without small icon: " + notification);
                        if (old != null && !old.isCanceled) {
                            mListeners.notifyRemovedLocked(r,
                                    NotificationListenerService.REASON_ERROR, null);
                            mHandler.post(new Runnable() {
                                @Override
                                public void run() {
                                    mGroupHelper.onNotificationRemoved(n);
                                }
                            });
                        }
                        // ATTENTION: in a future release we will bail out here
                        // so that we do not play sounds, show lights, etc. for invalid
                        // notifications
                        Slog.e(TAG, "WARNING: In a future release this will crash the app: "
                                + n.getPackageName());
                    }

                    if (!r.isHidden()) {
                        buzzBeepBlinkLocked(r);
                    }
                    maybeRecordInterruptionLocked(r);
                } finally {
                    int N = mEnqueuedNotifications.size();
                    for (int i = 0; i < N; i++) {
                        final NotificationRecord enqueued = mEnqueuedNotifications.get(i);
                        if (Objects.equals(key, enqueued.getKey())) {
                            mEnqueuedNotifications.remove(i);
                            break;
                        }
                    }
                }
            }
        }
    }

    /**
     * If the notification differs enough visually, consider it a new interruptive notification.
     */
    @GuardedBy("mNotificationLock")
    @VisibleForTesting
    protected boolean isVisuallyInterruptive(NotificationRecord old, NotificationRecord r) {
        if (old == null) {
            if (DEBUG_INTERRUPTIVENESS) {
                Log.v(TAG, "INTERRUPTIVENESS: "
                        +  r.getKey() + " is interruptive: new notification");
            }
            return true;
        }

        if (r == null) {
            if (DEBUG_INTERRUPTIVENESS) {
                Log.v(TAG, "INTERRUPTIVENESS: "
                        +  r.getKey() + " is not interruptive: null");
            }
            return false;
        }

        Notification oldN = old.sbn.getNotification();
        Notification newN = r.sbn.getNotification();

        if (oldN.extras == null || newN.extras == null) {
            if (DEBUG_INTERRUPTIVENESS) {
                Log.v(TAG, "INTERRUPTIVENESS: "
                        +  r.getKey() + " is not interruptive: no extras");
            }
            return false;
        }

        // Ignore visual interruptions from foreground services because users
        // consider them one 'session'. Count them for everything else.
        if ((r.sbn.getNotification().flags & FLAG_FOREGROUND_SERVICE) != 0) {
            if (DEBUG_INTERRUPTIVENESS) {
                Log.v(TAG, "INTERRUPTIVENESS: "
                        +  r.getKey() + " is not interruptive: foreground service");
            }
            return false;
        }

        // Ignore summary updates because we don't display most of the information.
        if (r.sbn.isGroup() && r.sbn.getNotification().isGroupSummary()) {
            if (DEBUG_INTERRUPTIVENESS) {
                Log.v(TAG, "INTERRUPTIVENESS: "
                        +  r.getKey() + " is not interruptive: summary");
            }
            return false;
        }

        final String oldTitle = String.valueOf(oldN.extras.get(Notification.EXTRA_TITLE));
        final String newTitle = String.valueOf(newN.extras.get(Notification.EXTRA_TITLE));
        if (!Objects.equals(oldTitle, newTitle)) {
            if (DEBUG_INTERRUPTIVENESS) {
                Log.v(TAG, "INTERRUPTIVENESS: "
                        +  r.getKey() + " is interruptive: changed title");
                Log.v(TAG, "INTERRUPTIVENESS: " + String.format("   old title: %s (%s@0x%08x)",
                        oldTitle, oldTitle.getClass(), oldTitle.hashCode()));
                Log.v(TAG, "INTERRUPTIVENESS: " + String.format("   new title: %s (%s@0x%08x)",
                        newTitle, newTitle.getClass(), newTitle.hashCode()));
            }
            return true;
        }
        // Do not compare Spannables (will always return false); compare unstyled Strings
        final String oldText = String.valueOf(oldN.extras.get(Notification.EXTRA_TEXT));
        final String newText = String.valueOf(newN.extras.get(Notification.EXTRA_TEXT));
        if (!Objects.equals(oldText, newText)) {
            if (DEBUG_INTERRUPTIVENESS) {
                Log.v(TAG, "INTERRUPTIVENESS: "
                        + r.getKey() + " is interruptive: changed text");
                Log.v(TAG, "INTERRUPTIVENESS: " + String.format("   old text: %s (%s@0x%08x)",
                        oldText, oldText.getClass(), oldText.hashCode()));
                Log.v(TAG, "INTERRUPTIVENESS: " + String.format("   new text: %s (%s@0x%08x)",
                        newText, newText.getClass(), newText.hashCode()));
            }
            return true;
        }
        if (oldN.hasCompletedProgress() != newN.hasCompletedProgress()) {
            if (DEBUG_INTERRUPTIVENESS) {
                Log.v(TAG, "INTERRUPTIVENESS: "
                    +  r.getKey() + " is interruptive: completed progress");
            }
            return true;
        }
        // Actions
        if (Notification.areActionsVisiblyDifferent(oldN, newN)) {
            if (DEBUG_INTERRUPTIVENESS) {
                Log.v(TAG, "INTERRUPTIVENESS: "
                        +  r.getKey() + " is interruptive: changed actions");
            }
            return true;
        }

        try {
            Notification.Builder oldB = Notification.Builder.recoverBuilder(getContext(), oldN);
            Notification.Builder newB = Notification.Builder.recoverBuilder(getContext(), newN);

            // Style based comparisons
            if (Notification.areStyledNotificationsVisiblyDifferent(oldB, newB)) {
                if (DEBUG_INTERRUPTIVENESS) {
                    Log.v(TAG, "INTERRUPTIVENESS: "
                            +  r.getKey() + " is interruptive: styles differ");
                }
                return true;
            }

            // Remote views
            if (Notification.areRemoteViewsChanged(oldB, newB)) {
                if (DEBUG_INTERRUPTIVENESS) {
                    Log.v(TAG, "INTERRUPTIVENESS: "
                            +  r.getKey() + " is interruptive: remoteviews differ");
                }
                return true;
            }
        } catch (Exception e) {
            Slog.w(TAG, "error recovering builder", e);
        }

        return false;
    }

    /**
     * Keeps the last 5 packages that have notified, by user.
     */
    @GuardedBy("mNotificationLock")
    @VisibleForTesting
    protected void logRecentLocked(NotificationRecord r) {
        if (r.isUpdate) {
            return;
        }
        ArrayList<NotifyingApp> recentAppsForUser =
                mRecentApps.getOrDefault(r.getUser().getIdentifier(), new ArrayList<>(6));
        NotifyingApp na = new NotifyingApp()
                .setPackage(r.sbn.getPackageName())
                .setUid(r.sbn.getUid())
                .setLastNotified(r.sbn.getPostTime());
        // A new notification gets an app moved to the front of the list
        for (int i = recentAppsForUser.size() - 1; i >= 0; i--) {
            NotifyingApp naExisting = recentAppsForUser.get(i);
            if (na.getPackage().equals(naExisting.getPackage())
                    && na.getUid() == naExisting.getUid()) {
                recentAppsForUser.remove(i);
                break;
            }
        }
        // time is always increasing, so always add to the front of the list
        recentAppsForUser.add(0, na);
        if (recentAppsForUser.size() > 5) {
            recentAppsForUser.remove(recentAppsForUser.size() -1);
        }
        mRecentApps.put(r.getUser().getIdentifier(), recentAppsForUser);
    }

    /**
     * Ensures that grouped notification receive their special treatment.
     *
     * <p>Cancels group children if the new notification causes a group to lose
     * its summary.</p>
     *
     * <p>Updates mSummaryByGroupKey.</p>
     */
    @GuardedBy("mNotificationLock")
    private void handleGroupedNotificationLocked(NotificationRecord r, NotificationRecord old,
            int callingUid, int callingPid) {
        StatusBarNotification sbn = r.sbn;
        Notification n = sbn.getNotification();
        if (n.isGroupSummary() && !sbn.isAppGroup())  {
            // notifications without a group shouldn't be a summary, otherwise autobundling can
            // lead to bugs
            n.flags &= ~Notification.FLAG_GROUP_SUMMARY;
        }

        String group = sbn.getGroupKey();
        boolean isSummary = n.isGroupSummary();

        Notification oldN = old != null ? old.sbn.getNotification() : null;
        String oldGroup = old != null ? old.sbn.getGroupKey() : null;
        boolean oldIsSummary = old != null && oldN.isGroupSummary();

        if (oldIsSummary) {
            NotificationRecord removedSummary = mSummaryByGroupKey.remove(oldGroup);
            if (removedSummary != old) {
                String removedKey =
                        removedSummary != null ? removedSummary.getKey() : "<null>";
                Slog.w(TAG, "Removed summary didn't match old notification: old=" + old.getKey() +
                        ", removed=" + removedKey);
            }
        }
        if (isSummary) {
            mSummaryByGroupKey.put(group, r);
        }

        // Clear out group children of the old notification if the update
        // causes the group summary to go away. This happens when the old
        // notification was a summary and the new one isn't, or when the old
        // notification was a summary and its group key changed.
        if (oldIsSummary && (!isSummary || !oldGroup.equals(group))) {
            cancelGroupChildrenLocked(old, callingUid, callingPid, null, false /* sendDelete */,
                    null);
        }
    }

    @VisibleForTesting
    @GuardedBy("mNotificationLock")
    void scheduleTimeoutLocked(NotificationRecord record) {
        if (record.getNotification().getTimeoutAfter() > 0) {
            final PendingIntent pi = PendingIntent.getBroadcast(getContext(),
                    REQUEST_CODE_TIMEOUT,
                    new Intent(ACTION_NOTIFICATION_TIMEOUT)
                            .setData(new Uri.Builder().scheme(SCHEME_TIMEOUT)
                                    .appendPath(record.getKey()).build())
                            .addFlags(Intent.FLAG_RECEIVER_FOREGROUND)
                            .putExtra(EXTRA_KEY, record.getKey()),
                    PendingIntent.FLAG_UPDATE_CURRENT);
            mAlarmManager.setExactAndAllowWhileIdle(AlarmManager.ELAPSED_REALTIME_WAKEUP,
                    SystemClock.elapsedRealtime() + record.getNotification().getTimeoutAfter(), pi);
        }
    }

    @VisibleForTesting
    @GuardedBy("mNotificationLock")
    void buzzBeepBlinkLocked(NotificationRecord record) {
        boolean buzz = false;
        boolean beep = false;
        boolean blink = false;

        final Notification notification = record.sbn.getNotification();
        final String key = record.getKey();

        // Should this notification make noise, vibe, or use the LED?
        final boolean aboveThreshold =
                record.getImportance() >= NotificationManager.IMPORTANCE_DEFAULT;

        // Remember if this notification already owns the notification channels.
        boolean wasBeep = key != null && key.equals(mSoundNotificationKey);
        boolean wasBuzz = key != null && key.equals(mVibrateNotificationKey);
        // These are set inside the conditional if the notification is allowed to make noise.
        boolean hasValidVibrate = false;
        boolean hasValidSound = false;
        boolean sentAccessibilityEvent = false;
        // If the notification will appear in the status bar, it should send an accessibility
        // event
        if (!record.isUpdate && record.getImportance() > IMPORTANCE_MIN) {
            sendAccessibilityEvent(notification, record.sbn.getPackageName());
            sentAccessibilityEvent = true;
        }

        if (aboveThreshold && isNotificationForCurrentUser(record)) {

            if (mSystemReady && mAudioManager != null) {
                Uri soundUri = record.getSound();
                hasValidSound = soundUri != null && !Uri.EMPTY.equals(soundUri);
                long[] vibration = record.getVibration();
                // Demote sound to vibration if vibration missing & phone in vibration mode.
                if (vibration == null
                        && hasValidSound
                        && (mAudioManager.getRingerModeInternal()
                        == AudioManager.RINGER_MODE_VIBRATE)
                        && mAudioManager.getStreamVolume(
                        AudioAttributes.toLegacyStreamType(record.getAudioAttributes())) == 0) {
                    vibration = mFallbackVibrationPattern;
                }
                hasValidVibrate = vibration != null;

                boolean hasAudibleAlert = hasValidSound || hasValidVibrate;
                if (hasAudibleAlert && !shouldMuteNotificationLocked(record)) {
                    if (!sentAccessibilityEvent) {
                        sendAccessibilityEvent(notification, record.sbn.getPackageName());
                        sentAccessibilityEvent = true;
                    }
                    if (DBG) Slog.v(TAG, "Interrupting!");
                    if (hasValidSound) {
                        mSoundNotificationKey = key;
                        if (mInCall) {
                            playInCallNotification();
                            beep = true;
                        } else {
                            beep = playSound(record, soundUri);
                        }
                    }

                    final boolean ringerModeSilent =
                            mAudioManager.getRingerModeInternal()
                                    == AudioManager.RINGER_MODE_SILENT;
                    if (!mInCall && hasValidVibrate && !ringerModeSilent) {
                        mVibrateNotificationKey = key;

                        buzz = playVibration(record, vibration, hasValidSound);
                    }
                }
            }
        }
        // If a notification is updated to remove the actively playing sound or vibrate,
        // cancel that feedback now
        if (wasBeep && !hasValidSound) {
            clearSoundLocked();
        }
        if (wasBuzz && !hasValidVibrate) {
            clearVibrateLocked();
        }

        // light
        // release the light
        boolean wasShowLights = mLights.remove(key);
        if (record.getLight() != null && aboveThreshold
                && ((record.getSuppressedVisualEffects() & SUPPRESSED_EFFECT_LIGHTS) == 0)) {
            mLights.add(key);
            updateLightsLocked();
            if (mUseAttentionLight) {
                mAttentionLight.pulse();
            }
            blink = true;
        } else if (wasShowLights) {
            updateLightsLocked();
        }
        if (buzz || beep || blink) {
            record.setInterruptive(true);
            MetricsLogger.action(record.getLogMaker()
                    .setCategory(MetricsEvent.NOTIFICATION_ALERT)
                    .setType(MetricsEvent.TYPE_OPEN)
                    .setSubtype((buzz ? 1 : 0) | (beep ? 2 : 0) | (blink ? 4 : 0)));
            EventLogTags.writeNotificationAlert(key, buzz ? 1 : 0, beep ? 1 : 0, blink ? 1 : 0);
        }
    }

    @GuardedBy("mNotificationLock")
    boolean shouldMuteNotificationLocked(final NotificationRecord record) {
        // Suppressed because it's a silent update
        final Notification notification = record.getNotification();
        if(record.isUpdate
                && (notification.flags & Notification.FLAG_ONLY_ALERT_ONCE) != 0) {
            return true;
        }

        // muted by listener
        final String disableEffects = disableNotificationEffects(record);
        if (disableEffects != null) {
            ZenLog.traceDisableEffects(record, disableEffects);
            return true;
        }

        // suppressed due to DND
        if (record.isIntercepted()) {
            return true;
        }

        // Suppressed because another notification in its group handles alerting
        if (record.sbn.isGroup()) {
            if (notification.suppressAlertingDueToGrouping()) {
                return true;
            }
        }

        // Suppressed for being too recently noisy
        final String pkg = record.sbn.getPackageName();
        if (mUsageStats.isAlertRateLimited(pkg)) {
            Slog.e(TAG, "Muting recently noisy " + record.getKey());
            return true;
        }

        return false;
    }

    private boolean playSound(final NotificationRecord record, Uri soundUri) {
        boolean looping = (record.getNotification().flags & Notification.FLAG_INSISTENT) != 0;
        // play notifications if there is no user of exclusive audio focus
        // and the stream volume is not 0 (non-zero volume implies not silenced by SILENT or
        //   VIBRATE ringer mode)
        if (!mAudioManager.isAudioFocusExclusive()
                && (mAudioManager.getStreamVolume(
                        AudioAttributes.toLegacyStreamType(record.getAudioAttributes())) != 0)) {
            final long identity = Binder.clearCallingIdentity();
            try {
                final IRingtonePlayer player = mAudioManager.getRingtonePlayer();
                if (player != null) {
                    if (DBG) Slog.v(TAG, "Playing sound " + soundUri
                            + " with attributes " + record.getAudioAttributes());
                    player.playAsync(soundUri, record.sbn.getUser(), looping,
                            record.getAudioAttributes());
                    return true;
                }
            } catch (RemoteException e) {
            } finally {
                Binder.restoreCallingIdentity(identity);
            }
        }
        return false;
    }

    private boolean playVibration(final NotificationRecord record, long[] vibration,
            boolean delayVibForSound) {
        // Escalate privileges so we can use the vibrator even if the
        // notifying app does not have the VIBRATE permission.
        long identity = Binder.clearCallingIdentity();
        try {
            final VibrationEffect effect;
            try {
                final boolean insistent =
                        (record.getNotification().flags & Notification.FLAG_INSISTENT) != 0;
                effect = VibrationEffect.createWaveform(
                        vibration, insistent ? 0 : -1 /*repeatIndex*/);
            } catch (IllegalArgumentException e) {
                Slog.e(TAG, "Error creating vibration waveform with pattern: " +
                        Arrays.toString(vibration));
                return false;
            }
            if (delayVibForSound) {
                new Thread(() -> {
                    // delay the vibration by the same amount as the notification sound
                    final int waitMs = mAudioManager.getFocusRampTimeMs(
                            AudioManager.AUDIOFOCUS_GAIN_TRANSIENT_MAY_DUCK,
                            record.getAudioAttributes());
                    if (DBG) Slog.v(TAG, "Delaying vibration by " + waitMs + "ms");
                    try {
                        Thread.sleep(waitMs);
                    } catch (InterruptedException e) { }
                    mVibrator.vibrate(record.sbn.getUid(), record.sbn.getOpPkg(),
                            effect, record.getAudioAttributes());
                }).start();
            } else {
                mVibrator.vibrate(record.sbn.getUid(), record.sbn.getOpPkg(),
                        effect, record.getAudioAttributes());
            }
            return true;
        } finally{
            Binder.restoreCallingIdentity(identity);
        }
    }

    private boolean isNotificationForCurrentUser(NotificationRecord record) {
        final int currentUser;
        final long token = Binder.clearCallingIdentity();
        try {
            currentUser = ActivityManager.getCurrentUser();
        } finally {
            Binder.restoreCallingIdentity(token);
        }
        return (record.getUserId() == UserHandle.USER_ALL ||
                record.getUserId() == currentUser ||
                mUserProfiles.isCurrentProfile(record.getUserId()));
    }

    protected void playInCallNotification() {
        new Thread() {
            @Override
            public void run() {
                final long identity = Binder.clearCallingIdentity();
                try {
                    final IRingtonePlayer player = mAudioManager.getRingtonePlayer();
                    if (player != null) {
                        if (mCallNotificationToken != null) {
                            player.stop(mCallNotificationToken);
                        }
                        mCallNotificationToken = new Binder();
                        player.play(mCallNotificationToken, mInCallNotificationUri,
                                mInCallNotificationAudioAttributes,
                                mInCallNotificationVolume, false);
                    }
                } catch (RemoteException e) {
                } finally {
                    Binder.restoreCallingIdentity(identity);
                }
            }
        }.start();
    }

    @GuardedBy("mToastQueue")
    void showNextToastLocked() {
        ToastRecord record = mToastQueue.get(0);
        while (record != null) {
            if (DBG) Slog.d(TAG, "Show pkg=" + record.pkg + " callback=" + record.callback);
            try {
                record.callback.show(record.token);
                scheduleDurationReachedLocked(record);
                return;
            } catch (RemoteException e) {
                Slog.w(TAG, "Object died trying to show notification " + record.callback
                        + " in package " + record.pkg);
                // remove it from the list and let the process die
                int index = mToastQueue.indexOf(record);
                if (index >= 0) {
                    mToastQueue.remove(index);
                }
                keepProcessAliveIfNeededLocked(record.pid);
                if (mToastQueue.size() > 0) {
                    record = mToastQueue.get(0);
                } else {
                    record = null;
                }
            }
        }
    }

    @GuardedBy("mToastQueue")
    void cancelToastLocked(int index) {
        ToastRecord record = mToastQueue.get(index);
        try {
            record.callback.hide();
        } catch (RemoteException e) {
            Slog.w(TAG, "Object died trying to hide notification " + record.callback
                    + " in package " + record.pkg);
            // don't worry about this, we're about to remove it from
            // the list anyway
        }

        ToastRecord lastToast = mToastQueue.remove(index);

        mWindowManagerInternal.removeWindowToken(lastToast.token, false /* removeWindows */,
                DEFAULT_DISPLAY);
        // We passed 'false' for 'removeWindows' so that the client has time to stop
        // rendering (as hide above is a one-way message), otherwise we could crash
        // a client which was actively using a surface made from the token. However
        // we need to schedule a timeout to make sure the token is eventually killed
        // one way or another.
        scheduleKillTokenTimeout(lastToast.token);

        keepProcessAliveIfNeededLocked(record.pid);
        if (mToastQueue.size() > 0) {
            // Show the next one. If the callback fails, this will remove
            // it from the list, so don't assume that the list hasn't changed
            // after this point.
            showNextToastLocked();
        }
    }

    void finishTokenLocked(IBinder t) {
        mHandler.removeCallbacksAndMessages(t);
        // We pass 'true' for 'removeWindows' to let the WindowManager destroy any
        // remaining surfaces as either the client has called finishToken indicating
        // it has successfully removed the views, or the client has timed out
        // at which point anything goes.
        mWindowManagerInternal.removeWindowToken(t, true /* removeWindows */,
                DEFAULT_DISPLAY);
    }

    @GuardedBy("mToastQueue")
    private void scheduleDurationReachedLocked(ToastRecord r)
    {
        mHandler.removeCallbacksAndMessages(r);
        Message m = Message.obtain(mHandler, MESSAGE_DURATION_REACHED, r);
        long delay = r.duration == Toast.LENGTH_LONG ? LONG_DELAY : SHORT_DELAY;
        mHandler.sendMessageDelayed(m, delay);
    }

    private void handleDurationReached(ToastRecord record)
    {
        if (DBG) Slog.d(TAG, "Timeout pkg=" + record.pkg + " callback=" + record.callback);
        synchronized (mToastQueue) {
            int index = indexOfToastLocked(record.pkg, record.callback);
            if (index >= 0) {
                cancelToastLocked(index);
            }
        }
    }

    @GuardedBy("mToastQueue")
    private void scheduleKillTokenTimeout(IBinder token)
    {
        mHandler.removeCallbacksAndMessages(token);
        Message m = Message.obtain(mHandler, MESSAGE_FINISH_TOKEN_TIMEOUT, token);
        mHandler.sendMessageDelayed(m, FINISH_TOKEN_TIMEOUT);
    }

    private void handleKillTokenTimeout(IBinder token)
    {
        if (DBG) Slog.d(TAG, "Kill Token Timeout token=" + token);
        synchronized (mToastQueue) {
            finishTokenLocked(token);
        }
    }

    @GuardedBy("mToastQueue")
    int indexOfToastLocked(String pkg, ITransientNotification callback)
    {
        IBinder cbak = callback.asBinder();
        ArrayList<ToastRecord> list = mToastQueue;
        int len = list.size();
        for (int i=0; i<len; i++) {
            ToastRecord r = list.get(i);
            if (r.pkg.equals(pkg) && r.callback.asBinder() == cbak) {
                return i;
            }
        }
        return -1;
    }

    @GuardedBy("mToastQueue")
    void keepProcessAliveIfNeededLocked(int pid)
    {
        int toastCount = 0; // toasts from this pid
        ArrayList<ToastRecord> list = mToastQueue;
        int N = list.size();
        for (int i=0; i<N; i++) {
            ToastRecord r = list.get(i);
            if (r.pid == pid) {
                toastCount++;
            }
        }
        try {
            mAm.setProcessImportant(mForegroundToken, pid, toastCount > 0, "toast");
        } catch (RemoteException e) {
            // Shouldn't happen.
        }
    }

    private void handleRankingReconsideration(Message message) {
        if (!(message.obj instanceof RankingReconsideration)) return;
        RankingReconsideration recon = (RankingReconsideration) message.obj;
        recon.run();
        boolean changed;
        synchronized (mNotificationLock) {
            final NotificationRecord record = mNotificationsByKey.get(recon.getKey());
            if (record == null) {
                return;
            }
            int indexBefore = findNotificationRecordIndexLocked(record);
            boolean interceptBefore = record.isIntercepted();
            float contactAffinityBefore = record.getContactAffinity();
            int visibilityBefore = record.getPackageVisibilityOverride();
            recon.applyChangesLocked(record);
            applyZenModeLocked(record);
            mRankingHelper.sort(mNotificationList);
            int indexAfter = findNotificationRecordIndexLocked(record);
            boolean interceptAfter = record.isIntercepted();
            float contactAffinityAfter = record.getContactAffinity();
            int visibilityAfter = record.getPackageVisibilityOverride();
            changed = indexBefore != indexAfter || interceptBefore != interceptAfter
                    || visibilityBefore != visibilityAfter;
            if (interceptBefore && !interceptAfter
                    && Float.compare(contactAffinityBefore, contactAffinityAfter) != 0) {
                buzzBeepBlinkLocked(record);
            }
        }
        if (changed) {
            mHandler.scheduleSendRankingUpdate();
        }
    }

    void handleRankingSort() {
        if (mRankingHelper == null) return;
        synchronized (mNotificationLock) {
            final int N = mNotificationList.size();
            // Any field that can change via one of the extractors needs to be added here.
            ArrayList<String> orderBefore = new ArrayList<>(N);
            int[] visibilities = new int[N];
            boolean[] showBadges = new boolean[N];
            ArrayList<NotificationChannel> channelBefore = new ArrayList<>(N);
            ArrayList<String> groupKeyBefore = new ArrayList<>(N);
            ArrayList<ArrayList<String>> overridePeopleBefore = new ArrayList<>(N);
            ArrayList<ArrayList<SnoozeCriterion>> snoozeCriteriaBefore = new ArrayList<>(N);
            ArrayList<Integer> userSentimentBefore = new ArrayList<>(N);
            ArrayList<Integer> suppressVisuallyBefore = new ArrayList<>(N);
            for (int i = 0; i < N; i++) {
                final NotificationRecord r = mNotificationList.get(i);
                orderBefore.add(r.getKey());
                visibilities[i] = r.getPackageVisibilityOverride();
                showBadges[i] = r.canShowBadge();
                channelBefore.add(r.getChannel());
                groupKeyBefore.add(r.getGroupKey());
                overridePeopleBefore.add(r.getPeopleOverride());
                snoozeCriteriaBefore.add(r.getSnoozeCriteria());
                userSentimentBefore.add(r.getUserSentiment());
                suppressVisuallyBefore.add(r.getSuppressedVisualEffects());
                mRankingHelper.extractSignals(r);
            }
            mRankingHelper.sort(mNotificationList);
            for (int i = 0; i < N; i++) {
                final NotificationRecord r = mNotificationList.get(i);
                if (!orderBefore.get(i).equals(r.getKey())
                        || visibilities[i] != r.getPackageVisibilityOverride()
                        || showBadges[i] != r.canShowBadge()
                        || !Objects.equals(channelBefore.get(i), r.getChannel())
                        || !Objects.equals(groupKeyBefore.get(i), r.getGroupKey())
                        || !Objects.equals(overridePeopleBefore.get(i), r.getPeopleOverride())
                        || !Objects.equals(snoozeCriteriaBefore.get(i), r.getSnoozeCriteria())
                        || !Objects.equals(userSentimentBefore.get(i), r.getUserSentiment())
                        || !Objects.equals(suppressVisuallyBefore.get(i),
                        r.getSuppressedVisualEffects())) {
                    mHandler.scheduleSendRankingUpdate();
                    return;
                }
            }
        }
    }

    @GuardedBy("mNotificationLock")
    private void recordCallerLocked(NotificationRecord record) {
        if (mZenModeHelper.isCall(record)) {
            mZenModeHelper.recordCaller(record);
        }
    }

    // let zen mode evaluate this record
    @GuardedBy("mNotificationLock")
    private void applyZenModeLocked(NotificationRecord record) {
        record.setIntercepted(mZenModeHelper.shouldIntercept(record));
        if (record.isIntercepted()) {
            record.setSuppressedVisualEffects(
                    mZenModeHelper.getNotificationPolicy().suppressedVisualEffects);
        } else {
            record.setSuppressedVisualEffects(0);
        }
    }

    @GuardedBy("mNotificationLock")
    private int findNotificationRecordIndexLocked(NotificationRecord target) {
        return mRankingHelper.indexOf(mNotificationList, target);
    }

    private void handleSendRankingUpdate() {
        synchronized (mNotificationLock) {
            mListeners.notifyRankingUpdateLocked(null);
        }
    }

    private void scheduleListenerHintsChanged(int state) {
        mHandler.removeMessages(MESSAGE_LISTENER_HINTS_CHANGED);
        mHandler.obtainMessage(MESSAGE_LISTENER_HINTS_CHANGED, state, 0).sendToTarget();
    }

    private void scheduleInterruptionFilterChanged(int listenerInterruptionFilter) {
        mHandler.removeMessages(MESSAGE_LISTENER_NOTIFICATION_FILTER_CHANGED);
        mHandler.obtainMessage(
                MESSAGE_LISTENER_NOTIFICATION_FILTER_CHANGED,
                listenerInterruptionFilter,
                0).sendToTarget();
    }

    private void handleListenerHintsChanged(int hints) {
        synchronized (mNotificationLock) {
            mListeners.notifyListenerHintsChangedLocked(hints);
        }
    }

    private void handleListenerInterruptionFilterChanged(int interruptionFilter) {
        synchronized (mNotificationLock) {
            mListeners.notifyInterruptionFilterChanged(interruptionFilter);
        }
    }

    protected class WorkerHandler extends Handler
    {
        public WorkerHandler(Looper looper) {
            super(looper);
        }

        @Override
        public void handleMessage(Message msg)
        {
            switch (msg.what)
            {
                case MESSAGE_DURATION_REACHED:
                    handleDurationReached((ToastRecord)msg.obj);
                    break;
                case MESSAGE_FINISH_TOKEN_TIMEOUT:
                    handleKillTokenTimeout((IBinder)msg.obj);
                    break;
                case MESSAGE_SAVE_POLICY_FILE:
                    handleSavePolicyFile();
                    break;
                case MESSAGE_SEND_RANKING_UPDATE:
                    handleSendRankingUpdate();
                    break;
                case MESSAGE_LISTENER_HINTS_CHANGED:
                    handleListenerHintsChanged(msg.arg1);
                    break;
                case MESSAGE_LISTENER_NOTIFICATION_FILTER_CHANGED:
                    handleListenerInterruptionFilterChanged(msg.arg1);
                    break;
            }
        }

        protected void scheduleSendRankingUpdate() {
            if (!hasMessages(MESSAGE_SEND_RANKING_UPDATE)) {
                Message m = Message.obtain(this, MESSAGE_SEND_RANKING_UPDATE);
                sendMessage(m);
            }
        }

    }

    private final class RankingHandlerWorker extends Handler implements RankingHandler
    {
        public RankingHandlerWorker(Looper looper) {
            super(looper);
        }

        @Override
        public void handleMessage(Message msg) {
            switch (msg.what) {
                case MESSAGE_RECONSIDER_RANKING:
                    handleRankingReconsideration(msg);
                    break;
                case MESSAGE_RANKING_SORT:
                    handleRankingSort();
                    break;
            }
        }

        public void requestSort() {
            removeMessages(MESSAGE_RANKING_SORT);
            Message msg = Message.obtain();
            msg.what = MESSAGE_RANKING_SORT;
            sendMessage(msg);
        }

        public void requestReconsideration(RankingReconsideration recon) {
            Message m = Message.obtain(this,
                    NotificationManagerService.MESSAGE_RECONSIDER_RANKING, recon);
            long delay = recon.getDelay(TimeUnit.MILLISECONDS);
            sendMessageDelayed(m, delay);
        }
    }

    // Notifications
    // ============================================================================
    static int clamp(int x, int low, int high) {
        return (x < low) ? low : ((x > high) ? high : x);
    }

    void sendAccessibilityEvent(Notification notification, CharSequence packageName) {
        if (!mAccessibilityManager.isEnabled()) {
            return;
        }

        AccessibilityEvent event =
            AccessibilityEvent.obtain(AccessibilityEvent.TYPE_NOTIFICATION_STATE_CHANGED);
        event.setPackageName(packageName);
        event.setClassName(Notification.class.getName());
        event.setParcelableData(notification);
        CharSequence tickerText = notification.tickerText;
        if (!TextUtils.isEmpty(tickerText)) {
            event.getText().add(tickerText);
        }

        mAccessibilityManager.sendAccessibilityEvent(event);
    }

    /**
     * Removes all NotificationsRecords with the same key as the given notification record
     * from both lists. Do not call this method while iterating over either list.
     */
    @GuardedBy("mNotificationLock")
    private boolean removeFromNotificationListsLocked(NotificationRecord r) {
        // Remove from both lists, either list could have a separate Record for what is
        // effectively the same notification.
        boolean wasPosted = false;
        NotificationRecord recordInList = null;
        if ((recordInList = findNotificationByListLocked(mNotificationList, r.getKey()))
                != null) {
            mNotificationList.remove(recordInList);
            mNotificationsByKey.remove(recordInList.sbn.getKey());
            wasPosted = true;
        }
        while ((recordInList = findNotificationByListLocked(mEnqueuedNotifications, r.getKey()))
                != null) {
            mEnqueuedNotifications.remove(recordInList);
        }
        return wasPosted;
    }

    @GuardedBy("mNotificationLock")
    private void cancelNotificationLocked(NotificationRecord r, boolean sendDelete, int reason,
            boolean wasPosted, String listenerName) {
        cancelNotificationLocked(r, sendDelete, reason, -1, -1, wasPosted, listenerName);
    }

    @GuardedBy("mNotificationLock")
    private void cancelNotificationLocked(NotificationRecord r, boolean sendDelete, int reason,
            int rank, int count, boolean wasPosted, String listenerName) {
        final String canceledKey = r.getKey();

        // Record caller.
        recordCallerLocked(r);

        if (r.getStats().getDismissalSurface() == NotificationStats.DISMISSAL_NOT_DISMISSED) {
            r.recordDismissalSurface(NotificationStats.DISMISSAL_OTHER);
        }

        // tell the app
        if (sendDelete) {
            if (r.getNotification().deleteIntent != null) {
                try {
                    r.getNotification().deleteIntent.send();
                } catch (PendingIntent.CanceledException ex) {
                    // do nothing - there's no relevant way to recover, and
                    //     no reason to let this propagate
                    Slog.w(TAG, "canceled PendingIntent for " + r.sbn.getPackageName(), ex);
                }
            }
        }

        // Only cancel these if this notification actually got to be posted.
        if (wasPosted) {
            // status bar
            if (r.getNotification().getSmallIcon() != null) {
                if (reason != REASON_SNOOZED) {
                    r.isCanceled = true;
                }
                mListeners.notifyRemovedLocked(r, reason, r.getStats());
                mHandler.post(new Runnable() {
                    @Override
                    public void run() {
                        mGroupHelper.onNotificationRemoved(r.sbn);
                    }
                });
            }

            // sound
            if (canceledKey.equals(mSoundNotificationKey)) {
                mSoundNotificationKey = null;
                final long identity = Binder.clearCallingIdentity();
                try {
                    final IRingtonePlayer player = mAudioManager.getRingtonePlayer();
                    if (player != null) {
                        player.stopAsync();
                    }
                } catch (RemoteException e) {
                } finally {
                    Binder.restoreCallingIdentity(identity);
                }
            }

            // vibrate
            if (canceledKey.equals(mVibrateNotificationKey)) {
                mVibrateNotificationKey = null;
                long identity = Binder.clearCallingIdentity();
                try {
                    mVibrator.cancel();
                }
                finally {
                    Binder.restoreCallingIdentity(identity);
                }
            }

            // light
            mLights.remove(canceledKey);
        }

        // Record usage stats
        // TODO: add unbundling stats?
        switch (reason) {
            case REASON_CANCEL:
            case REASON_CANCEL_ALL:
            case REASON_LISTENER_CANCEL:
            case REASON_LISTENER_CANCEL_ALL:
                mUsageStats.registerDismissedByUser(r);
                break;
            case REASON_APP_CANCEL:
            case REASON_APP_CANCEL_ALL:
                mUsageStats.registerRemovedByApp(r);
                break;
        }

        String groupKey = r.getGroupKey();
        NotificationRecord groupSummary = mSummaryByGroupKey.get(groupKey);
        if (groupSummary != null && groupSummary.getKey().equals(canceledKey)) {
            mSummaryByGroupKey.remove(groupKey);
        }
        final ArrayMap<String, String> summaries = mAutobundledSummaries.get(r.sbn.getUserId());
        if (summaries != null && r.sbn.getKey().equals(summaries.get(r.sbn.getPackageName()))) {
            summaries.remove(r.sbn.getPackageName());
        }

        // Save it for users of getHistoricalNotifications()
        mArchive.record(r.sbn);

        final long now = System.currentTimeMillis();
        final LogMaker logMaker = r.getLogMaker(now)
                .setCategory(MetricsEvent.NOTIFICATION_ITEM)
                .setType(MetricsEvent.TYPE_DISMISS)
                .setSubtype(reason);
        if (rank != -1 && count != -1) {
            logMaker.addTaggedData(MetricsEvent.NOTIFICATION_SHADE_INDEX, rank)
                    .addTaggedData(MetricsEvent.NOTIFICATION_SHADE_COUNT, count);
        }
        MetricsLogger.action(logMaker);
        EventLogTags.writeNotificationCanceled(canceledKey, reason,
                r.getLifespanMs(now), r.getFreshnessMs(now), r.getExposureMs(now),
                rank, count, listenerName);
    }

    @VisibleForTesting
    void updateUriPermissions(@Nullable NotificationRecord newRecord,
            @Nullable NotificationRecord oldRecord, String targetPkg, int targetUserId) {
        final String key = (newRecord != null) ? newRecord.getKey() : oldRecord.getKey();
        if (DBG) Slog.d(TAG, key + ": updating permissions");

        final ArraySet<Uri> newUris = (newRecord != null) ? newRecord.getGrantableUris() : null;
        final ArraySet<Uri> oldUris = (oldRecord != null) ? oldRecord.getGrantableUris() : null;

        // Shortcut when no Uris involved
        if (newUris == null && oldUris == null) {
            return;
        }

        // Inherit any existing owner
        IBinder permissionOwner = null;
        if (newRecord != null && permissionOwner == null) {
            permissionOwner = newRecord.permissionOwner;
        }
        if (oldRecord != null && permissionOwner == null) {
            permissionOwner = oldRecord.permissionOwner;
        }

        // If we have Uris to grant, but no owner yet, go create one
        if (newUris != null && permissionOwner == null) {
            try {
                if (DBG) Slog.d(TAG, key + ": creating owner");
                permissionOwner = mAm.newUriPermissionOwner("NOTIF:" + key);
            } catch (RemoteException ignored) {
                // Ignored because we're in same process
            }
        }

        // If we have no Uris to grant, but an existing owner, go destroy it
        if (newUris == null && permissionOwner != null) {
            final long ident = Binder.clearCallingIdentity();
            try {
                if (DBG) Slog.d(TAG, key + ": destroying owner");
                mAm.revokeUriPermissionFromOwner(permissionOwner, null, ~0,
                        UserHandle.getUserId(oldRecord.getUid()));
                permissionOwner = null;
            } catch (RemoteException ignored) {
                // Ignored because we're in same process
            } finally {
                Binder.restoreCallingIdentity(ident);
            }
        }

        // Grant access to new Uris
        if (newUris != null && permissionOwner != null) {
            for (int i = 0; i < newUris.size(); i++) {
                final Uri uri = newUris.valueAt(i);
                if (oldUris == null || !oldUris.contains(uri)) {
                    if (DBG) Slog.d(TAG, key + ": granting " + uri);
                    grantUriPermission(permissionOwner, uri, newRecord.getUid(), targetPkg,
                            targetUserId);
                }
            }
        }

        // Revoke access to old Uris
        if (oldUris != null && permissionOwner != null) {
            for (int i = 0; i < oldUris.size(); i++) {
                final Uri uri = oldUris.valueAt(i);
                if (newUris == null || !newUris.contains(uri)) {
                    if (DBG) Slog.d(TAG, key + ": revoking " + uri);
                    revokeUriPermission(permissionOwner, uri, oldRecord.getUid());
                }
            }
        }

        if (newRecord != null) {
            newRecord.permissionOwner = permissionOwner;
        }
    }

    private void grantUriPermission(IBinder owner, Uri uri, int sourceUid, String targetPkg,
            int targetUserId) {
        if (uri == null || !ContentResolver.SCHEME_CONTENT.equals(uri.getScheme())) return;

        final long ident = Binder.clearCallingIdentity();
        try {
            mAm.grantUriPermissionFromOwner(owner, sourceUid, targetPkg,
                    ContentProvider.getUriWithoutUserId(uri),
                    Intent.FLAG_GRANT_READ_URI_PERMISSION,
                    ContentProvider.getUserIdFromUri(uri, UserHandle.getUserId(sourceUid)),
                    targetUserId);
        } catch (RemoteException ignored) {
            // Ignored because we're in same process
        } finally {
            Binder.restoreCallingIdentity(ident);
        }
    }

    private void revokeUriPermission(IBinder owner, Uri uri, int sourceUid) {
        if (uri == null || !ContentResolver.SCHEME_CONTENT.equals(uri.getScheme())) return;

        final long ident = Binder.clearCallingIdentity();
        try {
            mAm.revokeUriPermissionFromOwner(owner,
                    ContentProvider.getUriWithoutUserId(uri),
                    Intent.FLAG_GRANT_READ_URI_PERMISSION,
                    ContentProvider.getUserIdFromUri(uri, UserHandle.getUserId(sourceUid)));
        } catch (RemoteException ignored) {
            // Ignored because we're in same process
        } finally {
            Binder.restoreCallingIdentity(ident);
        }
    }

    /**
     * Cancels a notification ONLY if it has all of the {@code mustHaveFlags}
     * and none of the {@code mustNotHaveFlags}.
     */
    void cancelNotification(final int callingUid, final int callingPid,
            final String pkg, final String tag, final int id,
            final int mustHaveFlags, final int mustNotHaveFlags, final boolean sendDelete,
            final int userId, final int reason, final ManagedServiceInfo listener) {
        cancelNotification(callingUid, callingPid, pkg, tag, id, mustHaveFlags, mustNotHaveFlags,
                sendDelete, userId, reason, -1 /* rank */, -1 /* count */, listener);
    }

    /**
     * Cancels a notification ONLY if it has all of the {@code mustHaveFlags}
     * and none of the {@code mustNotHaveFlags}.
     */
    void cancelNotification(final int callingUid, final int callingPid,
            final String pkg, final String tag, final int id,
            final int mustHaveFlags, final int mustNotHaveFlags, final boolean sendDelete,
            final int userId, final int reason, int rank, int count, final ManagedServiceInfo listener) {

        // In enqueueNotificationInternal notifications are added by scheduling the
        // work on the worker handler. Hence, we also schedule the cancel on this
        // handler to avoid a scenario where an add notification call followed by a
        // remove notification call ends up in not removing the notification.
        mHandler.post(new Runnable() {
            @Override
            public void run() {
                String listenerName = listener == null ? null : listener.component.toShortString();
                if (DBG) EventLogTags.writeNotificationCancel(callingUid, callingPid, pkg, id, tag,
                        userId, mustHaveFlags, mustNotHaveFlags, reason, listenerName);

                synchronized (mNotificationLock) {
                    // Look for the notification, searching both the posted and enqueued lists.
                    NotificationRecord r = findNotificationLocked(pkg, tag, id, userId);
                    if (r != null) {
                        // The notification was found, check if it should be removed.

                        // Ideally we'd do this in the caller of this method. However, that would
                        // require the caller to also find the notification.
                        if (reason == REASON_CLICK) {
                            mUsageStats.registerClickedByUser(r);
                        }

                        if ((r.getNotification().flags & mustHaveFlags) != mustHaveFlags) {
                            return;
                        }
                        if ((r.getNotification().flags & mustNotHaveFlags) != 0) {
                            return;
                        }

                        // Cancel the notification.
                        boolean wasPosted = removeFromNotificationListsLocked(r);
                        cancelNotificationLocked(r, sendDelete, reason, rank, count, wasPosted, listenerName);
                        cancelGroupChildrenLocked(r, callingUid, callingPid, listenerName,
                                sendDelete, null);
                        updateLightsLocked();
                    } else {
                        // No notification was found, assume that it is snoozed and cancel it.
                        if (reason != REASON_SNOOZED) {
                            final boolean wasSnoozed = mSnoozeHelper.cancel(userId, pkg, tag, id);
                            if (wasSnoozed) {
                                savePolicyFile();
                            }
                        }
                    }
                }
            }
        });
    }

    /**
     * Determine whether the userId applies to the notification in question, either because
     * they match exactly, or one of them is USER_ALL (which is treated as a wildcard).
     */
    private boolean notificationMatchesUserId(NotificationRecord r, int userId) {
        return
                // looking for USER_ALL notifications? match everything
                   userId == UserHandle.USER_ALL
                // a notification sent to USER_ALL matches any query
                || r.getUserId() == UserHandle.USER_ALL
                // an exact user match
                || r.getUserId() == userId;
    }

    /**
     * Determine whether the userId applies to the notification in question, either because
     * they match exactly, or one of them is USER_ALL (which is treated as a wildcard) or
     * because it matches one of the users profiles.
     */
    private boolean notificationMatchesCurrentProfiles(NotificationRecord r, int userId) {
        return notificationMatchesUserId(r, userId)
                || mUserProfiles.isCurrentProfile(r.getUserId());
    }

    /**
     * Cancels all notifications from a given package that have all of the
     * {@code mustHaveFlags}.
     */
    void cancelAllNotificationsInt(int callingUid, int callingPid, String pkg, String channelId,
            int mustHaveFlags, int mustNotHaveFlags, boolean doit, int userId, int reason,
            ManagedServiceInfo listener) {
        mHandler.post(new Runnable() {
            @Override
            public void run() {
                String listenerName = listener == null ? null : listener.component.toShortString();
                EventLogTags.writeNotificationCancelAll(callingUid, callingPid,
                        pkg, userId, mustHaveFlags, mustNotHaveFlags, reason,
                        listenerName);

                // Why does this parameter exist? Do we actually want to execute the above if doit
                // is false?
                if (!doit) {
                    return;
                }

                synchronized (mNotificationLock) {
                    FlagChecker flagChecker = (int flags) -> {
                        if ((flags & mustHaveFlags) != mustHaveFlags) {
                            return false;
                        }
                        if ((flags & mustNotHaveFlags) != 0) {
                            return false;
                        }
                        return true;
                    };
                    cancelAllNotificationsByListLocked(mNotificationList, callingUid, callingPid,
                            pkg, true /*nullPkgIndicatesUserSwitch*/, channelId, flagChecker,
                            false /*includeCurrentProfiles*/, userId, false /*sendDelete*/, reason,
                            listenerName, true /* wasPosted */);
                    cancelAllNotificationsByListLocked(mEnqueuedNotifications, callingUid,
                            callingPid, pkg, true /*nullPkgIndicatesUserSwitch*/, channelId,
                            flagChecker, false /*includeCurrentProfiles*/, userId,
                            false /*sendDelete*/, reason, listenerName, false /* wasPosted */);
                    mSnoozeHelper.cancel(userId, pkg);
                }
            }
        });
    }

    private interface FlagChecker {
        // Returns false if these flags do not pass the defined flag test.
        public boolean apply(int flags);
    }

    @GuardedBy("mNotificationLock")
    private void cancelAllNotificationsByListLocked(ArrayList<NotificationRecord> notificationList,
            int callingUid, int callingPid, String pkg, boolean nullPkgIndicatesUserSwitch,
            String channelId, FlagChecker flagChecker, boolean includeCurrentProfiles, int userId,
            boolean sendDelete, int reason, String listenerName, boolean wasPosted) {
        ArrayList<NotificationRecord> canceledNotifications = null;
        for (int i = notificationList.size() - 1; i >= 0; --i) {
            NotificationRecord r = notificationList.get(i);
            if (includeCurrentProfiles) {
                if (!notificationMatchesCurrentProfiles(r, userId)) {
                    continue;
                }
            } else if (!notificationMatchesUserId(r, userId)) {
                continue;
            }
            // Don't remove notifications to all, if there's no package name specified
            if (nullPkgIndicatesUserSwitch && pkg == null && r.getUserId() == UserHandle.USER_ALL) {
                continue;
            }
            if (!flagChecker.apply(r.getFlags())) {
                continue;
            }
            if (pkg != null && !r.sbn.getPackageName().equals(pkg)) {
                continue;
            }
            if (channelId != null && !channelId.equals(r.getChannel().getId())) {
                continue;
            }
            if (canceledNotifications == null) {
                canceledNotifications = new ArrayList<>();
            }
            notificationList.remove(i);
            mNotificationsByKey.remove(r.getKey());
            canceledNotifications.add(r);
            cancelNotificationLocked(r, sendDelete, reason, wasPosted, listenerName);
        }
        if (canceledNotifications != null) {
            final int M = canceledNotifications.size();
            for (int i = 0; i < M; i++) {
                cancelGroupChildrenLocked(canceledNotifications.get(i), callingUid, callingPid,
                        listenerName, false /* sendDelete */, flagChecker);
            }
            updateLightsLocked();
        }
    }

    void snoozeNotificationInt(String key, long duration, String snoozeCriterionId,
            ManagedServiceInfo listener) {
        String listenerName = listener == null ? null : listener.component.toShortString();
        if (duration <= 0 && snoozeCriterionId == null || key == null) {
            return;
        }

        if (DBG) {
            Slog.d(TAG, String.format("snooze event(%s, %d, %s, %s)", key, duration,
                    snoozeCriterionId, listenerName));
        }
        // Needs to post so that it can cancel notifications not yet enqueued.
        mHandler.post(new SnoozeNotificationRunnable(key, duration, snoozeCriterionId));
    }

    void unsnoozeNotificationInt(String key, ManagedServiceInfo listener) {
        String listenerName = listener == null ? null : listener.component.toShortString();
        if (DBG) {
            Slog.d(TAG, String.format("unsnooze event(%s, %s)", key, listenerName));
        }
        mSnoozeHelper.repost(key);
        savePolicyFile();
    }

    @GuardedBy("mNotificationLock")
    void cancelAllLocked(int callingUid, int callingPid, int userId, int reason,
            ManagedServiceInfo listener, boolean includeCurrentProfiles) {
        mHandler.post(new Runnable() {
            @Override
            public void run() {
                synchronized (mNotificationLock) {
                    String listenerName =
                            listener == null ? null : listener.component.toShortString();
                    EventLogTags.writeNotificationCancelAll(callingUid, callingPid,
                            null, userId, 0, 0, reason, listenerName);

                    FlagChecker flagChecker = (int flags) -> {
                        if ((flags & (Notification.FLAG_ONGOING_EVENT | Notification.FLAG_NO_CLEAR))
                                != 0) {
                            return false;
                        }
                        return true;
                    };

                    cancelAllNotificationsByListLocked(mNotificationList, callingUid, callingPid,
                            null, false /*nullPkgIndicatesUserSwitch*/, null, flagChecker,
                            includeCurrentProfiles, userId, true /*sendDelete*/, reason,
                            listenerName, true);
                    cancelAllNotificationsByListLocked(mEnqueuedNotifications, callingUid,
                            callingPid, null, false /*nullPkgIndicatesUserSwitch*/, null,
                            flagChecker, includeCurrentProfiles, userId, true /*sendDelete*/,
                            reason, listenerName, false);
                    mSnoozeHelper.cancel(userId, includeCurrentProfiles);
                }
            }
        });
    }

    // Warning: The caller is responsible for invoking updateLightsLocked().
    @GuardedBy("mNotificationLock")
    private void cancelGroupChildrenLocked(NotificationRecord r, int callingUid, int callingPid,
            String listenerName, boolean sendDelete, FlagChecker flagChecker) {
        Notification n = r.getNotification();
        if (!n.isGroupSummary()) {
            return;
        }

        String pkg = r.sbn.getPackageName();

        if (pkg == null) {
            if (DBG) Log.e(TAG, "No package for group summary: " + r.getKey());
            return;
        }

        cancelGroupChildrenByListLocked(mNotificationList, r, callingUid, callingPid, listenerName,
                sendDelete, true, flagChecker);
        cancelGroupChildrenByListLocked(mEnqueuedNotifications, r, callingUid, callingPid,
                listenerName, sendDelete, false, flagChecker);
    }

    @GuardedBy("mNotificationLock")
    private void cancelGroupChildrenByListLocked(ArrayList<NotificationRecord> notificationList,
            NotificationRecord parentNotification, int callingUid, int callingPid,
            String listenerName, boolean sendDelete, boolean wasPosted, FlagChecker flagChecker) {
        final String pkg = parentNotification.sbn.getPackageName();
        final int userId = parentNotification.getUserId();
        final int reason = REASON_GROUP_SUMMARY_CANCELED;
        for (int i = notificationList.size() - 1; i >= 0; i--) {
            final NotificationRecord childR = notificationList.get(i);
            final StatusBarNotification childSbn = childR.sbn;
            if ((childSbn.isGroup() && !childSbn.getNotification().isGroupSummary()) &&
                    childR.getGroupKey().equals(parentNotification.getGroupKey())
                    && (childR.getFlags() & FLAG_FOREGROUND_SERVICE) == 0
                    && (flagChecker == null || flagChecker.apply(childR.getFlags()))) {
                EventLogTags.writeNotificationCancel(callingUid, callingPid, pkg, childSbn.getId(),
                        childSbn.getTag(), userId, 0, 0, reason, listenerName);
                notificationList.remove(i);
                mNotificationsByKey.remove(childR.getKey());
                cancelNotificationLocked(childR, sendDelete, reason, wasPosted, listenerName);
            }
        }
    }

    @GuardedBy("mNotificationLock")
    void updateLightsLocked()
    {
        // handle notification lights
        NotificationRecord ledNotification = null;
        while (ledNotification == null && !mLights.isEmpty()) {
            final String owner = mLights.get(mLights.size() - 1);
            ledNotification = mNotificationsByKey.get(owner);
            if (ledNotification == null) {
                Slog.wtfStack(TAG, "LED Notification does not exist: " + owner);
                mLights.remove(owner);
            }
        }

        // Don't flash while we are in a call or screen is on
        if (ledNotification == null || mInCall || mScreenOn) {
            mNotificationLight.turnOff();
        } else {
            NotificationRecord.Light light = ledNotification.getLight();
            if (light != null && mNotificationPulseEnabled) {
                // pulse repeatedly
                mNotificationLight.setFlashing(light.color, Light.LIGHT_FLASH_TIMED,
                        light.onMs, light.offMs);
            }
        }
    }

    @GuardedBy("mNotificationLock")
    @NonNull List<NotificationRecord> findGroupNotificationsLocked(String pkg,
            String groupKey, int userId) {
        List<NotificationRecord> records = new ArrayList<>();
        records.addAll(findGroupNotificationByListLocked(mNotificationList, pkg, groupKey, userId));
        records.addAll(
                findGroupNotificationByListLocked(mEnqueuedNotifications, pkg, groupKey, userId));
        return records;
    }


    @GuardedBy("mNotificationLock")
    private @NonNull List<NotificationRecord> findGroupNotificationByListLocked(
            ArrayList<NotificationRecord> list, String pkg, String groupKey, int userId) {
        List<NotificationRecord> records = new ArrayList<>();
        final int len = list.size();
        for (int i = 0; i < len; i++) {
            NotificationRecord r = list.get(i);
            if (notificationMatchesUserId(r, userId) && r.getGroupKey().equals(groupKey)
                    && r.sbn.getPackageName().equals(pkg)) {
                records.add(r);
            }
        }
        return records;
    }

    // Searches both enqueued and posted notifications by key.
    // TODO: need to combine a bunch of these getters with slightly different behavior.
    // TODO: Should enqueuing just add to mNotificationsByKey instead?
    @GuardedBy("mNotificationLock")
    private NotificationRecord findNotificationByKeyLocked(String key) {
        NotificationRecord r;
        if ((r = findNotificationByListLocked(mNotificationList, key)) != null) {
            return r;
        }
        if ((r = findNotificationByListLocked(mEnqueuedNotifications, key)) != null) {
            return r;
        }
        return null;
    }

    @GuardedBy("mNotificationLock")
    NotificationRecord findNotificationLocked(String pkg, String tag, int id, int userId) {
        NotificationRecord r;
        if ((r = findNotificationByListLocked(mNotificationList, pkg, tag, id, userId)) != null) {
            return r;
        }
        if ((r = findNotificationByListLocked(mEnqueuedNotifications, pkg, tag, id, userId))
                != null) {
            return r;
        }
        return null;
    }

    @GuardedBy("mNotificationLock")
    private NotificationRecord findNotificationByListLocked(ArrayList<NotificationRecord> list,
            String pkg, String tag, int id, int userId) {
        final int len = list.size();
        for (int i = 0; i < len; i++) {
            NotificationRecord r = list.get(i);
            if (notificationMatchesUserId(r, userId) && r.sbn.getId() == id &&
                    TextUtils.equals(r.sbn.getTag(), tag) && r.sbn.getPackageName().equals(pkg)) {
                return r;
            }
        }
        return null;
    }

    @GuardedBy("mNotificationLock")
    private NotificationRecord findNotificationByListLocked(ArrayList<NotificationRecord> list,
            String key) {
        final int N = list.size();
        for (int i = 0; i < N; i++) {
            if (key.equals(list.get(i).getKey())) {
                return list.get(i);
            }
        }
        return null;
    }

    @GuardedBy("mNotificationLock")
    int indexOfNotificationLocked(String key) {
        final int N = mNotificationList.size();
        for (int i = 0; i < N; i++) {
            if (key.equals(mNotificationList.get(i).getKey())) {
                return i;
            }
        }
        return -1;
    }

    @VisibleForTesting
    protected void hideNotificationsForPackages(String[] pkgs) {
        synchronized (mNotificationLock) {
            List<String> pkgList = Arrays.asList(pkgs);
            List<NotificationRecord> changedNotifications = new ArrayList<>();
            int numNotifications = mNotificationList.size();
            for (int i = 0; i < numNotifications; i++) {
                NotificationRecord rec = mNotificationList.get(i);
                if (pkgList.contains(rec.sbn.getPackageName())) {
                    rec.setHidden(true);
                    changedNotifications.add(rec);
                }
            }

            mListeners.notifyHiddenLocked(changedNotifications);
        }
    }

    @VisibleForTesting
    protected void unhideNotificationsForPackages(String[] pkgs) {
        synchronized (mNotificationLock) {
            List<String> pkgList = Arrays.asList(pkgs);
            List<NotificationRecord> changedNotifications = new ArrayList<>();
            int numNotifications = mNotificationList.size();
            for (int i = 0; i < numNotifications; i++) {
                NotificationRecord rec = mNotificationList.get(i);
                if (pkgList.contains(rec.sbn.getPackageName())) {
                    rec.setHidden(false);
                    changedNotifications.add(rec);
                }
            }

            mListeners.notifyUnhiddenLocked(changedNotifications);
        }
    }

    private void updateNotificationPulse() {
        synchronized (mNotificationLock) {
            updateLightsLocked();
        }
    }

    protected boolean isCallingUidSystem() {
        final int uid = Binder.getCallingUid();
        return uid == Process.SYSTEM_UID;
    }

    protected boolean isUidSystemOrPhone(int uid) {
        final int appid = UserHandle.getAppId(uid);
        return (appid == Process.SYSTEM_UID || appid == Process.PHONE_UID || uid == 0);
    }

    // TODO: Most calls should probably move to isCallerSystem.
    protected boolean isCallerSystemOrPhone() {
        return isUidSystemOrPhone(Binder.getCallingUid());
    }

    private void checkCallerIsSystemOrShell() {
        if (Binder.getCallingUid() == Process.SHELL_UID) {
            return;
        }
        checkCallerIsSystem();
    }

    private void checkCallerIsSystem() {
        if (isCallerSystemOrPhone()) {
            return;
        }
        throw new SecurityException("Disallowed call for uid " + Binder.getCallingUid());
    }

    private void checkCallerIsSystemOrSameApp(String pkg) {
        if (isCallerSystemOrPhone()) {
            return;
        }
        checkCallerIsSameApp(pkg);
    }

    private boolean isCallerInstantApp(String pkg) {
        // System is always allowed to act for ephemeral apps.
        if (isCallerSystemOrPhone()) {
            return false;
        }

        mAppOps.checkPackage(Binder.getCallingUid(), pkg);

        try {
            ApplicationInfo ai = mPackageManager.getApplicationInfo(pkg, 0,
                    UserHandle.getCallingUserId());
            if (ai == null) {
                throw new SecurityException("Unknown package " + pkg);
            }
            return ai.isInstantApp();
        } catch (RemoteException re) {
            throw new SecurityException("Unknown package " + pkg, re);
        }

    }

    private void checkCallerIsSameApp(String pkg) {
        final int uid = Binder.getCallingUid();
        try {
            ApplicationInfo ai = mPackageManager.getApplicationInfo(
                    pkg, 0, UserHandle.getCallingUserId());
            if (ai == null) {
                throw new SecurityException("Unknown package " + pkg);
            }
            if (!UserHandle.isSameApp(ai.uid, uid)) {
                throw new SecurityException("Calling uid " + uid + " gave package "
                        + pkg + " which is owned by uid " + ai.uid);
            }
        } catch (RemoteException re) {
            throw new SecurityException("Unknown package " + pkg + "\n" + re);
        }
    }

    private static String callStateToString(int state) {
        switch (state) {
            case TelephonyManager.CALL_STATE_IDLE: return "CALL_STATE_IDLE";
            case TelephonyManager.CALL_STATE_RINGING: return "CALL_STATE_RINGING";
            case TelephonyManager.CALL_STATE_OFFHOOK: return "CALL_STATE_OFFHOOK";
            default: return "CALL_STATE_UNKNOWN_" + state;
        }
    }

    private void listenForCallState() {
        TelephonyManager.from(getContext()).listen(new PhoneStateListener() {
            @Override
            public void onCallStateChanged(int state, String incomingNumber) {
                if (mCallState == state) return;
                if (DBG) Slog.d(TAG, "Call state changed: " + callStateToString(state));
                mCallState = state;
            }
        }, PhoneStateListener.LISTEN_CALL_STATE);
    }

    /**
     * Generates a NotificationRankingUpdate from 'sbns', considering only
     * notifications visible to the given listener.
     */
    @GuardedBy("mNotificationLock")
    private NotificationRankingUpdate makeRankingUpdateLocked(ManagedServiceInfo info) {
        final int N = mNotificationList.size();
        ArrayList<String> keys = new ArrayList<String>(N);
        ArrayList<String> interceptedKeys = new ArrayList<String>(N);
        ArrayList<Integer> importance = new ArrayList<>(N);
        Bundle overrideGroupKeys = new Bundle();
        Bundle visibilityOverrides = new Bundle();
        Bundle suppressedVisualEffects = new Bundle();
        Bundle explanation = new Bundle();
        Bundle channels = new Bundle();
        Bundle overridePeople = new Bundle();
        Bundle snoozeCriteria = new Bundle();
        Bundle showBadge = new Bundle();
        Bundle userSentiment = new Bundle();
        Bundle hidden = new Bundle();
        for (int i = 0; i < N; i++) {
            NotificationRecord record = mNotificationList.get(i);
            if (!isVisibleToListener(record.sbn, info)) {
                continue;
            }
            final String key = record.sbn.getKey();
            keys.add(key);
            importance.add(record.getImportance());
            if (record.getImportanceExplanation() != null) {
                explanation.putCharSequence(key, record.getImportanceExplanation());
            }
            if (record.isIntercepted()) {
                interceptedKeys.add(key);

            }
            suppressedVisualEffects.putInt(key, record.getSuppressedVisualEffects());
            if (record.getPackageVisibilityOverride()
                    != NotificationListenerService.Ranking.VISIBILITY_NO_OVERRIDE) {
                visibilityOverrides.putInt(key, record.getPackageVisibilityOverride());
            }
            overrideGroupKeys.putString(key, record.sbn.getOverrideGroupKey());
            channels.putParcelable(key, record.getChannel());
            overridePeople.putStringArrayList(key, record.getPeopleOverride());
            snoozeCriteria.putParcelableArrayList(key, record.getSnoozeCriteria());
            showBadge.putBoolean(key, record.canShowBadge());
            userSentiment.putInt(key, record.getUserSentiment());
            hidden.putBoolean(key, record.isHidden());
        }
        final int M = keys.size();
        String[] keysAr = keys.toArray(new String[M]);
        String[] interceptedKeysAr = interceptedKeys.toArray(new String[interceptedKeys.size()]);
        int[] importanceAr = new int[M];
        for (int i = 0; i < M; i++) {
            importanceAr[i] = importance.get(i);
        }
        return new NotificationRankingUpdate(keysAr, interceptedKeysAr, visibilityOverrides,
                suppressedVisualEffects, importanceAr, explanation, overrideGroupKeys,
                channels, overridePeople, snoozeCriteria, showBadge, userSentiment, hidden);
    }

    boolean hasCompanionDevice(ManagedServiceInfo info) {
        if (mCompanionManager == null) {
            mCompanionManager = getCompanionManager();
        }
        // Companion mgr doesn't exist on all device types
        if (mCompanionManager == null) {
            return false;
        }
        long identity = Binder.clearCallingIdentity();
        try {
            List<String> associations = mCompanionManager.getAssociations(
                    info.component.getPackageName(), info.userid);
            if (!ArrayUtils.isEmpty(associations)) {
                return true;
            }
        } catch (SecurityException se) {
            // Not a privileged listener
        } catch (RemoteException re) {
            Slog.e(TAG, "Cannot reach companion device service", re);
        } catch (Exception e) {
            Slog.e(TAG, "Cannot verify listener " + info, e);
        } finally {
            Binder.restoreCallingIdentity(identity);
        }
        return false;
    }

    protected ICompanionDeviceManager getCompanionManager() {
        return ICompanionDeviceManager.Stub.asInterface(
                ServiceManager.getService(Context.COMPANION_DEVICE_SERVICE));
    }

    private boolean isVisibleToListener(StatusBarNotification sbn, ManagedServiceInfo listener) {
        if (!listener.enabledAndUserMatches(sbn.getUserId())) {
            return false;
        }
        // TODO: remove this for older listeners.
        return true;
    }

    private boolean isPackageSuspendedForUser(String pkg, int uid) {
        final long identity = Binder.clearCallingIdentity();
        int userId = UserHandle.getUserId(uid);
        try {
            return mPackageManager.isPackageSuspendedForUser(pkg, userId);
        } catch (RemoteException re) {
            throw new SecurityException("Could not talk to package manager service");
        } catch (IllegalArgumentException ex) {
            // Package not found.
            return false;
        } finally {
            Binder.restoreCallingIdentity(identity);
        }
    }

    @VisibleForTesting
    boolean canUseManagedServices(String pkg) {
        boolean canUseManagedServices = !mActivityManager.isLowRamDevice()
                || mPackageManagerClient.hasSystemFeature(PackageManager.FEATURE_WATCH);

        for (String whitelisted : getContext().getResources().getStringArray(
                R.array.config_allowedManagedServicesOnLowRamDevices)) {
            if (whitelisted.equals(pkg)) {
                canUseManagedServices = true;
            }
        }

        return canUseManagedServices;
    }

    private class TrimCache {
        StatusBarNotification heavy;
        StatusBarNotification sbnClone;
        StatusBarNotification sbnCloneLight;

        TrimCache(StatusBarNotification sbn) {
            heavy = sbn;
        }

        StatusBarNotification ForListener(ManagedServiceInfo info) {
            if (mListeners.getOnNotificationPostedTrim(info) == TRIM_LIGHT) {
                if (sbnCloneLight == null) {
                    sbnCloneLight = heavy.cloneLight();
                }
                return sbnCloneLight;
            } else {
                if (sbnClone == null) {
                    sbnClone = heavy.clone();
                }
                return sbnClone;
            }
        }
    }

    public class NotificationAssistants extends ManagedServices {
        static final String TAG_ENABLED_NOTIFICATION_ASSISTANTS = "enabled_assistants";

        public NotificationAssistants(Context context, Object lock, UserProfiles up,
                IPackageManager pm) {
            super(context, lock, up, pm);
        }

        @Override
        protected Config getConfig() {
            Config c = new Config();
            c.caption = "notification assistant";
            c.serviceInterface = NotificationAssistantService.SERVICE_INTERFACE;
            c.xmlTag = TAG_ENABLED_NOTIFICATION_ASSISTANTS;
            c.secureSettingName = Settings.Secure.ENABLED_NOTIFICATION_ASSISTANT;
            c.bindPermission = Manifest.permission.BIND_NOTIFICATION_ASSISTANT_SERVICE;
            c.settingsAction = Settings.ACTION_MANAGE_DEFAULT_APPS_SETTINGS;
            c.clientLabel = R.string.notification_ranker_binding_label;
            return c;
        }

        @Override
        protected IInterface asInterface(IBinder binder) {
            return INotificationListener.Stub.asInterface(binder);
        }

        @Override
        protected boolean checkType(IInterface service) {
            return service instanceof INotificationListener;
        }

        @Override
        protected void onServiceAdded(ManagedServiceInfo info) {
            mListeners.registerGuestService(info);
        }

        @Override
        @GuardedBy("mNotificationLock")
        protected void onServiceRemovedLocked(ManagedServiceInfo removed) {
            mListeners.unregisterService(removed.service, removed.userid);
        }

        @Override
        public void onUserUnlocked(int user) {
            if (DEBUG) Slog.d(TAG, "onUserUnlocked u=" + user);
            rebindServices(true);
        }

        public void onNotificationEnqueued(final NotificationRecord r) {
            final StatusBarNotification sbn = r.sbn;
            TrimCache trimCache = new TrimCache(sbn);

            // There should be only one, but it's a list, so while we enforce
            // singularity elsewhere, we keep it general here, to avoid surprises.
            for (final ManagedServiceInfo info : NotificationAssistants.this.getServices()) {
                boolean sbnVisible = isVisibleToListener(sbn, info);
                if (!sbnVisible) {
                    continue;
                }

                final StatusBarNotification sbnToPost =  trimCache.ForListener(info);
                mHandler.post(new Runnable() {
                    @Override
                    public void run() {
                        notifyEnqueued(info, sbnToPost);
                    }
                });
            }
        }

        private void notifyEnqueued(final ManagedServiceInfo info,
                final StatusBarNotification sbn) {
            final INotificationListener assistant = (INotificationListener) info.service;
            StatusBarNotificationHolder sbnHolder = new StatusBarNotificationHolder(sbn);
            try {
                assistant.onNotificationEnqueued(sbnHolder);
            } catch (RemoteException ex) {
                Log.e(TAG, "unable to notify assistant (enqueued): " + assistant, ex);
            }
        }

        /**
         * asynchronously notify the assistant that a notification has been snoozed until a
         * context
         */
        @GuardedBy("mNotificationLock")
        public void notifyAssistantSnoozedLocked(final StatusBarNotification sbn,
                final String snoozeCriterionId) {
            TrimCache trimCache = new TrimCache(sbn);
            for (final ManagedServiceInfo info : getServices()) {
                boolean sbnVisible = isVisibleToListener(sbn, info);
                if (!sbnVisible) {
                    continue;
                }
                final StatusBarNotification sbnToPost =  trimCache.ForListener(info);
                mHandler.post(new Runnable() {
                    @Override
                    public void run() {
                        final INotificationListener assistant =
                                (INotificationListener) info.service;
                        StatusBarNotificationHolder sbnHolder
                                = new StatusBarNotificationHolder(sbnToPost);
                        try {
                            assistant.onNotificationSnoozedUntilContext(
                                    sbnHolder, snoozeCriterionId);
                        } catch (RemoteException ex) {
                            Log.e(TAG, "unable to notify assistant (snoozed): " + assistant, ex);
                        }
                    }
                });
            }
        }

        public boolean isEnabled() {
            return !getServices().isEmpty();
        }

        protected void ensureAssistant() {
            final List<UserInfo> activeUsers = mUm.getUsers(true);
            for (UserInfo userInfo : activeUsers) {
                int userId = userInfo.getUserHandle().getIdentifier();
                if (getAllowedPackages(userId).isEmpty()) {
                    Slog.d(TAG, "Approving default notification assistant for user " + userId);
                    readDefaultAssistant(userId);
                }
            }
        }
    }

    public class NotificationListeners extends ManagedServices {
        static final String TAG_ENABLED_NOTIFICATION_LISTENERS = "enabled_listeners";

        private final ArraySet<ManagedServiceInfo> mLightTrimListeners = new ArraySet<>();

        public NotificationListeners(IPackageManager pm) {
            super(getContext(), mNotificationLock, mUserProfiles, pm);

        }

        @Override
        protected Config getConfig() {
            Config c = new Config();
            c.caption = "notification listener";
            c.serviceInterface = NotificationListenerService.SERVICE_INTERFACE;
            c.xmlTag = TAG_ENABLED_NOTIFICATION_LISTENERS;
            c.secureSettingName = Settings.Secure.ENABLED_NOTIFICATION_LISTENERS;
            c.bindPermission = android.Manifest.permission.BIND_NOTIFICATION_LISTENER_SERVICE;
            c.settingsAction = Settings.ACTION_NOTIFICATION_LISTENER_SETTINGS;
            c.clientLabel = R.string.notification_listener_binding_label;
            return c;
        }

        @Override
        protected IInterface asInterface(IBinder binder) {
            return INotificationListener.Stub.asInterface(binder);
        }

        @Override
        protected boolean checkType(IInterface service) {
            return service instanceof INotificationListener;
        }

        @Override
        public void onServiceAdded(ManagedServiceInfo info) {
            final INotificationListener listener = (INotificationListener) info.service;
            final NotificationRankingUpdate update;
            synchronized (mNotificationLock) {
                update = makeRankingUpdateLocked(info);
            }
            try {
                listener.onListenerConnected(update);
            } catch (RemoteException e) {
                // we tried
            }
        }

        @Override
        @GuardedBy("mNotificationLock")
        protected void onServiceRemovedLocked(ManagedServiceInfo removed) {
            if (removeDisabledHints(removed)) {
                updateListenerHintsLocked();
                updateEffectsSuppressorLocked();
            }
            mLightTrimListeners.remove(removed);
        }

        @GuardedBy("mNotificationLock")
        public void setOnNotificationPostedTrimLocked(ManagedServiceInfo info, int trim) {
            if (trim == TRIM_LIGHT) {
                mLightTrimListeners.add(info);
            } else {
                mLightTrimListeners.remove(info);
            }
        }

        public int getOnNotificationPostedTrim(ManagedServiceInfo info) {
            return mLightTrimListeners.contains(info) ? TRIM_LIGHT : TRIM_FULL;
        }

        /**
         * asynchronously notify all listeners about a new notification
         *
         * <p>
         * Also takes care of removing a notification that has been visible to a listener before,
         * but isn't anymore.
         */
        @GuardedBy("mNotificationLock")
        public void notifyPostedLocked(NotificationRecord r, NotificationRecord old) {
            notifyPostedLocked(r, old, true);
        }

        /**
         * @param notifyAllListeners notifies all listeners if true, else only notifies listeners
         *                           targetting <= O_MR1
         */
        @GuardedBy("mNotificationLock")
        private void notifyPostedLocked(NotificationRecord r, NotificationRecord old,
                boolean notifyAllListeners) {
            // Lazily initialized snapshots of the notification.
            StatusBarNotification sbn = r.sbn;
            StatusBarNotification oldSbn = (old != null) ? old.sbn : null;
            TrimCache trimCache = new TrimCache(sbn);

            for (final ManagedServiceInfo info : getServices()) {
                boolean sbnVisible = isVisibleToListener(sbn, info);
                boolean oldSbnVisible = oldSbn != null ? isVisibleToListener(oldSbn, info) : false;
                // This notification hasn't been and still isn't visible -> ignore.
                if (!oldSbnVisible && !sbnVisible) {
                    continue;
                }

                // If the notification is hidden, don't notifyPosted listeners targeting < P.
                // Instead, those listeners will receive notifyPosted when the notification is
                // unhidden.
                if (r.isHidden() && info.targetSdkVersion < Build.VERSION_CODES.P) {
                    continue;
                }

                // If we shouldn't notify all listeners, this means the hidden state of
                // a notification was changed.  Don't notifyPosted listeners targeting >= P.
                // Instead, those listeners will receive notifyRankingUpdate.
                if (!notifyAllListeners && info.targetSdkVersion >= Build.VERSION_CODES.P) {
                    continue;
                }

                final NotificationRankingUpdate update = makeRankingUpdateLocked(info);

                // This notification became invisible -> remove the old one.
                if (oldSbnVisible && !sbnVisible) {
                    final StatusBarNotification oldSbnLightClone = oldSbn.cloneLight();
                    mHandler.post(new Runnable() {
                        @Override
                        public void run() {
                            notifyRemoved(
                                    info, oldSbnLightClone, update, null, REASON_USER_STOPPED);
                        }
                    });
                    continue;
                }

                // Grant access before listener is notified
                final int targetUserId = (info.userid == UserHandle.USER_ALL)
                        ? UserHandle.USER_SYSTEM : info.userid;
                updateUriPermissions(r, old, info.component.getPackageName(), targetUserId);

                final StatusBarNotification sbnToPost = trimCache.ForListener(info);
                mHandler.post(new Runnable() {
                    @Override
                    public void run() {
                        notifyPosted(info, sbnToPost, update);
                    }
                });
            }
        }

        /**
         * asynchronously notify all listeners about a removed notification
         */
        @GuardedBy("mNotificationLock")
        public void notifyRemovedLocked(NotificationRecord r, int reason,
                NotificationStats notificationStats) {
            final StatusBarNotification sbn = r.sbn;

            // make a copy in case changes are made to the underlying Notification object
            // NOTE: this copy is lightweight: it doesn't include heavyweight parts of the
            // notification
            final StatusBarNotification sbnLight = sbn.cloneLight();
            for (final ManagedServiceInfo info : getServices()) {
                if (!isVisibleToListener(sbn, info)) {
                    continue;
                }

                // don't notifyRemoved for listeners targeting < P
                // if not for reason package suspended
                if (r.isHidden() && reason != REASON_PACKAGE_SUSPENDED
                        && info.targetSdkVersion < Build.VERSION_CODES.P) {
                    continue;
                }

                // don't notifyRemoved for listeners targeting >= P
                // if the reason is package suspended
                if (reason == REASON_PACKAGE_SUSPENDED
                        && info.targetSdkVersion >= Build.VERSION_CODES.P) {
                    continue;
                }

                // Only assistants can get stats
                final NotificationStats stats = mAssistants.isServiceTokenValidLocked(info.service)
                        ? notificationStats : null;
                final NotificationRankingUpdate update = makeRankingUpdateLocked(info);
                mHandler.post(new Runnable() {
                    @Override
                    public void run() {
                        notifyRemoved(info, sbnLight, update, stats, reason);
                    }
                });
            }

            // Revoke access after all listeners have been updated
            mHandler.post(() -> {
                updateUriPermissions(null, r, null, UserHandle.USER_SYSTEM);
            });
        }

        /**
         * Asynchronously notify all listeners about a reordering of notifications
         * unless changedHiddenNotifications is populated.
         * If changedHiddenNotifications is populated, there was a change in the hidden state
         * of the notifications.  In this case, we only send updates to listeners that
         * target >= P.
         */
        @GuardedBy("mNotificationLock")
        public void notifyRankingUpdateLocked(List<NotificationRecord> changedHiddenNotifications) {
            boolean isHiddenRankingUpdate = changedHiddenNotifications != null
                    && changedHiddenNotifications.size() > 0;

            for (final ManagedServiceInfo serviceInfo : getServices()) {
                if (!serviceInfo.isEnabledForCurrentProfiles()) {
                    continue;
                }

                boolean notifyThisListener = false;
                if (isHiddenRankingUpdate && serviceInfo.targetSdkVersion >=
                        Build.VERSION_CODES.P) {
                    for (NotificationRecord rec : changedHiddenNotifications) {
                        if (isVisibleToListener(rec.sbn, serviceInfo)) {
                            notifyThisListener = true;
                            break;
                        }
                    }
                }

                if (notifyThisListener || !isHiddenRankingUpdate) {
                    final NotificationRankingUpdate update = makeRankingUpdateLocked(
                            serviceInfo);

                    mHandler.post(new Runnable() {
                        @Override
                        public void run() {
                            notifyRankingUpdate(serviceInfo, update);
                        }
                    });
                }
            }
        }

        @GuardedBy("mNotificationLock")
        public void notifyListenerHintsChangedLocked(final int hints) {
            for (final ManagedServiceInfo serviceInfo : getServices()) {
                if (!serviceInfo.isEnabledForCurrentProfiles()) {
                    continue;
                }
                mHandler.post(new Runnable() {
                    @Override
                    public void run() {
                        notifyListenerHintsChanged(serviceInfo, hints);
                    }
                });
            }
        }

        /**
         * asynchronously notify relevant listeners their notification is hidden
         * NotificationListenerServices that target P+:
         *      NotificationListenerService#notifyRankingUpdateLocked()
         * NotificationListenerServices that target <= P:
         *      NotificationListenerService#notifyRemovedLocked() with REASON_PACKAGE_SUSPENDED.
         */
        @GuardedBy("mNotificationLock")
        public void notifyHiddenLocked(List<NotificationRecord> changedNotifications) {
            if (changedNotifications == null || changedNotifications.size() == 0) {
                return;
            }

            notifyRankingUpdateLocked(changedNotifications);

            // for listeners that target < P, notifyRemoveLocked
            int numChangedNotifications = changedNotifications.size();
            for (int i = 0; i < numChangedNotifications; i++) {
                NotificationRecord rec = changedNotifications.get(i);
                mListeners.notifyRemovedLocked(rec, REASON_PACKAGE_SUSPENDED, rec.getStats());
            }
        }

        /**
         * asynchronously notify relevant listeners their notification is unhidden
         * NotificationListenerServices that target P+:
         *      NotificationListenerService#notifyRankingUpdateLocked()
         * NotificationListenerServices that target <= P:
         *      NotificationListeners#notifyPostedLocked()
         */
        @GuardedBy("mNotificationLock")
        public void notifyUnhiddenLocked(List<NotificationRecord> changedNotifications) {
            if (changedNotifications == null || changedNotifications.size() == 0) {
                return;
            }

            notifyRankingUpdateLocked(changedNotifications);

            // for listeners that target < P, notifyPostedLocked
            int numChangedNotifications = changedNotifications.size();
            for (int i = 0; i < numChangedNotifications; i++) {
                NotificationRecord rec = changedNotifications.get(i);
                mListeners.notifyPostedLocked(rec, rec, false);
            }
        }

        public void notifyInterruptionFilterChanged(final int interruptionFilter) {
            for (final ManagedServiceInfo serviceInfo : getServices()) {
                if (!serviceInfo.isEnabledForCurrentProfiles()) {
                    continue;
                }
                mHandler.post(new Runnable() {
                    @Override
                    public void run() {
                        notifyInterruptionFilterChanged(serviceInfo, interruptionFilter);
                    }
                });
            }
        }

        protected void notifyNotificationChannelChanged(final String pkg, final UserHandle user,
                final NotificationChannel channel, final int modificationType) {
            if (channel == null) {
                return;
            }
            for (final ManagedServiceInfo serviceInfo : getServices()) {
                if (!serviceInfo.enabledAndUserMatches(UserHandle.getCallingUserId())) {
                    continue;
                }

                BackgroundThread.getHandler().post(() -> {
                    if (hasCompanionDevice(serviceInfo)) {
                        notifyNotificationChannelChanged(
                                serviceInfo, pkg, user, channel, modificationType);
                    }
                });
            }
        }

        protected void notifyNotificationChannelGroupChanged(
                final String pkg, final UserHandle user, final NotificationChannelGroup group,
                final int modificationType) {
            if (group == null) {
                return;
            }
            for (final ManagedServiceInfo serviceInfo : getServices()) {
                if (!serviceInfo.enabledAndUserMatches(UserHandle.getCallingUserId())) {
                    continue;
                }

                BackgroundThread.getHandler().post(() -> {
                    if (hasCompanionDevice(serviceInfo)) {
                        notifyNotificationChannelGroupChanged(
                                serviceInfo, pkg, user, group, modificationType);
                    }
                });
            }
        }

        private void notifyPosted(final ManagedServiceInfo info,
                final StatusBarNotification sbn, NotificationRankingUpdate rankingUpdate) {
            final INotificationListener listener = (INotificationListener) info.service;
            StatusBarNotificationHolder sbnHolder = new StatusBarNotificationHolder(sbn);
            try {
                listener.onNotificationPosted(sbnHolder, rankingUpdate);
            } catch (RemoteException ex) {
                Log.e(TAG, "unable to notify listener (posted): " + listener, ex);
            }
        }

        private void notifyRemoved(ManagedServiceInfo info, StatusBarNotification sbn,
                NotificationRankingUpdate rankingUpdate, NotificationStats stats, int reason) {
            if (!info.enabledAndUserMatches(sbn.getUserId())) {
                return;
            }
            final INotificationListener listener = (INotificationListener) info.service;
            StatusBarNotificationHolder sbnHolder = new StatusBarNotificationHolder(sbn);
            try {
                listener.onNotificationRemoved(sbnHolder, rankingUpdate, stats, reason);
            } catch (RemoteException ex) {
                Log.e(TAG, "unable to notify listener (removed): " + listener, ex);
            }
        }

        private void notifyRankingUpdate(ManagedServiceInfo info,
                                         NotificationRankingUpdate rankingUpdate) {
            final INotificationListener listener = (INotificationListener) info.service;
            try {
                listener.onNotificationRankingUpdate(rankingUpdate);
            } catch (RemoteException ex) {
                Log.e(TAG, "unable to notify listener (ranking update): " + listener, ex);
            }
        }

        private void notifyListenerHintsChanged(ManagedServiceInfo info, int hints) {
            final INotificationListener listener = (INotificationListener) info.service;
            try {
                listener.onListenerHintsChanged(hints);
            } catch (RemoteException ex) {
                Log.e(TAG, "unable to notify listener (listener hints): " + listener, ex);
            }
        }

        private void notifyInterruptionFilterChanged(ManagedServiceInfo info,
                int interruptionFilter) {
            final INotificationListener listener = (INotificationListener) info.service;
            try {
                listener.onInterruptionFilterChanged(interruptionFilter);
            } catch (RemoteException ex) {
                Log.e(TAG, "unable to notify listener (interruption filter): " + listener, ex);
            }
        }

        void notifyNotificationChannelChanged(ManagedServiceInfo info,
                final String pkg, final UserHandle user, final NotificationChannel channel,
                final int modificationType) {
            final INotificationListener listener = (INotificationListener) info.service;
            try {
                listener.onNotificationChannelModification(pkg, user, channel, modificationType);
            } catch (RemoteException ex) {
                Log.e(TAG, "unable to notify listener (channel changed): " + listener, ex);
            }
        }

        private void notifyNotificationChannelGroupChanged(ManagedServiceInfo info,
                final String pkg, final UserHandle user, final NotificationChannelGroup group,
                final int modificationType) {
            final INotificationListener listener = (INotificationListener) info.service;
            try {
                listener.onNotificationChannelGroupModification(pkg, user, group, modificationType);
            } catch (RemoteException ex) {
                Log.e(TAG, "unable to notify listener (channel group changed): " + listener, ex);
            }
        }

        public boolean isListenerPackage(String packageName) {
            if (packageName == null) {
                return false;
            }
            // TODO: clean up locking object later
            synchronized (mNotificationLock) {
                for (final ManagedServiceInfo serviceInfo : getServices()) {
                    if (packageName.equals(serviceInfo.component.getPackageName())) {
                        return true;
                    }
                }
            }
            return false;
        }
    }

    public static final class DumpFilter {
        public boolean filtered = false;
        public String pkgFilter;
        public boolean zen;
        public long since;
        public boolean stats;
        public boolean redact = true;
        public boolean proto = false;
        public boolean criticalPriority = false;
        public boolean normalPriority = false;

        @NonNull
        public static DumpFilter parseFromArguments(String[] args) {
            final DumpFilter filter = new DumpFilter();
            for (int ai = 0; ai < args.length; ai++) {
                final String a = args[ai];
                if ("--proto".equals(a)) {
                    filter.proto = true;
                } else if ("--noredact".equals(a) || "--reveal".equals(a)) {
                    filter.redact = false;
                } else if ("p".equals(a) || "pkg".equals(a) || "--package".equals(a)) {
                    if (ai < args.length-1) {
                        ai++;
                        filter.pkgFilter = args[ai].trim().toLowerCase();
                        if (filter.pkgFilter.isEmpty()) {
                            filter.pkgFilter = null;
                        } else {
                            filter.filtered = true;
                        }
                    }
                } else if ("--zen".equals(a) || "zen".equals(a)) {
                    filter.filtered = true;
                    filter.zen = true;
                } else if ("--stats".equals(a)) {
                    filter.stats = true;
                    if (ai < args.length-1) {
                        ai++;
                        filter.since = Long.parseLong(args[ai]);
                    } else {
                        filter.since = 0;
                    }
                } else if (PRIORITY_ARG.equals(a)) {
                    // Bugreport will call the service twice with priority arguments, first to dump
                    // critical sections and then non critical ones. Set approriate filters
                    // to generate the desired data.
                    if (ai < args.length - 1) {
                        ai++;
                        switch (args[ai]) {
                            case PRIORITY_ARG_CRITICAL:
                                filter.criticalPriority = true;
                                break;
                            case PRIORITY_ARG_NORMAL:
                                filter.normalPriority = true;
                                break;
                        }
                    }
                }
            }
            return filter;
        }

        public boolean matches(StatusBarNotification sbn) {
            if (!filtered) return true;
            return zen ? true : sbn != null
                    && (matches(sbn.getPackageName()) || matches(sbn.getOpPkg()));
        }

        public boolean matches(ComponentName component) {
            if (!filtered) return true;
            return zen ? true : component != null && matches(component.getPackageName());
        }

        public boolean matches(String pkg) {
            if (!filtered) return true;
            return zen ? true : pkg != null && pkg.toLowerCase().contains(pkgFilter);
        }

        @Override
        public String toString() {
            return stats ? "stats" : zen ? "zen" : ('\'' + pkgFilter + '\'');
        }
    }

    @VisibleForTesting
    protected void simulatePackageSuspendBroadcast(boolean suspend, String pkg) {
        // only use for testing: mimic receive broadcast that package is (un)suspended
        // but does not actually (un)suspend the package
        final Bundle extras = new Bundle();
        extras.putStringArray(Intent.EXTRA_CHANGED_PACKAGE_LIST,
                new String[]{pkg});

        final String action = suspend ? Intent.ACTION_PACKAGES_SUSPENDED
            : Intent.ACTION_PACKAGES_UNSUSPENDED;
        final Intent intent = new Intent(action);
        intent.putExtras(extras);

        mPackageIntentReceiver.onReceive(getContext(), intent);
    }

    /**
     * Wrapper for a StatusBarNotification object that allows transfer across a oneway
     * binder without sending large amounts of data over a oneway transaction.
     */
    private static final class StatusBarNotificationHolder
            extends IStatusBarNotificationHolder.Stub {
        private StatusBarNotification mValue;

        public StatusBarNotificationHolder(StatusBarNotification value) {
            mValue = value;
        }

        /** Get the held value and clear it. This function should only be called once per holder */
        @Override
        public StatusBarNotification get() {
            StatusBarNotification value = mValue;
            mValue = null;
            return value;
        }
    }

    private class ShellCmd extends ShellCommand {
        public static final String USAGE = "help\n"
                + "allow_listener COMPONENT [user_id]\n"
                + "disallow_listener COMPONENT [user_id]\n"
                + "allow_assistant COMPONENT\n"
                + "remove_assistant COMPONENT\n"
                + "allow_dnd PACKAGE\n"
                + "disallow_dnd PACKAGE\n"
                + "suspend_package PACKAGE\n"
                + "unsuspend_package PACKAGE";

        @Override
        public int onCommand(String cmd) {
            if (cmd == null) {
                return handleDefaultCommands(cmd);
            }
            final PrintWriter pw = getOutPrintWriter();
            try {
                switch (cmd) {
                    case "allow_dnd": {
                        getBinderService().setNotificationPolicyAccessGranted(
                                getNextArgRequired(), true);
                    }
                    break;

                    case "disallow_dnd": {
                        getBinderService().setNotificationPolicyAccessGranted(
                                getNextArgRequired(), false);
                    }
                    break;
                    case "allow_listener": {
                        ComponentName cn = ComponentName.unflattenFromString(getNextArgRequired());
                        if (cn == null) {
                            pw.println("Invalid listener - must be a ComponentName");
                            return -1;
                        }
                        String userId = getNextArg();
                        if (userId == null) {
                            getBinderService().setNotificationListenerAccessGranted(cn, true);
                        } else {
                            getBinderService().setNotificationListenerAccessGrantedForUser(
                                    cn, Integer.parseInt(userId), true);
                        }
                    }
                    break;
                    case "disallow_listener": {
                        ComponentName cn = ComponentName.unflattenFromString(getNextArgRequired());
                        if (cn == null) {
                            pw.println("Invalid listener - must be a ComponentName");
                            return -1;
                        }
                        String userId = getNextArg();
                        if (userId == null) {
                            getBinderService().setNotificationListenerAccessGranted(cn, false);
                        } else {
                            getBinderService().setNotificationListenerAccessGrantedForUser(
                                    cn, Integer.parseInt(userId), false);
                        }
                    }
                    break;
                    case "allow_assistant": {
                        ComponentName cn = ComponentName.unflattenFromString(getNextArgRequired());
                        if (cn == null) {
                            pw.println("Invalid assistant - must be a ComponentName");
                            return -1;
                        }
                        getBinderService().setNotificationAssistantAccessGranted(cn, true);
                    }
                    break;
                    case "disallow_assistant": {
                        ComponentName cn = ComponentName.unflattenFromString(getNextArgRequired());
                        if (cn == null) {
                            pw.println("Invalid assistant - must be a ComponentName");
                            return -1;
                        }
                        getBinderService().setNotificationAssistantAccessGranted(cn, false);
                    }
                    break;
                    case "suspend_package": {
                        // only use for testing
                        simulatePackageSuspendBroadcast(true, getNextArgRequired());
                    }
                    break;
                    case "unsuspend_package": {
                        // only use for testing
                        simulatePackageSuspendBroadcast(false, getNextArgRequired());
                    }
                    break;
                    default:
                        return handleDefaultCommands(cmd);
                }
            } catch (Exception e) {
                pw.println("Error occurred. Check logcat for details. " + e.getMessage());
                Slog.e(TAG, "Error running shell command", e);
            }
            return 0;
        }

        @Override
        public void onHelp() {
            getOutPrintWriter().println(USAGE);
        }
    }
}<|MERGE_RESOLUTION|>--- conflicted
+++ resolved
@@ -1995,14 +1995,6 @@
                     if (index >= 0) {
                         record = mToastQueue.get(index);
                         record.update(duration);
-<<<<<<< HEAD
-                        try {
-                            record.callback.hide();
-                        } catch (RemoteException e) {
-                        }
-                        record.update(callback);
-=======
->>>>>>> d9b0bdcb
                     } else {
                         // Limit the number of toasts that any given package except the android
                         // package can enqueue.  Prevents DOS attacks and deals with leaks.
