--- conflicted
+++ resolved
@@ -374,11 +374,7 @@
 
     public void readXml(
             XmlPullParser parser,
-<<<<<<< HEAD
-            Predicate<String> allowedManagedServicePackages,
-=======
             TriPredicate<String, Integer, String> allowedManagedServicePackages,
->>>>>>> 825827da
             boolean forRestore,
             int userId)
             throws XmlPullParserException, IOException {
@@ -400,15 +396,9 @@
                             ? userId : XmlUtils.readIntAttribute(parser, ATT_USER_ID, 0);
                     final boolean isPrimary =
                             XmlUtils.readBooleanAttribute(parser, ATT_IS_PRIMARY, true);
-<<<<<<< HEAD
-
-                    if (allowedManagedServicePackages == null ||
-                            allowedManagedServicePackages.test(getPackageName(approved))) {
-=======
                     readExtraAttributes(tag, parser, resolvedUserId);
                     if (allowedManagedServicePackages == null || allowedManagedServicePackages.test(
                             getPackageName(approved), resolvedUserId, getRequiredPermission())) {
->>>>>>> 825827da
                         if (mUm.getUserInfo(resolvedUserId) != null) {
                             addApprovedList(approved, resolvedUserId, isPrimary);
                         }
@@ -422,8 +412,6 @@
         rebindServices(false, USER_ALL);
     }
 
-<<<<<<< HEAD
-=======
     /**
      * Read extra attributes in the {@link #TAG_MANAGED_SERVICES} tag.
      */
@@ -432,7 +420,6 @@
 
     protected abstract String getRequiredPermission();
 
->>>>>>> 825827da
     private void loadAllowedComponentsFromSettings() {
         for (UserInfo user : mUm.getUsers()) {
             final ContentResolver cr = mContext.getContentResolver();
