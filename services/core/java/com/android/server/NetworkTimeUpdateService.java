/*
 * Copyright (C) 2010 The Android Open Source Project
 *
 * Licensed under the Apache License, Version 2.0 (the "License");
 * you may not use this file except in compliance with the License.
 * You may obtain a copy of the License at
 *
 *      http://www.apache.org/licenses/LICENSE-2.0
 *
 * Unless required by applicable law or agreed to in writing, software
 * distributed under the License is distributed on an "AS IS" BASIS,
 * WITHOUT WARRANTIES OR CONDITIONS OF ANY KIND, either express or implied.
 * See the License for the specific language governing permissions and
 * limitations under the License.
 */

package com.android.server;

<<<<<<< HEAD
import android.app.AlarmManager;
import android.app.PendingIntent;
import android.content.BroadcastReceiver;
import android.content.ContentResolver;
import android.content.Context;
import android.content.Intent;
import android.content.IntentFilter;
import android.database.ContentObserver;
import android.net.ConnectivityManager;
import android.net.ConnectivityManager.NetworkCallback;
import android.net.Network;
import android.os.Binder;
import android.os.Handler;
import android.os.HandlerThread;
import android.os.Looper;
import android.os.Message;
import android.os.PowerManager;
import android.os.SystemClock;
import android.provider.Settings;
import android.util.Log;
import android.util.NtpTrustedTime;
import android.util.TimeUtils;

import com.android.internal.telephony.TelephonyIntents;
import com.android.internal.util.DumpUtils;

import java.io.FileDescriptor;
import java.io.PrintWriter;
=======
import android.os.IBinder;
>>>>>>> bc38909b

/**
 * An interface for NetworkTimeUpdateService implementations. Eventually part or all of this service
 * will be subsumed into {@link com.android.server.timedetector.TimeDetectorService}. In the
 * meantime this interface allows Android to use either the old or new implementation.
 */
<<<<<<< HEAD
public class NetworkTimeUpdateService extends Binder {

    private static final String TAG = "NetworkTimeUpdateService";
    private static final boolean DBG = false;

    private static final int EVENT_AUTO_TIME_CHANGED = 1;
    private static final int EVENT_POLL_NETWORK_TIME = 2;
    private static final int EVENT_NETWORK_CHANGED = 3;

    private static final String ACTION_POLL =
            "com.android.server.NetworkTimeUpdateService.action.POLL";

    private static final int POLL_REQUEST = 0;

    private static final long NOT_SET = -1;
    private long mNitzTimeSetTime = NOT_SET;
    private Network mDefaultNetwork = null;

    private final Context mContext;
    private final NtpTrustedTime mTime;
    private final AlarmManager mAlarmManager;
    private final ConnectivityManager mCM;
    private final PendingIntent mPendingPollIntent;
    private final PowerManager.WakeLock mWakeLock;

    // NTP lookup is done on this thread and handler
    private Handler mHandler;
    private SettingsObserver mSettingsObserver;
    private NetworkTimeUpdateCallback mNetworkTimeUpdateCallback;

    // Normal polling frequency
    private final long mPollingIntervalMs;
    // Try-again polling interval, in case the network request failed
    private final long mPollingIntervalShorterMs;
    // Number of times to try again
    private final int mTryAgainTimesMax;
    // If the time difference is greater than this threshold, then update the time.
    private final int mTimeErrorThresholdMs;
    // Keeps track of how many quick attempts were made to fetch NTP time.
    // During bootup, the network may not have been up yet, or it's taking time for the
    // connection to happen.
    private int mTryAgainCounter;

    public NetworkTimeUpdateService(Context context) {
        mContext = context;
        mTime = NtpTrustedTime.getInstance(context);
        mAlarmManager = mContext.getSystemService(AlarmManager.class);
        mCM = mContext.getSystemService(ConnectivityManager.class);

        Intent pollIntent = new Intent(ACTION_POLL, null);
        mPendingPollIntent = PendingIntent.getBroadcast(mContext, POLL_REQUEST, pollIntent, 0);

        mPollingIntervalMs = mContext.getResources().getInteger(
                com.android.internal.R.integer.config_ntpPollingInterval);
        mPollingIntervalShorterMs = mContext.getResources().getInteger(
                com.android.internal.R.integer.config_ntpPollingIntervalShorter);
        mTryAgainTimesMax = mContext.getResources().getInteger(
                com.android.internal.R.integer.config_ntpRetry);
        mTimeErrorThresholdMs = mContext.getResources().getInteger(
                com.android.internal.R.integer.config_ntpThreshold);

        mWakeLock = context.getSystemService(PowerManager.class).newWakeLock(
                PowerManager.PARTIAL_WAKE_LOCK, TAG);
    }

    /** Initialize the receivers and initiate the first NTP request */
    public void systemRunning() {
        registerForTelephonyIntents();
        registerForAlarms();

        HandlerThread thread = new HandlerThread(TAG);
        thread.start();
        mHandler = new MyHandler(thread.getLooper());
        mNetworkTimeUpdateCallback = new NetworkTimeUpdateCallback();
        mCM.registerDefaultNetworkCallback(mNetworkTimeUpdateCallback, mHandler);

        mSettingsObserver = new SettingsObserver(mHandler, EVENT_AUTO_TIME_CHANGED);
        mSettingsObserver.observe(mContext);
    }

    private void registerForTelephonyIntents() {
        IntentFilter intentFilter = new IntentFilter();
        intentFilter.addAction(TelephonyIntents.ACTION_NETWORK_SET_TIME);
        mContext.registerReceiver(mNitzReceiver, intentFilter);
    }

    private void registerForAlarms() {
        mContext.registerReceiver(
            new BroadcastReceiver() {
                @Override
                public void onReceive(Context context, Intent intent) {
                    mHandler.obtainMessage(EVENT_POLL_NETWORK_TIME).sendToTarget();
                }
            }, new IntentFilter(ACTION_POLL));
    }

    private void onPollNetworkTime(int event) {
        // If Automatic time is not set, don't bother. Similarly, if we don't
        // have any default network, don't bother.
        if (mDefaultNetwork == null) return;
        mWakeLock.acquire();
        try {
            onPollNetworkTimeUnderWakeLock(event);
        } finally {
            mWakeLock.release();
        }
    }

    private void onPollNetworkTimeUnderWakeLock(int event) {
        // Force an NTP fix when outdated
        if (mTime.getCacheAge() >= mPollingIntervalMs) {
            if (DBG) Log.d(TAG, "Stale NTP fix; forcing refresh");
            mTime.forceRefresh();
        }

        if (mTime.getCacheAge() < mPollingIntervalMs) {
            // Obtained fresh fix; schedule next normal update
            resetAlarm(mPollingIntervalMs);
            if (isAutomaticTimeRequested()) {
                updateSystemClock(event);
            }

        } else {
            // No fresh fix; schedule retry
            mTryAgainCounter++;
            if (mTryAgainTimesMax < 0 || mTryAgainCounter <= mTryAgainTimesMax) {
                resetAlarm(mPollingIntervalShorterMs);
            } else {
                // Try much later
                mTryAgainCounter = 0;
                resetAlarm(mPollingIntervalMs);
            }
        }
    }

    private long getNitzAge() {
        if (mNitzTimeSetTime == NOT_SET) {
            return Long.MAX_VALUE;
        } else {
            return SystemClock.elapsedRealtime() - mNitzTimeSetTime;
        }
    }

    /**
     * Consider updating system clock based on current NTP fix, if requested by
     * user, significant enough delta, and we don't have a recent NITZ.
     */
    private void updateSystemClock(int event) {
        final boolean forceUpdate = (event == EVENT_AUTO_TIME_CHANGED);
        if (!forceUpdate) {
            if (getNitzAge() < mPollingIntervalMs) {
                if (DBG) Log.d(TAG, "Ignoring NTP update due to recent NITZ");
                return;
            }

            final long skew = Math.abs(mTime.currentTimeMillis() - System.currentTimeMillis());
            if (skew < mTimeErrorThresholdMs) {
                if (DBG) Log.d(TAG, "Ignoring NTP update due to low skew");
                return;
            }
        }

        SystemClock.setCurrentTimeMillis(mTime.currentTimeMillis());
    }

    /**
     * Cancel old alarm and starts a new one for the specified interval.
     *
     * @param interval when to trigger the alarm, starting from now.
     */
    private void resetAlarm(long interval) {
        mAlarmManager.cancel(mPendingPollIntent);
        long now = SystemClock.elapsedRealtime();
        long next = now + interval;
        mAlarmManager.set(AlarmManager.ELAPSED_REALTIME, next, mPendingPollIntent);
    }

    /**
     * Checks if the user prefers to automatically set the time.
     */
    private boolean isAutomaticTimeRequested() {
        return Settings.Global.getInt(
                mContext.getContentResolver(), Settings.Global.AUTO_TIME, 0) != 0;
    }

    /** Receiver for Nitz time events */
    private BroadcastReceiver mNitzReceiver = new BroadcastReceiver() {

        @Override
        public void onReceive(Context context, Intent intent) {
            String action = intent.getAction();
            if (DBG) Log.d(TAG, "Received " + action);
            if (TelephonyIntents.ACTION_NETWORK_SET_TIME.equals(action)) {
                mNitzTimeSetTime = SystemClock.elapsedRealtime();
            }
        }
    };

    /** Handler to do the network accesses on */
    private class MyHandler extends Handler {

        public MyHandler(Looper l) {
            super(l);
        }

        @Override
        public void handleMessage(Message msg) {
            switch (msg.what) {
                case EVENT_AUTO_TIME_CHANGED:
                case EVENT_POLL_NETWORK_TIME:
                case EVENT_NETWORK_CHANGED:
                    onPollNetworkTime(msg.what);
                    break;
            }
        }
    }

    private class NetworkTimeUpdateCallback extends NetworkCallback {
        @Override
        public void onAvailable(Network network) {
            Log.d(TAG, String.format("New default network %s; checking time.", network));
            mDefaultNetwork = network;
            // Running on mHandler so invoke directly.
            onPollNetworkTime(EVENT_NETWORK_CHANGED);
        }

        @Override
        public void onLost(Network network) {
            if (network.equals(mDefaultNetwork)) mDefaultNetwork = null;
        }
    }

    /** Observer to watch for changes to the AUTO_TIME setting */
    private static class SettingsObserver extends ContentObserver {

        private int mMsg;
        private Handler mHandler;

        SettingsObserver(Handler handler, int msg) {
            super(handler);
            mHandler = handler;
            mMsg = msg;
        }

        void observe(Context context) {
            ContentResolver resolver = context.getContentResolver();
            resolver.registerContentObserver(Settings.Global.getUriFor(Settings.Global.AUTO_TIME),
                    false, this);
        }

        @Override
        public void onChange(boolean selfChange) {
            mHandler.obtainMessage(mMsg).sendToTarget();
        }
    }

    @Override
    protected void dump(FileDescriptor fd, PrintWriter pw, String[] args) {
        if (!DumpUtils.checkDumpPermission(mContext, TAG, pw)) return;
        pw.print("PollingIntervalMs: ");
        TimeUtils.formatDuration(mPollingIntervalMs, pw);
        pw.print("\nPollingIntervalShorterMs: ");
        TimeUtils.formatDuration(mPollingIntervalShorterMs, pw);
        pw.println("\nTryAgainTimesMax: " + mTryAgainTimesMax);
        pw.print("TimeErrorThresholdMs: ");
        TimeUtils.formatDuration(mTimeErrorThresholdMs, pw);
        pw.println("\nTryAgainCounter: " + mTryAgainCounter);
        pw.println("NTP cache age: " + mTime.getCacheAge());
        pw.println("NTP cache certainty: " + mTime.getCacheCertainty());
        pw.println();
    }
=======
public interface NetworkTimeUpdateService extends IBinder {

    /** Initialize the receivers and initiate the first NTP request */
    void systemRunning();
>>>>>>> bc38909b
}<|MERGE_RESOLUTION|>--- conflicted
+++ resolved
@@ -16,320 +16,15 @@
 
 package com.android.server;
 
-<<<<<<< HEAD
-import android.app.AlarmManager;
-import android.app.PendingIntent;
-import android.content.BroadcastReceiver;
-import android.content.ContentResolver;
-import android.content.Context;
-import android.content.Intent;
-import android.content.IntentFilter;
-import android.database.ContentObserver;
-import android.net.ConnectivityManager;
-import android.net.ConnectivityManager.NetworkCallback;
-import android.net.Network;
-import android.os.Binder;
-import android.os.Handler;
-import android.os.HandlerThread;
-import android.os.Looper;
-import android.os.Message;
-import android.os.PowerManager;
-import android.os.SystemClock;
-import android.provider.Settings;
-import android.util.Log;
-import android.util.NtpTrustedTime;
-import android.util.TimeUtils;
-
-import com.android.internal.telephony.TelephonyIntents;
-import com.android.internal.util.DumpUtils;
-
-import java.io.FileDescriptor;
-import java.io.PrintWriter;
-=======
 import android.os.IBinder;
->>>>>>> bc38909b
 
 /**
  * An interface for NetworkTimeUpdateService implementations. Eventually part or all of this service
  * will be subsumed into {@link com.android.server.timedetector.TimeDetectorService}. In the
  * meantime this interface allows Android to use either the old or new implementation.
  */
-<<<<<<< HEAD
-public class NetworkTimeUpdateService extends Binder {
-
-    private static final String TAG = "NetworkTimeUpdateService";
-    private static final boolean DBG = false;
-
-    private static final int EVENT_AUTO_TIME_CHANGED = 1;
-    private static final int EVENT_POLL_NETWORK_TIME = 2;
-    private static final int EVENT_NETWORK_CHANGED = 3;
-
-    private static final String ACTION_POLL =
-            "com.android.server.NetworkTimeUpdateService.action.POLL";
-
-    private static final int POLL_REQUEST = 0;
-
-    private static final long NOT_SET = -1;
-    private long mNitzTimeSetTime = NOT_SET;
-    private Network mDefaultNetwork = null;
-
-    private final Context mContext;
-    private final NtpTrustedTime mTime;
-    private final AlarmManager mAlarmManager;
-    private final ConnectivityManager mCM;
-    private final PendingIntent mPendingPollIntent;
-    private final PowerManager.WakeLock mWakeLock;
-
-    // NTP lookup is done on this thread and handler
-    private Handler mHandler;
-    private SettingsObserver mSettingsObserver;
-    private NetworkTimeUpdateCallback mNetworkTimeUpdateCallback;
-
-    // Normal polling frequency
-    private final long mPollingIntervalMs;
-    // Try-again polling interval, in case the network request failed
-    private final long mPollingIntervalShorterMs;
-    // Number of times to try again
-    private final int mTryAgainTimesMax;
-    // If the time difference is greater than this threshold, then update the time.
-    private final int mTimeErrorThresholdMs;
-    // Keeps track of how many quick attempts were made to fetch NTP time.
-    // During bootup, the network may not have been up yet, or it's taking time for the
-    // connection to happen.
-    private int mTryAgainCounter;
-
-    public NetworkTimeUpdateService(Context context) {
-        mContext = context;
-        mTime = NtpTrustedTime.getInstance(context);
-        mAlarmManager = mContext.getSystemService(AlarmManager.class);
-        mCM = mContext.getSystemService(ConnectivityManager.class);
-
-        Intent pollIntent = new Intent(ACTION_POLL, null);
-        mPendingPollIntent = PendingIntent.getBroadcast(mContext, POLL_REQUEST, pollIntent, 0);
-
-        mPollingIntervalMs = mContext.getResources().getInteger(
-                com.android.internal.R.integer.config_ntpPollingInterval);
-        mPollingIntervalShorterMs = mContext.getResources().getInteger(
-                com.android.internal.R.integer.config_ntpPollingIntervalShorter);
-        mTryAgainTimesMax = mContext.getResources().getInteger(
-                com.android.internal.R.integer.config_ntpRetry);
-        mTimeErrorThresholdMs = mContext.getResources().getInteger(
-                com.android.internal.R.integer.config_ntpThreshold);
-
-        mWakeLock = context.getSystemService(PowerManager.class).newWakeLock(
-                PowerManager.PARTIAL_WAKE_LOCK, TAG);
-    }
-
-    /** Initialize the receivers and initiate the first NTP request */
-    public void systemRunning() {
-        registerForTelephonyIntents();
-        registerForAlarms();
-
-        HandlerThread thread = new HandlerThread(TAG);
-        thread.start();
-        mHandler = new MyHandler(thread.getLooper());
-        mNetworkTimeUpdateCallback = new NetworkTimeUpdateCallback();
-        mCM.registerDefaultNetworkCallback(mNetworkTimeUpdateCallback, mHandler);
-
-        mSettingsObserver = new SettingsObserver(mHandler, EVENT_AUTO_TIME_CHANGED);
-        mSettingsObserver.observe(mContext);
-    }
-
-    private void registerForTelephonyIntents() {
-        IntentFilter intentFilter = new IntentFilter();
-        intentFilter.addAction(TelephonyIntents.ACTION_NETWORK_SET_TIME);
-        mContext.registerReceiver(mNitzReceiver, intentFilter);
-    }
-
-    private void registerForAlarms() {
-        mContext.registerReceiver(
-            new BroadcastReceiver() {
-                @Override
-                public void onReceive(Context context, Intent intent) {
-                    mHandler.obtainMessage(EVENT_POLL_NETWORK_TIME).sendToTarget();
-                }
-            }, new IntentFilter(ACTION_POLL));
-    }
-
-    private void onPollNetworkTime(int event) {
-        // If Automatic time is not set, don't bother. Similarly, if we don't
-        // have any default network, don't bother.
-        if (mDefaultNetwork == null) return;
-        mWakeLock.acquire();
-        try {
-            onPollNetworkTimeUnderWakeLock(event);
-        } finally {
-            mWakeLock.release();
-        }
-    }
-
-    private void onPollNetworkTimeUnderWakeLock(int event) {
-        // Force an NTP fix when outdated
-        if (mTime.getCacheAge() >= mPollingIntervalMs) {
-            if (DBG) Log.d(TAG, "Stale NTP fix; forcing refresh");
-            mTime.forceRefresh();
-        }
-
-        if (mTime.getCacheAge() < mPollingIntervalMs) {
-            // Obtained fresh fix; schedule next normal update
-            resetAlarm(mPollingIntervalMs);
-            if (isAutomaticTimeRequested()) {
-                updateSystemClock(event);
-            }
-
-        } else {
-            // No fresh fix; schedule retry
-            mTryAgainCounter++;
-            if (mTryAgainTimesMax < 0 || mTryAgainCounter <= mTryAgainTimesMax) {
-                resetAlarm(mPollingIntervalShorterMs);
-            } else {
-                // Try much later
-                mTryAgainCounter = 0;
-                resetAlarm(mPollingIntervalMs);
-            }
-        }
-    }
-
-    private long getNitzAge() {
-        if (mNitzTimeSetTime == NOT_SET) {
-            return Long.MAX_VALUE;
-        } else {
-            return SystemClock.elapsedRealtime() - mNitzTimeSetTime;
-        }
-    }
-
-    /**
-     * Consider updating system clock based on current NTP fix, if requested by
-     * user, significant enough delta, and we don't have a recent NITZ.
-     */
-    private void updateSystemClock(int event) {
-        final boolean forceUpdate = (event == EVENT_AUTO_TIME_CHANGED);
-        if (!forceUpdate) {
-            if (getNitzAge() < mPollingIntervalMs) {
-                if (DBG) Log.d(TAG, "Ignoring NTP update due to recent NITZ");
-                return;
-            }
-
-            final long skew = Math.abs(mTime.currentTimeMillis() - System.currentTimeMillis());
-            if (skew < mTimeErrorThresholdMs) {
-                if (DBG) Log.d(TAG, "Ignoring NTP update due to low skew");
-                return;
-            }
-        }
-
-        SystemClock.setCurrentTimeMillis(mTime.currentTimeMillis());
-    }
-
-    /**
-     * Cancel old alarm and starts a new one for the specified interval.
-     *
-     * @param interval when to trigger the alarm, starting from now.
-     */
-    private void resetAlarm(long interval) {
-        mAlarmManager.cancel(mPendingPollIntent);
-        long now = SystemClock.elapsedRealtime();
-        long next = now + interval;
-        mAlarmManager.set(AlarmManager.ELAPSED_REALTIME, next, mPendingPollIntent);
-    }
-
-    /**
-     * Checks if the user prefers to automatically set the time.
-     */
-    private boolean isAutomaticTimeRequested() {
-        return Settings.Global.getInt(
-                mContext.getContentResolver(), Settings.Global.AUTO_TIME, 0) != 0;
-    }
-
-    /** Receiver for Nitz time events */
-    private BroadcastReceiver mNitzReceiver = new BroadcastReceiver() {
-
-        @Override
-        public void onReceive(Context context, Intent intent) {
-            String action = intent.getAction();
-            if (DBG) Log.d(TAG, "Received " + action);
-            if (TelephonyIntents.ACTION_NETWORK_SET_TIME.equals(action)) {
-                mNitzTimeSetTime = SystemClock.elapsedRealtime();
-            }
-        }
-    };
-
-    /** Handler to do the network accesses on */
-    private class MyHandler extends Handler {
-
-        public MyHandler(Looper l) {
-            super(l);
-        }
-
-        @Override
-        public void handleMessage(Message msg) {
-            switch (msg.what) {
-                case EVENT_AUTO_TIME_CHANGED:
-                case EVENT_POLL_NETWORK_TIME:
-                case EVENT_NETWORK_CHANGED:
-                    onPollNetworkTime(msg.what);
-                    break;
-            }
-        }
-    }
-
-    private class NetworkTimeUpdateCallback extends NetworkCallback {
-        @Override
-        public void onAvailable(Network network) {
-            Log.d(TAG, String.format("New default network %s; checking time.", network));
-            mDefaultNetwork = network;
-            // Running on mHandler so invoke directly.
-            onPollNetworkTime(EVENT_NETWORK_CHANGED);
-        }
-
-        @Override
-        public void onLost(Network network) {
-            if (network.equals(mDefaultNetwork)) mDefaultNetwork = null;
-        }
-    }
-
-    /** Observer to watch for changes to the AUTO_TIME setting */
-    private static class SettingsObserver extends ContentObserver {
-
-        private int mMsg;
-        private Handler mHandler;
-
-        SettingsObserver(Handler handler, int msg) {
-            super(handler);
-            mHandler = handler;
-            mMsg = msg;
-        }
-
-        void observe(Context context) {
-            ContentResolver resolver = context.getContentResolver();
-            resolver.registerContentObserver(Settings.Global.getUriFor(Settings.Global.AUTO_TIME),
-                    false, this);
-        }
-
-        @Override
-        public void onChange(boolean selfChange) {
-            mHandler.obtainMessage(mMsg).sendToTarget();
-        }
-    }
-
-    @Override
-    protected void dump(FileDescriptor fd, PrintWriter pw, String[] args) {
-        if (!DumpUtils.checkDumpPermission(mContext, TAG, pw)) return;
-        pw.print("PollingIntervalMs: ");
-        TimeUtils.formatDuration(mPollingIntervalMs, pw);
-        pw.print("\nPollingIntervalShorterMs: ");
-        TimeUtils.formatDuration(mPollingIntervalShorterMs, pw);
-        pw.println("\nTryAgainTimesMax: " + mTryAgainTimesMax);
-        pw.print("TimeErrorThresholdMs: ");
-        TimeUtils.formatDuration(mTimeErrorThresholdMs, pw);
-        pw.println("\nTryAgainCounter: " + mTryAgainCounter);
-        pw.println("NTP cache age: " + mTime.getCacheAge());
-        pw.println("NTP cache certainty: " + mTime.getCacheCertainty());
-        pw.println();
-    }
-=======
 public interface NetworkTimeUpdateService extends IBinder {
 
     /** Initialize the receivers and initiate the first NTP request */
     void systemRunning();
->>>>>>> bc38909b
 }