/*
 * Copyright (C) 2016 The Android Open Source Project
 *
 * Licensed under the Apache License, Version 2.0 (the "License");
 * you may not use this file except in compliance with the License.
 * You may obtain a copy of the License at
 *
 *      http://www.apache.org/licenses/LICENSE-2.0
 *
 * Unless required by applicable law or agreed to in writing, software
 * distributed under the License is distributed on an "AS IS" BASIS,
 * WITHOUT WARRANTIES OR CONDITIONS OF ANY KIND, either express or implied.
 * See the License for the specific language governing permissions and
 * limitations under the License.
 */

package com.android.server.om;

import static com.android.server.om.OverlayManagerService.DEBUG;
import static com.android.server.om.OverlayManagerService.TAG;

import android.annotation.NonNull;
import android.annotation.Nullable;
import android.content.om.OverlayInfo;
import android.util.ArrayMap;
import android.util.Slog;
import android.util.Xml;

import com.android.internal.util.FastXmlSerializer;
import com.android.internal.util.IndentingPrintWriter;
import com.android.internal.util.XmlUtils;

import org.xmlpull.v1.XmlPullParser;
import org.xmlpull.v1.XmlPullParserException;

import java.io.IOException;
import java.io.InputStream;
import java.io.InputStreamReader;
import java.io.OutputStream;
import java.io.PrintWriter;
import java.util.ArrayList;
import java.util.List;
import java.util.Objects;
import java.util.stream.Collectors;
import java.util.stream.Stream;

/**
 * Data structure representing the current state of all overlay packages in the
 * system.
 *
 * Modifications to the data are signaled by returning true from any state mutating method.
 *
 * @see OverlayManagerService
 */
final class OverlayManagerSettings {
    /**
     * All overlay data for all users and target packages is stored in this list.
     * This keeps memory down, while increasing the cost of running queries or mutating the
     * data. This is ok, since changing of overlays is very rare and has larger costs associated
     * with it.
     *
     * The order of the items in the list is important, those with a lower index having a lower
     * priority.
     */
    private final ArrayList<SettingsItem> mItems = new ArrayList<>();

    void init(@NonNull final String packageName, final int userId,
            @NonNull final String targetPackageName, @NonNull final String baseCodePath,
            boolean isStatic, int priority, String overlayCategory) {
        remove(packageName, userId);
        final SettingsItem item =
                new SettingsItem(packageName, userId, targetPackageName, baseCodePath,
                        isStatic, priority, overlayCategory);
        if (isStatic) {
            // All static overlays are always enabled.
            item.setEnabled(true);

            int i;
            for (i = mItems.size() - 1; i >= 0; i--) {
                SettingsItem parentItem = mItems.get(i);
                if (parentItem.mIsStatic && parentItem.mPriority <= priority) {
                    break;
                }
            }
            int pos = i + 1;
            if (pos == mItems.size()) {
                mItems.add(item);
            } else {
                mItems.add(pos, item);
            }
        } else {
            mItems.add(item);
        }
    }

    /**
     * Returns true if the settings were modified, false if they remain the same.
     */
    boolean remove(@NonNull final String packageName, final int userId) {
        final int idx = select(packageName, userId);
        if (idx < 0) {
            return false;
        }

        mItems.remove(idx);
        return true;
    }

    @NonNull OverlayInfo getOverlayInfo(@NonNull final String packageName, final int userId)
            throws BadKeyException {
        final int idx = select(packageName, userId);
        if (idx < 0) {
            throw new BadKeyException(packageName, userId);
        }
        return mItems.get(idx).getOverlayInfo();
    }

    /**
     * Returns true if the settings were modified, false if they remain the same.
     */
    boolean setBaseCodePath(@NonNull final String packageName, final int userId,
            @NonNull final String path) throws BadKeyException {
        final int idx = select(packageName, userId);
        if (idx < 0) {
            throw new BadKeyException(packageName, userId);
        }
        return mItems.get(idx).setBaseCodePath(path);
    }

    boolean setCategory(@NonNull final String packageName, final int userId,
            @Nullable String category) throws BadKeyException {
        final int idx = select(packageName, userId);
        if (idx < 0) {
            throw new BadKeyException(packageName, userId);
        }
        return mItems.get(idx).setCategory(category);
    }

    boolean getEnabled(@NonNull final String packageName, final int userId) throws BadKeyException {
        final int idx = select(packageName, userId);
        if (idx < 0) {
            throw new BadKeyException(packageName, userId);
        }
        return mItems.get(idx).isEnabled();
    }

    /**
     * Returns true if the settings were modified, false if they remain the same.
     */
    boolean setEnabled(@NonNull final String packageName, final int userId, final boolean enable)
            throws BadKeyException {
        final int idx = select(packageName, userId);
        if (idx < 0) {
            throw new BadKeyException(packageName, userId);
        }
        return mItems.get(idx).setEnabled(enable);
    }

    @OverlayInfo.State int getState(@NonNull final String packageName, final int userId)
            throws BadKeyException {
        final int idx = select(packageName, userId);
        if (idx < 0) {
            throw new BadKeyException(packageName, userId);
        }
        return mItems.get(idx).getState();
    }

    /**
     * Returns true if the settings were modified, false if they remain the same.
     */
    boolean setState(@NonNull final String packageName, final int userId,
            final @OverlayInfo.State int state) throws BadKeyException {
        final int idx = select(packageName, userId);
        if (idx < 0) {
            throw new BadKeyException(packageName, userId);
        }
        return mItems.get(idx).setState(state);
    }

    List<OverlayInfo> getOverlaysForTarget(@NonNull final String targetPackageName,
            final int userId) {
        // Static RROs targeting "android" are loaded from AssetManager, and so they should be
        // ignored in OverlayManagerService.
        return selectWhereTarget(targetPackageName, userId)
<<<<<<< HEAD
                //.filter((i) -> !i.isStatic())
=======
                .filter((i) -> !(i.isStatic() && "android".equals(i.getTargetPackageName())))
>>>>>>> 8dcd8620
                .map(SettingsItem::getOverlayInfo)
                .collect(Collectors.toList());
    }

    ArrayMap<String, List<OverlayInfo>> getOverlaysForUser(final int userId) {
        // Static RROs targeting "android" are loaded from AssetManager, and so they should be
        // ignored in OverlayManagerService.
        return selectWhereUser(userId)
<<<<<<< HEAD
                //.filter((i) -> !i.isStatic())
=======
                .filter((i) -> !(i.isStatic() && "android".equals(i.getTargetPackageName())))
>>>>>>> 8dcd8620
                .map(SettingsItem::getOverlayInfo)
                .collect(Collectors.groupingBy(info -> info.targetPackageName, ArrayMap::new,
                        Collectors.toList()));
    }

    int[] getUsers() {
        return mItems.stream().mapToInt(SettingsItem::getUserId).distinct().toArray();
    }

    /**
     * Returns true if the settings were modified, false if they remain the same.
     */
    boolean removeUser(final int userId) {
        boolean removed = false;
        for (int i = 0; i < mItems.size(); i++) {
            final SettingsItem item = mItems.get(i);
            if (item.getUserId() == userId) {
                if (DEBUG) {
                    Slog.d(TAG, "Removing overlay " + item.mPackageName + " for user " + userId
                            + " from settings because user was removed");
                }
                mItems.remove(i);
                removed = true;
                i--;
            }
        }
        return removed;
    }

    /**
     * Returns true if the settings were modified, false if they remain the same.
     */
    boolean setPriority(@NonNull final String packageName,
            @NonNull final String newParentPackageName, final int userId) {
        if (packageName.equals(newParentPackageName)) {
            return false;
        }
        final int moveIdx = select(packageName, userId);
        if (moveIdx < 0) {
            return false;
        }

        final int parentIdx = select(newParentPackageName, userId);
        if (parentIdx < 0) {
            return false;
        }

        final SettingsItem itemToMove = mItems.get(moveIdx);

        // Make sure both packages are targeting the same package.
        if (!itemToMove.getTargetPackageName().equals(
                mItems.get(parentIdx).getTargetPackageName())) {
            return false;
        }

        mItems.remove(moveIdx);
        final int newParentIdx = select(newParentPackageName, userId) + 1;
        mItems.add(newParentIdx, itemToMove);
        return moveIdx != newParentIdx;
    }

    /**
     * Returns true if the settings were modified, false if they remain the same.
     */
    boolean setLowestPriority(@NonNull final String packageName, final int userId) {
        final int idx = select(packageName, userId);
        if (idx <= 0) {
            // If the item doesn't exist or is already the lowest, don't change anything.
            return false;
        }

        final SettingsItem item = mItems.get(idx);
        mItems.remove(item);
        mItems.add(0, item);
        return true;
    }

    /**
     * Returns true if the settings were modified, false if they remain the same.
     */
    boolean setHighestPriority(@NonNull final String packageName, final int userId) {
        final int idx = select(packageName, userId);

        // If the item doesn't exist or is already the highest, don't change anything.
        if (idx < 0 || idx == mItems.size() - 1) {
            return false;
        }

        final SettingsItem item = mItems.get(idx);
        mItems.remove(idx);
        mItems.add(item);
        return true;
    }

    void dump(@NonNull final PrintWriter p) {
        final IndentingPrintWriter pw = new IndentingPrintWriter(p, "  ");
        pw.println("Settings");
        pw.increaseIndent();

        if (mItems.isEmpty()) {
            pw.println("<none>");
            return;
        }

        final int N = mItems.size();
        for (int i = 0; i < N; i++) {
            final SettingsItem item = mItems.get(i);
            pw.println(item.mPackageName + ":" + item.getUserId() + " {");
            pw.increaseIndent();

            pw.print("mPackageName.......: "); pw.println(item.mPackageName);
            pw.print("mUserId............: "); pw.println(item.getUserId());
            pw.print("mTargetPackageName.: "); pw.println(item.getTargetPackageName());
            pw.print("mBaseCodePath......: "); pw.println(item.getBaseCodePath());
            pw.print("mState.............: "); pw.println(OverlayInfo.stateToString(item.getState()));
            pw.print("mIsEnabled.........: "); pw.println(item.isEnabled());
            pw.print("mIsStatic..........: "); pw.println(item.isStatic());
            pw.print("mCategory..........: "); pw.println(item.mCategory);

            pw.decreaseIndent();
            pw.println("}");
        }
    }

    void restore(@NonNull final InputStream is) throws IOException, XmlPullParserException {
        Serializer.restore(mItems, is);
    }

    void persist(@NonNull final OutputStream os) throws IOException, XmlPullParserException {
        Serializer.persist(mItems, os);
    }

    private static final class Serializer {
        private static final String TAG_OVERLAYS = "overlays";
        private static final String TAG_ITEM = "item";

        private static final String ATTR_BASE_CODE_PATH = "baseCodePath";
        private static final String ATTR_IS_ENABLED = "isEnabled";
        private static final String ATTR_PACKAGE_NAME = "packageName";
        private static final String ATTR_STATE = "state";
        private static final String ATTR_TARGET_PACKAGE_NAME = "targetPackageName";
        private static final String ATTR_IS_STATIC = "isStatic";
        private static final String ATTR_PRIORITY = "priority";
        private static final String ATTR_CATEGORY = "category";
        private static final String ATTR_USER_ID = "userId";
        private static final String ATTR_VERSION = "version";

        private static final int CURRENT_VERSION = 3;

        public static void restore(@NonNull final ArrayList<SettingsItem> table,
                @NonNull final InputStream is) throws IOException, XmlPullParserException {

            try (InputStreamReader reader = new InputStreamReader(is)) {
                table.clear();
                final XmlPullParser parser = Xml.newPullParser();
                parser.setInput(reader);
                XmlUtils.beginDocument(parser, TAG_OVERLAYS);
                int version = XmlUtils.readIntAttribute(parser, ATTR_VERSION);
                if (version != CURRENT_VERSION) {
                    upgrade(version);
                }
                int depth = parser.getDepth();

                while (XmlUtils.nextElementWithin(parser, depth)) {
                    switch (parser.getName()) {
                        case TAG_ITEM:
                            final SettingsItem item = restoreRow(parser, depth + 1);
                            table.add(item);
                            break;
                    }
                }
            }
        }

        private static void upgrade(int oldVersion) throws XmlPullParserException {
            switch (oldVersion) {
                case 0:
                case 1:
                case 2:
                    // Throw an exception which will cause the overlay file to be ignored
                    // and overwritten.
                    throw new XmlPullParserException("old version " + oldVersion + "; ignoring");
                default:
                    throw new XmlPullParserException("unrecognized version " + oldVersion);
            }
        }

        private static SettingsItem restoreRow(@NonNull final XmlPullParser parser, final int depth)
                throws IOException {
            final String packageName = XmlUtils.readStringAttribute(parser, ATTR_PACKAGE_NAME);
            final int userId = XmlUtils.readIntAttribute(parser, ATTR_USER_ID);
            final String targetPackageName = XmlUtils.readStringAttribute(parser,
                    ATTR_TARGET_PACKAGE_NAME);
            final String baseCodePath = XmlUtils.readStringAttribute(parser, ATTR_BASE_CODE_PATH);
            final int state = XmlUtils.readIntAttribute(parser, ATTR_STATE);
            final boolean isEnabled = XmlUtils.readBooleanAttribute(parser, ATTR_IS_ENABLED);
            final boolean isStatic = XmlUtils.readBooleanAttribute(parser, ATTR_IS_STATIC);
            final int priority = XmlUtils.readIntAttribute(parser, ATTR_PRIORITY);
            final String category = XmlUtils.readStringAttribute(parser, ATTR_CATEGORY);

            return new SettingsItem(packageName, userId, targetPackageName, baseCodePath,
                    state, isEnabled, isStatic, priority, category);
        }

        public static void persist(@NonNull final ArrayList<SettingsItem> table,
                @NonNull final OutputStream os) throws IOException, XmlPullParserException {
            final FastXmlSerializer xml = new FastXmlSerializer();
            xml.setOutput(os, "utf-8");
            xml.startDocument(null, true);
            xml.setFeature("http://xmlpull.org/v1/doc/features.html#indent-output", true);
            xml.startTag(null, TAG_OVERLAYS);
            XmlUtils.writeIntAttribute(xml, ATTR_VERSION, CURRENT_VERSION);

            final int N = table.size();
            for (int i = 0; i < N; i++) {
                final SettingsItem item = table.get(i);
                persistRow(xml, item);
            }
            xml.endTag(null, TAG_OVERLAYS);
            xml.endDocument();
        }

        private static void persistRow(@NonNull final FastXmlSerializer xml,
                @NonNull final SettingsItem item) throws IOException {
            xml.startTag(null, TAG_ITEM);
            XmlUtils.writeStringAttribute(xml, ATTR_PACKAGE_NAME, item.mPackageName);
            XmlUtils.writeIntAttribute(xml, ATTR_USER_ID, item.mUserId);
            XmlUtils.writeStringAttribute(xml, ATTR_TARGET_PACKAGE_NAME, item.mTargetPackageName);
            XmlUtils.writeStringAttribute(xml, ATTR_BASE_CODE_PATH, item.mBaseCodePath);
            XmlUtils.writeIntAttribute(xml, ATTR_STATE, item.mState);
            XmlUtils.writeBooleanAttribute(xml, ATTR_IS_ENABLED, item.mIsEnabled);
            XmlUtils.writeBooleanAttribute(xml, ATTR_IS_STATIC, item.mIsStatic);
            XmlUtils.writeIntAttribute(xml, ATTR_PRIORITY, item.mPriority);
            XmlUtils.writeStringAttribute(xml, ATTR_CATEGORY, item.mCategory);
            xml.endTag(null, TAG_ITEM);
        }
    }

    private static final class SettingsItem {
        private final int mUserId;
        private final String mPackageName;
        private final String mTargetPackageName;
        private String mBaseCodePath;
        private @OverlayInfo.State int mState;
        private boolean mIsEnabled;
        private OverlayInfo mCache;
        private boolean mIsStatic;
        private int mPriority;
        private String mCategory;

        SettingsItem(@NonNull final String packageName, final int userId,
                @NonNull final String targetPackageName, @NonNull final String baseCodePath,
                final @OverlayInfo.State int state, final boolean isEnabled, final boolean isStatic,
                final int priority, String category) {
            mPackageName = packageName;
            mUserId = userId;
            mTargetPackageName = targetPackageName;
            mBaseCodePath = baseCodePath;
            mState = state;
            mIsEnabled = isEnabled || isStatic;
            mCategory = category;
            mCache = null;
            mIsStatic = isStatic;
            mPriority = priority;
        }

        SettingsItem(@NonNull final String packageName, final int userId,
                @NonNull final String targetPackageName, @NonNull final String baseCodePath,
                final boolean isStatic, final int priority, String category) {
            this(packageName, userId, targetPackageName, baseCodePath, OverlayInfo.STATE_UNKNOWN,
                    false, isStatic, priority, category);
        }

        private String getTargetPackageName() {
            return mTargetPackageName;
        }

        private int getUserId() {
            return mUserId;
        }

        private String getBaseCodePath() {
            return mBaseCodePath;
        }

        private boolean setBaseCodePath(@NonNull final String path) {
            if (!mBaseCodePath.equals(path)) {
                mBaseCodePath = path;
                invalidateCache();
                return true;
            }
            return false;
        }

        private @OverlayInfo.State int getState() {
            return mState;
        }

        private boolean setState(final @OverlayInfo.State int state) {
            if (mState != state) {
                mState = state;
                invalidateCache();
                return true;
            }
            return false;
        }

        private boolean isEnabled() {
            return mIsEnabled;
        }

        private boolean setEnabled(boolean enable) {
            if (mIsStatic) {
                return false;
            }

            if (mIsEnabled != enable) {
                mIsEnabled = enable;
                invalidateCache();
                return true;
            }
            return false;
        }

        private boolean setCategory(String category) {
            if (!Objects.equals(mCategory, category)) {
                mCategory = category.intern();
                invalidateCache();
                return true;
            }
            return false;
        }

        private OverlayInfo getOverlayInfo() {
            if (mCache == null) {
                mCache = new OverlayInfo(mPackageName, mTargetPackageName, mCategory, mBaseCodePath,
                        mState, mUserId);
            }
            return mCache;
        }

        private void invalidateCache() {
            mCache = null;
        }

        private boolean isStatic() {
            return mIsStatic;
        }

        private int getPriority() {
            return mPriority;
        }
    }

    private int select(@NonNull final String packageName, final int userId) {
        final int N = mItems.size();
        for (int i = 0; i < N; i++) {
            final SettingsItem item = mItems.get(i);
            if (item.mUserId == userId && item.mPackageName.equals(packageName)) {
                return i;
            }
        }
        return -1;
    }

    private Stream<SettingsItem> selectWhereUser(final int userId) {
        return mItems.stream().filter(item -> item.mUserId == userId);
    }

    private Stream<SettingsItem> selectWhereTarget(@NonNull final String targetPackageName,
            final int userId) {
        return selectWhereUser(userId)
                .filter(item -> item.getTargetPackageName().equals(targetPackageName));
    }

    static final class BadKeyException extends RuntimeException {
        BadKeyException(@NonNull final String packageName, final int userId) {
            super("Bad key mPackageName=" + packageName + " mUserId=" + userId);
        }
    }
}<|MERGE_RESOLUTION|>--- conflicted
+++ resolved
@@ -182,11 +182,7 @@
         // Static RROs targeting "android" are loaded from AssetManager, and so they should be
         // ignored in OverlayManagerService.
         return selectWhereTarget(targetPackageName, userId)
-<<<<<<< HEAD
-                //.filter((i) -> !i.isStatic())
-=======
                 .filter((i) -> !(i.isStatic() && "android".equals(i.getTargetPackageName())))
->>>>>>> 8dcd8620
                 .map(SettingsItem::getOverlayInfo)
                 .collect(Collectors.toList());
     }
@@ -195,11 +191,7 @@
         // Static RROs targeting "android" are loaded from AssetManager, and so they should be
         // ignored in OverlayManagerService.
         return selectWhereUser(userId)
-<<<<<<< HEAD
-                //.filter((i) -> !i.isStatic())
-=======
                 .filter((i) -> !(i.isStatic() && "android".equals(i.getTargetPackageName())))
->>>>>>> 8dcd8620
                 .map(SettingsItem::getOverlayInfo)
                 .collect(Collectors.groupingBy(info -> info.targetPackageName, ArrayMap::new,
                         Collectors.toList()));
