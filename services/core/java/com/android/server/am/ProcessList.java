/*
 * Copyright (C) 2011 The Android Open Source Project
 *
 * Licensed under the Apache License, Version 2.0 (the "License");
 * you may not use this file except in compliance with the License.
 * You may obtain a copy of the License at
 *
 *      http://www.apache.org/licenses/LICENSE-2.0
 *
 * Unless required by applicable law or agreed to in writing, software
 * distributed under the License is distributed on an "AS IS" BASIS,
 * WITHOUT WARRANTIES OR CONDITIONS OF ANY KIND, either express or implied.
 * See the License for the specific language governing permissions and
 * limitations under the License.
 */

package com.android.server.am;

import java.io.IOException;
import java.io.OutputStream;
import java.nio.ByteBuffer;

import android.app.ActivityManager;
import android.os.Build;
import android.os.SystemClock;
import com.android.internal.util.MemInfoReader;
import com.android.server.wm.WindowManagerService;

import android.content.res.Resources;
import android.graphics.Point;
import android.os.SystemProperties;
import android.net.LocalSocketAddress;
import android.net.LocalSocket;
import android.util.Slog;
import android.view.Display;

/**
 * Activity manager code dealing with processes.
 */
final class ProcessList {
    // The minimum time we allow between crashes, for us to consider this
    // application to be bad and stop and its services and reject broadcasts.
    static final int MIN_CRASH_INTERVAL = 60*1000;

    // OOM adjustments for processes in various states:

    // Adjustment used in certain places where we don't know it yet.
    // (Generally this is something that is going to be cached, but we
    // don't know the exact value in the cached range to assign yet.)
    static final int UNKNOWN_ADJ = 16;

    // This is a process only hosting activities that are not visible,
    // so it can be killed without any disruption.
    static final int CACHED_APP_MAX_ADJ = 15;
    static final int CACHED_APP_MIN_ADJ = 9;

    // The B list of SERVICE_ADJ -- these are the old and decrepit
    // services that aren't as shiny and interesting as the ones in the A list.
    static final int SERVICE_B_ADJ = 8;

    // This is the process of the previous application that the user was in.
    // This process is kept above other things, because it is very common to
    // switch back to the previous app.  This is important both for recent
    // task switch (toggling between the two top recent apps) as well as normal
    // UI flow such as clicking on a URI in the e-mail app to view in the browser,
    // and then pressing back to return to e-mail.
    static final int PREVIOUS_APP_ADJ = 7;

    // This is a process holding the home application -- we want to try
    // avoiding killing it, even if it would normally be in the background,
    // because the user interacts with it so much.
    static final int HOME_APP_ADJ = 6;

    // This is a process holding an application service -- killing it will not
    // have much of an impact as far as the user is concerned.
    static final int SERVICE_ADJ = 5;

    // This is a process with a heavy-weight application.  It is in the
    // background, but we want to try to avoid killing it.  Value set in
    // system/rootdir/init.rc on startup.
    static final int HEAVY_WEIGHT_APP_ADJ = 4;

    // This is a process currently hosting a backup operation.  Killing it
    // is not entirely fatal but is generally a bad idea.
    static final int BACKUP_APP_ADJ = 3;

    // This is a process only hosting components that are perceptible to the
    // user, and we really want to avoid killing them, but they are not
    // immediately visible. An example is background music playback.
    static final int PERCEPTIBLE_APP_ADJ = 2;

    // This is a process only hosting activities that are visible to the
    // user, so we'd prefer they don't disappear.
    static final int VISIBLE_APP_ADJ = 1;

    // This is the process running the current foreground app.  We'd really
    // rather not kill it!
    static final int FOREGROUND_APP_ADJ = 0;

    // This is a process that the system or a persistent process has bound to,
    // and indicated it is important.
    static final int PERSISTENT_SERVICE_ADJ = -11;

    // This is a system persistent process, such as telephony.  Definitely
    // don't want to kill it, but doing so is not completely fatal.
    static final int PERSISTENT_PROC_ADJ = -12;

    // The system process runs at the default adjustment.
    static final int SYSTEM_ADJ = -16;

    // Special code for native processes that are not being managed by the system (so
    // don't have an oom adj assigned by the system).
    static final int NATIVE_ADJ = -17;

    // Memory pages are 4K.
    static final int PAGE_SIZE = 4*1024;

    // The minimum number of cached apps we want to be able to keep around,
    // without empty apps being able to push them out of memory.
    static final int MIN_CACHED_APPS = 2;

    // The maximum number of cached processes we will keep around before killing them.
    // NOTE: this constant is *only* a control to not let us go too crazy with
    // keeping around processes on devices with large amounts of RAM.  For devices that
    // are tighter on RAM, the out of memory killer is responsible for killing background
    // processes as RAM is needed, and we should *never* be relying on this limit to
    // kill them.  Also note that this limit only applies to cached background processes;
    // we have no limit on the number of service, visible, foreground, or other such
    // processes and the number of those processes does not count against the cached
    // process limit.
    static final int MAX_CACHED_APPS = 32;

    // We allow empty processes to stick around for at most 30 minutes.
    static final long MAX_EMPTY_TIME = 30*60*1000;

    // The maximum number of empty app processes we will let sit around.
    private static final int MAX_EMPTY_APPS = computeEmptyProcessLimit(MAX_CACHED_APPS);

    // The number of empty apps at which we don't consider it necessary to do
    // memory trimming.
    static final int TRIM_EMPTY_APPS = MAX_EMPTY_APPS/2;

    // The number of cached at which we don't consider it necessary to do
    // memory trimming.
    static final int TRIM_CACHED_APPS = (MAX_CACHED_APPS-MAX_EMPTY_APPS)/3;

    // Threshold of number of cached+empty where we consider memory critical.
    static final int TRIM_CRITICAL_THRESHOLD = 3;

    // Threshold of number of cached+empty where we consider memory critical.
    static final int TRIM_LOW_THRESHOLD = 5;

    // Low Memory Killer Daemon command codes.
    // These must be kept in sync with the definitions in lmkd.c
    //
    // LMK_TARGET <minfree> <minkillprio> ... (up to 6 pairs)
    // LMK_PROCPRIO <pid> <prio>
    // LMK_PROCREMOVE <pid>
    static final byte LMK_TARGET = 0;
    static final byte LMK_PROCPRIO = 1;
    static final byte LMK_PROCREMOVE = 2;

    // These are the various interesting memory levels that we will give to
    // the OOM killer.  Note that the OOM killer only supports 6 slots, so we
    // can't give it a different value for every possible kind of process.
    private final int[] mOomAdj = new int[] {
            FOREGROUND_APP_ADJ, VISIBLE_APP_ADJ, PERCEPTIBLE_APP_ADJ,
            BACKUP_APP_ADJ, CACHED_APP_MIN_ADJ, CACHED_APP_MAX_ADJ
    };
    // These are the low-end OOM level limits.  This is appropriate for an
    // HVGA or smaller phone with less than 512MB.  Values are in KB.
    private final int[] mOomMinFreeLow = new int[] {
            12288, 18432, 24576,
            36864, 43008, 49152
    };
    // These are the high-end OOM level limits.  This is appropriate for a
    // 1280x800 or larger screen with around 1GB RAM.  Values are in KB.
    private final int[] mOomMinFreeHigh = new int[] {
            73728, 92160, 110592,
            129024, 225000, 325000
    };
    // The actual OOM killer memory levels we are using.
    private final int[] mOomMinFree = new int[mOomAdj.length];

    private final long mTotalMemMb;

    private long mCachedRestoreLevel;

    private boolean mHaveDisplaySize;

    private static LocalSocket sLmkdSocket;
    private static OutputStream sLmkdOutputStream;

    ProcessList() {
        MemInfoReader minfo = new MemInfoReader();
        minfo.readMemInfo();
        mTotalMemMb = minfo.getTotalSize()/(1024*1024);
        updateOomLevels(0, 0, false);
    }

    void applyDisplaySize(WindowManagerService wm) {
        if (!mHaveDisplaySize) {
            Point p = new Point();
            wm.getBaseDisplaySize(Display.DEFAULT_DISPLAY, p);
            if (p.x != 0 && p.y != 0) {
                updateOomLevels(p.x, p.y, true);
                mHaveDisplaySize = true;
            }
        }
    }

    private void updateOomLevels(int displayWidth, int displayHeight, boolean write) {
        // Scale buckets from avail memory: at 300MB we use the lowest values to
        // 700MB or more for the top values.
        float scaleMem = ((float)(mTotalMemMb-350))/(700-350);

        // Scale buckets from screen size.
        int minSize = 480*800;  //  384000
        int maxSize = 1280*800; // 1024000  230400 870400  .264
        float scaleDisp = ((float)(displayWidth*displayHeight)-minSize)/(maxSize-minSize);
        if (false) {
            Slog.i("XXXXXX", "scaleMem=" + scaleMem);
            Slog.i("XXXXXX", "scaleDisp=" + scaleDisp + " dw=" + displayWidth
                    + " dh=" + displayHeight);
        }

        float scale = scaleMem > scaleDisp ? scaleMem : scaleDisp;
        if (scale < 0) scale = 0;
        else if (scale > 1) scale = 1;
        int minfree_adj = Resources.getSystem().getInteger(
                com.android.internal.R.integer.config_lowMemoryKillerMinFreeKbytesAdjust);
        int minfree_abs = Resources.getSystem().getInteger(
                com.android.internal.R.integer.config_lowMemoryKillerMinFreeKbytesAbsolute);
        if (false) {
            Slog.i("XXXXXX", "minfree_adj=" + minfree_adj + " minfree_abs=" + minfree_abs);
        }

<<<<<<< HEAD
        if (Build.SUPPORTED_64_BIT_ABIS.length > 0) {
            // Increase the high min-free levels for cached processes for 64-bit
            mOomMinFreeHigh[4] = 225000;
            mOomMinFreeHigh[5] = 325000;
        }
=======
        final boolean is64bit = Build.SUPPORTED_64_BIT_ABIS.length > 0;
>>>>>>> d0f748a7

        for (int i=0; i<mOomAdj.length; i++) {
            int low = mOomMinFreeLow[i];
            int high = mOomMinFreeHigh[i];
<<<<<<< HEAD
=======
            if (is64bit) {
                // Increase the high min-free levels for cached processes for 64-bit
                if (i == 4) high = (high*3)/2;
                else if (i == 5) high = (high*7)/4;
            }
>>>>>>> d0f748a7
            mOomMinFree[i] = (int)(low + ((high-low)*scale));
        }

        if (minfree_abs >= 0) {
            for (int i=0; i<mOomAdj.length; i++) {
                mOomMinFree[i] = (int)((float)minfree_abs * mOomMinFree[i]
                        / mOomMinFree[mOomAdj.length - 1]);
            }
        }

        if (minfree_adj != 0) {
            for (int i=0; i<mOomAdj.length; i++) {
                mOomMinFree[i] += (int)((float)minfree_adj * mOomMinFree[i]
                        / mOomMinFree[mOomAdj.length - 1]);
                if (mOomMinFree[i] < 0) {
                    mOomMinFree[i] = 0;
                }
            }
        }

        // The maximum size we will restore a process from cached to background, when under
        // memory duress, is 1/3 the size we have reserved for kernel caches and other overhead
        // before killing background processes.
        mCachedRestoreLevel = (getMemLevel(ProcessList.CACHED_APP_MAX_ADJ)/1024) / 3;

        // Ask the kernel to try to keep enough memory free to allocate 3 full
        // screen 32bpp buffers without entering direct reclaim.
        int reserve = displayWidth * displayHeight * 4 * 3 / 1024;
        int reserve_adj = Resources.getSystem().getInteger(com.android.internal.R.integer.config_extraFreeKbytesAdjust);
        int reserve_abs = Resources.getSystem().getInteger(com.android.internal.R.integer.config_extraFreeKbytesAbsolute);

        if (reserve_abs >= 0) {
            reserve = reserve_abs;
        }

        if (reserve_adj != 0) {
            reserve += reserve_adj;
            if (reserve < 0) {
                reserve = 0;
            }
        }

        if (write) {
            ByteBuffer buf = ByteBuffer.allocate(4 * (2*mOomAdj.length + 1));
            buf.putInt(LMK_TARGET);
            for (int i=0; i<mOomAdj.length; i++) {
                buf.putInt((mOomMinFree[i]*1024)/PAGE_SIZE);
                buf.putInt(mOomAdj[i]);
            }

            writeLmkd(buf);
            SystemProperties.set("sys.sysctl.extra_free_kbytes", Integer.toString(reserve));
        }
        // GB: 2048,3072,4096,6144,7168,8192
        // HC: 8192,10240,12288,14336,16384,20480
    }

    public static int computeEmptyProcessLimit(int totalProcessLimit) {
        return totalProcessLimit/2;
    }

    private static String buildOomTag(String prefix, String space, int val, int base) {
        if (val == base) {
            if (space == null) return prefix;
            return prefix + "  ";
        }
        return prefix + "+" + Integer.toString(val-base);
    }

    public static String makeOomAdjString(int setAdj) {
        if (setAdj >= ProcessList.CACHED_APP_MIN_ADJ) {
            return buildOomTag("cch", "  ", setAdj, ProcessList.CACHED_APP_MIN_ADJ);
        } else if (setAdj >= ProcessList.SERVICE_B_ADJ) {
            return buildOomTag("svcb ", null, setAdj, ProcessList.SERVICE_B_ADJ);
        } else if (setAdj >= ProcessList.PREVIOUS_APP_ADJ) {
            return buildOomTag("prev ", null, setAdj, ProcessList.PREVIOUS_APP_ADJ);
        } else if (setAdj >= ProcessList.HOME_APP_ADJ) {
            return buildOomTag("home ", null, setAdj, ProcessList.HOME_APP_ADJ);
        } else if (setAdj >= ProcessList.SERVICE_ADJ) {
            return buildOomTag("svc  ", null, setAdj, ProcessList.SERVICE_ADJ);
        } else if (setAdj >= ProcessList.HEAVY_WEIGHT_APP_ADJ) {
            return buildOomTag("hvy  ", null, setAdj, ProcessList.HEAVY_WEIGHT_APP_ADJ);
        } else if (setAdj >= ProcessList.BACKUP_APP_ADJ) {
            return buildOomTag("bkup ", null, setAdj, ProcessList.BACKUP_APP_ADJ);
        } else if (setAdj >= ProcessList.PERCEPTIBLE_APP_ADJ) {
            return buildOomTag("prcp ", null, setAdj, ProcessList.PERCEPTIBLE_APP_ADJ);
        } else if (setAdj >= ProcessList.VISIBLE_APP_ADJ) {
            return buildOomTag("vis  ", null, setAdj, ProcessList.VISIBLE_APP_ADJ);
        } else if (setAdj >= ProcessList.FOREGROUND_APP_ADJ) {
            return buildOomTag("fore ", null, setAdj, ProcessList.FOREGROUND_APP_ADJ);
        } else if (setAdj >= ProcessList.PERSISTENT_SERVICE_ADJ) {
            return buildOomTag("psvc ", null, setAdj, ProcessList.PERSISTENT_SERVICE_ADJ);
        } else if (setAdj >= ProcessList.PERSISTENT_PROC_ADJ) {
            return buildOomTag("pers ", null, setAdj, ProcessList.PERSISTENT_PROC_ADJ);
        } else if (setAdj >= ProcessList.SYSTEM_ADJ) {
            return buildOomTag("sys  ", null, setAdj, ProcessList.SYSTEM_ADJ);
        } else if (setAdj >= ProcessList.NATIVE_ADJ) {
            return buildOomTag("ntv  ", null, setAdj, ProcessList.NATIVE_ADJ);
        } else {
            return Integer.toString(setAdj);
        }
    }

    public static String makeProcStateString(int curProcState) {
        String procState;
        switch (curProcState) {
            case -1:
                procState = "N ";
                break;
            case ActivityManager.PROCESS_STATE_PERSISTENT:
                procState = "P ";
                break;
            case ActivityManager.PROCESS_STATE_PERSISTENT_UI:
                procState = "PU";
                break;
            case ActivityManager.PROCESS_STATE_TOP:
                procState = "T ";
                break;
            case ActivityManager.PROCESS_STATE_IMPORTANT_FOREGROUND:
                procState = "IF";
                break;
            case ActivityManager.PROCESS_STATE_IMPORTANT_BACKGROUND:
                procState = "IB";
                break;
            case ActivityManager.PROCESS_STATE_BACKUP:
                procState = "BU";
                break;
            case ActivityManager.PROCESS_STATE_HEAVY_WEIGHT:
                procState = "HW";
                break;
            case ActivityManager.PROCESS_STATE_SERVICE:
                procState = "S ";
                break;
            case ActivityManager.PROCESS_STATE_RECEIVER:
                procState = "R ";
                break;
            case ActivityManager.PROCESS_STATE_HOME:
                procState = "HO";
                break;
            case ActivityManager.PROCESS_STATE_LAST_ACTIVITY:
                procState = "LA";
                break;
            case ActivityManager.PROCESS_STATE_CACHED_ACTIVITY:
                procState = "CA";
                break;
            case ActivityManager.PROCESS_STATE_CACHED_ACTIVITY_CLIENT:
                procState = "Ca";
                break;
            case ActivityManager.PROCESS_STATE_CACHED_EMPTY:
                procState = "CE";
                break;
            default:
                procState = "??";
                break;
        }
        return procState;
    }

    public static void appendRamKb(StringBuilder sb, long ramKb) {
        for (int j=0, fact=10; j<6; j++, fact*=10) {
            if (ramKb < fact) {
                sb.append(' ');
            }
        }
        sb.append(ramKb);
    }

    // How long after a state change that it is safe to collect PSS without it being dirty.
    public static final int PSS_SAFE_TIME_FROM_STATE_CHANGE = 1000;

    // The minimum time interval after a state change it is safe to collect PSS.
    public static final int PSS_MIN_TIME_FROM_STATE_CHANGE = 15*1000;

    // The maximum amount of time we want to go between PSS collections.
    public static final int PSS_MAX_INTERVAL = 30*60*1000;

    // The minimum amount of time between successive PSS requests for *all* processes.
    public static final int PSS_ALL_INTERVAL = 10*60*1000;

    // The minimum amount of time between successive PSS requests for a process.
    private static final int PSS_SHORT_INTERVAL = 2*60*1000;

    // The amount of time until PSS when a process first becomes top.
    private static final int PSS_FIRST_TOP_INTERVAL = 10*1000;

    // The amount of time until PSS when a process first goes into the background.
    private static final int PSS_FIRST_BACKGROUND_INTERVAL = 20*1000;

    // The amount of time until PSS when a process first becomes cached.
    private static final int PSS_FIRST_CACHED_INTERVAL = 30*1000;

    // The amount of time until PSS when an important process stays in the same state.
    private static final int PSS_SAME_IMPORTANT_INTERVAL = 15*60*1000;

    // The amount of time until PSS when a service process stays in the same state.
    private static final int PSS_SAME_SERVICE_INTERVAL = 20*60*1000;

    // The amount of time until PSS when a cached process stays in the same state.
    private static final int PSS_SAME_CACHED_INTERVAL = 30*60*1000;

    // The minimum time interval after a state change it is safe to collect PSS.
    public static final int PSS_TEST_MIN_TIME_FROM_STATE_CHANGE = 10*1000;

    // The amount of time during testing until PSS when a process first becomes top.
    private static final int PSS_TEST_FIRST_TOP_INTERVAL = 3*1000;

    // The amount of time during testing until PSS when a process first goes into the background.
    private static final int PSS_TEST_FIRST_BACKGROUND_INTERVAL = 5*1000;

    // The amount of time during testing until PSS when an important process stays in same state.
    private static final int PSS_TEST_SAME_IMPORTANT_INTERVAL = 10*1000;

    // The amount of time during testing until PSS when a background process stays in same state.
    private static final int PSS_TEST_SAME_BACKGROUND_INTERVAL = 15*1000;

    public static final int PROC_MEM_PERSISTENT = 0;
    public static final int PROC_MEM_TOP = 1;
    public static final int PROC_MEM_IMPORTANT = 2;
    public static final int PROC_MEM_SERVICE = 3;
    public static final int PROC_MEM_CACHED = 4;

    private static final int[] sProcStateToProcMem = new int[] {
        PROC_MEM_PERSISTENT,            // ActivityManager.PROCESS_STATE_PERSISTENT
        PROC_MEM_PERSISTENT,            // ActivityManager.PROCESS_STATE_PERSISTENT_UI
        PROC_MEM_TOP,                   // ActivityManager.PROCESS_STATE_TOP
        PROC_MEM_IMPORTANT,             // ActivityManager.PROCESS_STATE_IMPORTANT_FOREGROUND
        PROC_MEM_IMPORTANT,             // ActivityManager.PROCESS_STATE_IMPORTANT_BACKGROUND
        PROC_MEM_IMPORTANT,             // ActivityManager.PROCESS_STATE_BACKUP
        PROC_MEM_IMPORTANT,             // ActivityManager.PROCESS_STATE_HEAVY_WEIGHT
        PROC_MEM_SERVICE,               // ActivityManager.PROCESS_STATE_SERVICE
        PROC_MEM_CACHED,                // ActivityManager.PROCESS_STATE_RECEIVER
        PROC_MEM_CACHED,                // ActivityManager.PROCESS_STATE_HOME
        PROC_MEM_CACHED,                // ActivityManager.PROCESS_STATE_LAST_ACTIVITY
        PROC_MEM_CACHED,                // ActivityManager.PROCESS_STATE_CACHED_ACTIVITY
        PROC_MEM_CACHED,                // ActivityManager.PROCESS_STATE_CACHED_ACTIVITY_CLIENT
        PROC_MEM_CACHED,                // ActivityManager.PROCESS_STATE_CACHED_EMPTY
    };

    private static final long[] sFirstAwakePssTimes = new long[] {
        PSS_SHORT_INTERVAL,             // ActivityManager.PROCESS_STATE_PERSISTENT
        PSS_SHORT_INTERVAL,             // ActivityManager.PROCESS_STATE_PERSISTENT_UI
        PSS_FIRST_TOP_INTERVAL,         // ActivityManager.PROCESS_STATE_TOP
        PSS_FIRST_BACKGROUND_INTERVAL,  // ActivityManager.PROCESS_STATE_IMPORTANT_FOREGROUND
        PSS_FIRST_BACKGROUND_INTERVAL,  // ActivityManager.PROCESS_STATE_IMPORTANT_BACKGROUND
        PSS_FIRST_BACKGROUND_INTERVAL,  // ActivityManager.PROCESS_STATE_BACKUP
        PSS_FIRST_BACKGROUND_INTERVAL,  // ActivityManager.PROCESS_STATE_HEAVY_WEIGHT
        PSS_FIRST_BACKGROUND_INTERVAL,  // ActivityManager.PROCESS_STATE_SERVICE
        PSS_FIRST_CACHED_INTERVAL,      // ActivityManager.PROCESS_STATE_RECEIVER
        PSS_FIRST_CACHED_INTERVAL,      // ActivityManager.PROCESS_STATE_HOME
        PSS_FIRST_CACHED_INTERVAL,      // ActivityManager.PROCESS_STATE_LAST_ACTIVITY
        PSS_FIRST_CACHED_INTERVAL,      // ActivityManager.PROCESS_STATE_CACHED_ACTIVITY
        PSS_FIRST_CACHED_INTERVAL,      // ActivityManager.PROCESS_STATE_CACHED_ACTIVITY_CLIENT
        PSS_FIRST_CACHED_INTERVAL,      // ActivityManager.PROCESS_STATE_CACHED_EMPTY
    };

    private static final long[] sSameAwakePssTimes = new long[] {
        PSS_SAME_IMPORTANT_INTERVAL,    // ActivityManager.PROCESS_STATE_PERSISTENT
        PSS_SAME_IMPORTANT_INTERVAL,    // ActivityManager.PROCESS_STATE_PERSISTENT_UI
        PSS_SHORT_INTERVAL,             // ActivityManager.PROCESS_STATE_TOP
        PSS_SAME_IMPORTANT_INTERVAL,    // ActivityManager.PROCESS_STATE_IMPORTANT_FOREGROUND
        PSS_SAME_IMPORTANT_INTERVAL,    // ActivityManager.PROCESS_STATE_IMPORTANT_BACKGROUND
        PSS_SAME_IMPORTANT_INTERVAL,    // ActivityManager.PROCESS_STATE_BACKUP
        PSS_SAME_IMPORTANT_INTERVAL,    // ActivityManager.PROCESS_STATE_HEAVY_WEIGHT
        PSS_SAME_SERVICE_INTERVAL,      // ActivityManager.PROCESS_STATE_SERVICE
        PSS_SAME_SERVICE_INTERVAL,      // ActivityManager.PROCESS_STATE_RECEIVER
        PSS_SAME_CACHED_INTERVAL,       // ActivityManager.PROCESS_STATE_HOME
        PSS_SAME_CACHED_INTERVAL,       // ActivityManager.PROCESS_STATE_LAST_ACTIVITY
        PSS_SAME_CACHED_INTERVAL,       // ActivityManager.PROCESS_STATE_CACHED_ACTIVITY
        PSS_SAME_CACHED_INTERVAL,       // ActivityManager.PROCESS_STATE_CACHED_ACTIVITY_CLIENT
        PSS_SAME_CACHED_INTERVAL,       // ActivityManager.PROCESS_STATE_CACHED_EMPTY
    };

    private static final long[] sTestFirstAwakePssTimes = new long[] {
        PSS_TEST_FIRST_TOP_INTERVAL,        // ActivityManager.PROCESS_STATE_PERSISTENT
        PSS_TEST_FIRST_TOP_INTERVAL,        // ActivityManager.PROCESS_STATE_PERSISTENT_UI
        PSS_TEST_FIRST_TOP_INTERVAL,        // ActivityManager.PROCESS_STATE_TOP
        PSS_TEST_FIRST_BACKGROUND_INTERVAL, // ActivityManager.PROCESS_STATE_IMPORTANT_FOREGROUND
        PSS_TEST_FIRST_BACKGROUND_INTERVAL, // ActivityManager.PROCESS_STATE_IMPORTANT_BACKGROUND
        PSS_TEST_FIRST_BACKGROUND_INTERVAL, // ActivityManager.PROCESS_STATE_BACKUP
        PSS_TEST_FIRST_BACKGROUND_INTERVAL, // ActivityManager.PROCESS_STATE_HEAVY_WEIGHT
        PSS_TEST_FIRST_BACKGROUND_INTERVAL, // ActivityManager.PROCESS_STATE_SERVICE
        PSS_TEST_FIRST_BACKGROUND_INTERVAL, // ActivityManager.PROCESS_STATE_RECEIVER
        PSS_TEST_FIRST_BACKGROUND_INTERVAL, // ActivityManager.PROCESS_STATE_HOME
        PSS_TEST_FIRST_BACKGROUND_INTERVAL, // ActivityManager.PROCESS_STATE_LAST_ACTIVITY
        PSS_TEST_FIRST_BACKGROUND_INTERVAL, // ActivityManager.PROCESS_STATE_CACHED_ACTIVITY
        PSS_TEST_FIRST_BACKGROUND_INTERVAL, // ActivityManager.PROCESS_STATE_CACHED_ACTIVITY_CLIENT
        PSS_TEST_FIRST_BACKGROUND_INTERVAL, // ActivityManager.PROCESS_STATE_CACHED_EMPTY
    };

    private static final long[] sTestSameAwakePssTimes = new long[] {
        PSS_TEST_SAME_BACKGROUND_INTERVAL,  // ActivityManager.PROCESS_STATE_PERSISTENT
        PSS_TEST_SAME_BACKGROUND_INTERVAL,  // ActivityManager.PROCESS_STATE_PERSISTENT_UI
        PSS_TEST_SAME_IMPORTANT_INTERVAL,   // ActivityManager.PROCESS_STATE_TOP
        PSS_TEST_SAME_IMPORTANT_INTERVAL,   // ActivityManager.PROCESS_STATE_IMPORTANT_FOREGROUND
        PSS_TEST_SAME_IMPORTANT_INTERVAL,   // ActivityManager.PROCESS_STATE_IMPORTANT_BACKGROUND
        PSS_TEST_SAME_IMPORTANT_INTERVAL,   // ActivityManager.PROCESS_STATE_BACKUP
        PSS_TEST_SAME_IMPORTANT_INTERVAL,   // ActivityManager.PROCESS_STATE_HEAVY_WEIGHT
        PSS_TEST_SAME_BACKGROUND_INTERVAL,  // ActivityManager.PROCESS_STATE_SERVICE
        PSS_TEST_SAME_BACKGROUND_INTERVAL,  // ActivityManager.PROCESS_STATE_RECEIVER
        PSS_TEST_SAME_BACKGROUND_INTERVAL,  // ActivityManager.PROCESS_STATE_HOME
        PSS_TEST_SAME_BACKGROUND_INTERVAL,  // ActivityManager.PROCESS_STATE_LAST_ACTIVITY
        PSS_TEST_SAME_BACKGROUND_INTERVAL,  // ActivityManager.PROCESS_STATE_CACHED_ACTIVITY
        PSS_TEST_SAME_BACKGROUND_INTERVAL,  // ActivityManager.PROCESS_STATE_CACHED_ACTIVITY_CLIENT
        PSS_TEST_SAME_BACKGROUND_INTERVAL,  // ActivityManager.PROCESS_STATE_CACHED_EMPTY
    };

    public static boolean procStatesDifferForMem(int procState1, int procState2) {
        return sProcStateToProcMem[procState1] != sProcStateToProcMem[procState2];
    }

    public static long minTimeFromStateChange(boolean test) {
        return test ? PSS_TEST_MIN_TIME_FROM_STATE_CHANGE : PSS_MIN_TIME_FROM_STATE_CHANGE;
    }

    public static long computeNextPssTime(int procState, boolean first, boolean test,
            boolean sleeping, long now) {
        final long[] table = test
                ? (first
                        ? sTestFirstAwakePssTimes
                        : sTestSameAwakePssTimes)
                : (first
                        ? sFirstAwakePssTimes
                        : sSameAwakePssTimes);
        return now + table[procState];
    }

    long getMemLevel(int adjustment) {
        for (int i=0; i<mOomAdj.length; i++) {
            if (adjustment <= mOomAdj[i]) {
                return mOomMinFree[i] * 1024;
            }
        }
        return mOomMinFree[mOomAdj.length-1] * 1024;
    }

    /**
     * Return the maximum pss size in kb that we consider a process acceptable to
     * restore from its cached state for running in the background when RAM is low.
     */
    long getCachedRestoreThresholdKb() {
        return mCachedRestoreLevel;
    }

    /**
     * Set the out-of-memory badness adjustment for a process.
     *
     * @param pid The process identifier to set.
     * @param uid The uid of the app
     * @param amt Adjustment value -- lmkd allows -16 to +15.
     *
     * {@hide}
     */
    public static final void setOomAdj(int pid, int uid, int amt) {
        if (amt == UNKNOWN_ADJ)
            return;

        long start = SystemClock.elapsedRealtime();
        ByteBuffer buf = ByteBuffer.allocate(4 * 4);
        buf.putInt(LMK_PROCPRIO);
        buf.putInt(pid);
        buf.putInt(uid);
        buf.putInt(amt);
        writeLmkd(buf);
        long now = SystemClock.elapsedRealtime();
        if ((now-start) > 250) {
            Slog.w("ActivityManager", "SLOW OOM ADJ: " + (now-start) + "ms for pid " + pid
                    + " = " + amt);
        }
    }

    /*
     * {@hide}
     */
    public static final void remove(int pid) {
        ByteBuffer buf = ByteBuffer.allocate(4 * 2);
        buf.putInt(LMK_PROCREMOVE);
        buf.putInt(pid);
        writeLmkd(buf);
    }

    private static boolean openLmkdSocket() {
        try {
            sLmkdSocket = new LocalSocket(LocalSocket.SOCKET_SEQPACKET);
            sLmkdSocket.connect(
                new LocalSocketAddress("lmkd",
                        LocalSocketAddress.Namespace.RESERVED));
            sLmkdOutputStream = sLmkdSocket.getOutputStream();
        } catch (IOException ex) {
            Slog.w(ActivityManagerService.TAG,
                   "lowmemorykiller daemon socket open failed");
            sLmkdSocket = null;
            return false;
        }

        return true;
    }

    private static void writeLmkd(ByteBuffer buf) {

        for (int i = 0; i < 3; i++) {
            if (sLmkdSocket == null) {
                    if (openLmkdSocket() == false) {
                        try {
                            Thread.sleep(1000);
                        } catch (InterruptedException ie) {
                        }
                        continue;
                    }
            }

            try {
                sLmkdOutputStream.write(buf.array(), 0, buf.position());
                return;
            } catch (IOException ex) {
                Slog.w(ActivityManagerService.TAG,
                       "Error writing to lowmemorykiller socket");

                try {
                    sLmkdSocket.close();
                } catch (IOException ex2) {
                }

                sLmkdSocket = null;
            }
        }
    }
}<|MERGE_RESOLUTION|>--- conflicted
+++ resolved
@@ -177,7 +177,7 @@
     // 1280x800 or larger screen with around 1GB RAM.  Values are in KB.
     private final int[] mOomMinFreeHigh = new int[] {
             73728, 92160, 110592,
-            129024, 225000, 325000
+            129024, 147456, 184320
     };
     // The actual OOM killer memory levels we are using.
     private final int[] mOomMinFree = new int[mOomAdj.length];
@@ -235,27 +235,16 @@
             Slog.i("XXXXXX", "minfree_adj=" + minfree_adj + " minfree_abs=" + minfree_abs);
         }
 
-<<<<<<< HEAD
-        if (Build.SUPPORTED_64_BIT_ABIS.length > 0) {
-            // Increase the high min-free levels for cached processes for 64-bit
-            mOomMinFreeHigh[4] = 225000;
-            mOomMinFreeHigh[5] = 325000;
-        }
-=======
         final boolean is64bit = Build.SUPPORTED_64_BIT_ABIS.length > 0;
->>>>>>> d0f748a7
 
         for (int i=0; i<mOomAdj.length; i++) {
             int low = mOomMinFreeLow[i];
             int high = mOomMinFreeHigh[i];
-<<<<<<< HEAD
-=======
             if (is64bit) {
                 // Increase the high min-free levels for cached processes for 64-bit
                 if (i == 4) high = (high*3)/2;
                 else if (i == 5) high = (high*7)/4;
             }
->>>>>>> d0f748a7
             mOomMinFree[i] = (int)(low + ((high-low)*scale));
         }
 
