--- conflicted
+++ resolved
@@ -2574,16 +2574,12 @@
                 // Cleanup.
                 if (newService) {
                     app.services.remove(r);
-<<<<<<< HEAD
-                    r.app = null;
+                    r.setProcess(null);
                     if (SERVICE_RESCHEDULE && DEBUG_DELAYED_SERVICE) {
                     Slog.w(TAG, " Failed to create Service !!!! ."
                            +"This will introduce huge delay...  "
                            +r.shortName + " in " + r.restartDelay + "ms");
                     }
-=======
-                    r.setProcess(null);
->>>>>>> decdaee0
                 }
 
                 // Retry.
