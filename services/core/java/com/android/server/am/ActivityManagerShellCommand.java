/*
 * Copyright (C) 2015 The Android Open Source Project
 *
 * Licensed under the Apache License, Version 2.0 (the "License");
 * you may not use this file except in compliance with the License.
 * You may obtain a copy of the License at
 *
 *      http://www.apache.org/licenses/LICENSE-2.0
 *
 * Unless required by applicable law or agreed to in writing, software
 * distributed under the License is distributed on an "AS IS" BASIS,
 * WITHOUT WARRANTIES OR CONDITIONS OF ANY KIND, either express or implied.
 * See the License for the specific language governing permissions and
 * limitations under the License.
 */

package com.android.server.am;

import static android.app.ActivityManagerInternal.ALLOW_FULL_ONLY;
import static android.app.ActivityTaskManager.INVALID_TASK_ID;
import static android.app.ActivityTaskManager.RESIZE_MODE_SYSTEM;
import static android.app.ActivityTaskManager.RESIZE_MODE_USER;
import static android.app.WaitResult.launchStateToString;
import static android.app.WindowConfiguration.ACTIVITY_TYPE_UNDEFINED;
import static android.app.WindowConfiguration.WINDOWING_MODE_UNDEFINED;
import static android.view.Display.INVALID_DISPLAY;

import android.app.ActivityManager;
import android.app.ActivityOptions;
import android.app.ActivityTaskManager;
import android.app.AppGlobals;
import android.app.IActivityController;
import android.app.IActivityManager;
import android.app.IActivityTaskManager;
import android.app.IStopUserCallback;
import android.app.IUidObserver;
import android.app.KeyguardManager;
import android.app.ProfilerInfo;
import android.app.WaitResult;
import android.app.usage.AppStandbyInfo;
import android.app.usage.ConfigurationStats;
import android.app.usage.IUsageStatsManager;
import android.app.usage.UsageStatsManager;
import android.content.ComponentCallbacks2;
import android.content.ComponentName;
import android.content.Context;
import android.content.DeviceConfigurationProto;
import android.content.GlobalConfigurationProto;
import android.content.IIntentReceiver;
import android.content.Intent;
import android.content.pm.ConfigurationInfo;
import android.content.pm.FeatureInfo;
import android.content.pm.IPackageManager;
import android.content.pm.PackageManager;
import android.content.pm.ParceledListSlice;
import android.content.pm.ResolveInfo;
import android.content.pm.SharedLibraryInfo;
import android.content.pm.UserInfo;
import android.content.res.AssetManager;
import android.content.res.Configuration;
import android.content.res.Resources;
import android.graphics.Rect;
import android.hardware.display.DisplayManager;
import android.opengl.GLES10;
import android.os.Binder;
import android.os.Build;
import android.os.Bundle;
import android.os.IProgressListener;
import android.os.ParcelFileDescriptor;
import android.os.RemoteCallback;
import android.os.RemoteCallback.OnResultListener;
import android.os.RemoteException;
import android.os.ServiceManager;
import android.os.ShellCommand;
import android.os.StrictMode;
import android.os.SystemClock;
import android.os.SystemProperties;
import android.os.UserHandle;
import android.os.UserManager;
import android.text.TextUtils;
import android.text.format.Time;
import android.util.ArrayMap;
import android.util.DebugUtils;
import android.util.DisplayMetrics;
import android.util.proto.ProtoOutputStream;
import android.view.Display;

import com.android.internal.util.HexDump;
import com.android.internal.util.MemInfoReader;
import com.android.internal.util.Preconditions;

import java.io.BufferedReader;
import java.io.File;
import java.io.IOException;
import java.io.InputStream;
import java.io.InputStreamReader;
import java.io.PrintWriter;
import java.net.URISyntaxException;
import java.util.ArrayList;
import java.util.Arrays;
import java.util.Collections;
import java.util.Comparator;
import java.util.HashSet;
import java.util.List;
import java.util.Set;
import java.util.concurrent.CountDownLatch;
<<<<<<< HEAD
=======
import java.util.concurrent.TimeUnit;
>>>>>>> 825827da

import javax.microedition.khronos.egl.EGL10;
import javax.microedition.khronos.egl.EGLConfig;
import javax.microedition.khronos.egl.EGLContext;
import javax.microedition.khronos.egl.EGLDisplay;
import javax.microedition.khronos.egl.EGLSurface;

final class ActivityManagerShellCommand extends ShellCommand {
    public static final String NO_CLASS_ERROR_CODE = "Error type 3";
    private static final String SHELL_PACKAGE_NAME = "com.android.shell";

    private static final int USER_OPERATION_TIMEOUT_MS = 2 * 60 * 1000; // 2 minutes

    // IPC interface to activity manager -- don't need to do additional security checks.
    final IActivityManager mInterface;
    final IActivityTaskManager mTaskInterface;

    // Internal service impl -- must perform security checks before touching.
    final ActivityManagerService mInternal;

    // Convenience for interacting with package manager.
    final IPackageManager mPm;

    private int mStartFlags = 0;
    private boolean mWaitOption = false;
    private boolean mStopOption = false;

    private int mRepeat = 0;
    private int mUserId;
    private String mReceiverPermission;

    private String mProfileFile;
    private int mSamplingInterval;
    private boolean mAutoStop;
    private boolean mStreaming;   // Streaming the profiling output to a file.
    private String mAgent;  // Agent to attach on startup.
    private boolean mAttachAgentDuringBind;  // Whether agent should be attached late.
    private int mDisplayId;
    private int mWindowingMode;
    private int mActivityType;
    private int mTaskId;
    private boolean mIsTaskOverlay;
    private boolean mIsLockTask;

    final boolean mDumping;

    ActivityManagerShellCommand(ActivityManagerService service, boolean dumping) {
        mInterface = service;
        mTaskInterface = service.mActivityTaskManager;
        mInternal = service;
        mPm = AppGlobals.getPackageManager();
        mDumping = dumping;
    }

    @Override
    public int onCommand(String cmd) {
        if (cmd == null) {
            return handleDefaultCommands(cmd);
        }
        final PrintWriter pw = getOutPrintWriter();
        try {
            switch (cmd) {
                case "start":
                case "start-activity":
                    return runStartActivity(pw);
                case "startservice":
                case "start-service":
                    return runStartService(pw, false);
                case "startforegroundservice":
                case "startfgservice":
                case "start-foreground-service":
                case "start-fg-service":
                    return runStartService(pw, true);
                case "stopservice":
                case "stop-service":
                    return runStopService(pw);
                case "broadcast":
                    return runSendBroadcast(pw);
                case "instrument":
                    getOutPrintWriter().println("Error: must be invoked through 'am instrument'.");
                    return -1;
                case "trace-ipc":
                    return runTraceIpc(pw);
                case "profile":
                    return runProfile(pw);
                case "dumpheap":
                    return runDumpHeap(pw);
                case "set-debug-app":
                    return runSetDebugApp(pw);
                case "set-agent-app":
                    return runSetAgentApp(pw);
                case "clear-debug-app":
                    return runClearDebugApp(pw);
                case "set-watch-heap":
                    return runSetWatchHeap(pw);
                case "clear-watch-heap":
                    return runClearWatchHeap(pw);
                case "bug-report":
                    return runBugReport(pw);
                case "force-stop":
                    return runForceStop(pw);
                case "crash":
                    return runCrash(pw);
                case "kill":
                    return runKill(pw);
                case "kill-all":
                    return runKillAll(pw);
                case "make-uid-idle":
                    return runMakeIdle(pw);
                case "monitor":
                    return runMonitor(pw);
                case "watch-uids":
                    return runWatchUids(pw);
                case "hang":
                    return runHang(pw);
                case "restart":
                    return runRestart(pw);
                case "idle-maintenance":
                    return runIdleMaintenance(pw);
                case "screen-compat":
                    return runScreenCompat(pw);
                case "package-importance":
                    return runPackageImportance(pw);
                case "to-uri":
                    return runToUri(pw, 0);
                case "to-intent-uri":
                    return runToUri(pw, Intent.URI_INTENT_SCHEME);
                case "to-app-uri":
                    return runToUri(pw, Intent.URI_ANDROID_APP_SCHEME);
                case "switch-user":
                    return runSwitchUser(pw);
                case "get-current-user":
                    return runGetCurrentUser(pw);
                case "start-user":
                    return runStartUser(pw);
                case "unlock-user":
                    return runUnlockUser(pw);
                case "stop-user":
                    return runStopUser(pw);
                case "is-user-stopped":
                    return runIsUserStopped(pw);
                case "get-started-user-state":
                    return runGetStartedUserState(pw);
                case "track-associations":
                    return runTrackAssociations(pw);
                case "untrack-associations":
                    return runUntrackAssociations(pw);
                case "get-uid-state":
                    return getUidState(pw);
                case "get-config":
                    return runGetConfig(pw);
                case "suppress-resize-config-changes":
                    return runSuppressResizeConfigChanges(pw);
                case "set-inactive":
                    return runSetInactive(pw);
                case "get-inactive":
                    return runGetInactive(pw);
                case "set-standby-bucket":
                    return runSetStandbyBucket(pw);
                case "get-standby-bucket":
                    return runGetStandbyBucket(pw);
                case "send-trim-memory":
                    return runSendTrimMemory(pw);
                case "display":
                    return runDisplay(pw);
                case "stack":
                    return runStack(pw);
                case "task":
                    return runTask(pw);
                case "write":
                    return runWrite(pw);
                case "attach-agent":
                    return runAttachAgent(pw);
                case "supports-multiwindow":
                    return runSupportsMultiwindow(pw);
                case "supports-split-screen-multi-window":
                    return runSupportsSplitScreenMultiwindow(pw);
                case "update-appinfo":
                    return runUpdateApplicationInfo(pw);
                case "no-home-screen":
                    return runNoHomeScreen(pw);
                case "wait-for-broadcast-idle":
                    return runWaitForBroadcastIdle(pw);
                default:
                    return handleDefaultCommands(cmd);
            }
        } catch (RemoteException e) {
            pw.println("Remote exception: " + e);
        }
        return -1;
    }

    private Intent makeIntent(int defUser) throws URISyntaxException {
        mStartFlags = 0;
        mWaitOption = false;
        mStopOption = false;
        mRepeat = 0;
        mProfileFile = null;
        mSamplingInterval = 0;
        mAutoStop = false;
        mStreaming = false;
        mUserId = mInternal.mUserController.handleIncomingUser(Binder.getCallingPid(),
            Binder.getCallingUid(), defUser, false, ALLOW_FULL_ONLY,
            "ActivityManagerShellCommand", null);
        mDisplayId = INVALID_DISPLAY;
        mWindowingMode = WINDOWING_MODE_UNDEFINED;
        mActivityType = ACTIVITY_TYPE_UNDEFINED;
        mTaskId = INVALID_TASK_ID;
        mIsTaskOverlay = false;
        mIsLockTask = false;

        return Intent.parseCommandArgs(this, new Intent.CommandOptionHandler() {
            @Override
            public boolean handleOption(String opt, ShellCommand cmd) {
                if (opt.equals("-D")) {
                    mStartFlags |= ActivityManager.START_FLAG_DEBUG;
                } else if (opt.equals("-N")) {
                    mStartFlags |= ActivityManager.START_FLAG_NATIVE_DEBUGGING;
                } else if (opt.equals("-W")) {
                    mWaitOption = true;
                } else if (opt.equals("-P")) {
                    mProfileFile = getNextArgRequired();
                    mAutoStop = true;
                } else if (opt.equals("--start-profiler")) {
                    mProfileFile = getNextArgRequired();
                    mAutoStop = false;
                } else if (opt.equals("--sampling")) {
                    mSamplingInterval = Integer.parseInt(getNextArgRequired());
                } else if (opt.equals("--streaming")) {
                    mStreaming = true;
                } else if (opt.equals("--attach-agent")) {
                    if (mAgent != null) {
                        cmd.getErrPrintWriter().println(
                                "Multiple --attach-agent(-bind) not supported");
                        return false;
                    }
                    mAgent = getNextArgRequired();
                    mAttachAgentDuringBind = false;
                } else if (opt.equals("--attach-agent-bind")) {
                    if (mAgent != null) {
                        cmd.getErrPrintWriter().println(
                                "Multiple --attach-agent(-bind) not supported");
                        return false;
                    }
                    mAgent = getNextArgRequired();
                    mAttachAgentDuringBind = true;
                } else if (opt.equals("-R")) {
                    mRepeat = Integer.parseInt(getNextArgRequired());
                } else if (opt.equals("-S")) {
                    mStopOption = true;
                } else if (opt.equals("--track-allocation")) {
                    mStartFlags |= ActivityManager.START_FLAG_TRACK_ALLOCATION;
                } else if (opt.equals("--user")) {
                    mUserId = UserHandle.parseUserArg(getNextArgRequired());
                } else if (opt.equals("--receiver-permission")) {
                    mReceiverPermission = getNextArgRequired();
                } else if (opt.equals("--display")) {
                    mDisplayId = Integer.parseInt(getNextArgRequired());
                } else if (opt.equals("--windowingMode")) {
                    mWindowingMode = Integer.parseInt(getNextArgRequired());
                } else if (opt.equals("--activityType")) {
                    mActivityType = Integer.parseInt(getNextArgRequired());
                } else if (opt.equals("--task")) {
                    mTaskId = Integer.parseInt(getNextArgRequired());
                } else if (opt.equals("--task-overlay")) {
                    mIsTaskOverlay = true;
                } else if (opt.equals("--lock-task")) {
                    mIsLockTask = true;
                } else {
                    return false;
                }
                return true;
            }
        });
    }

    private class ProgressWaiter extends IProgressListener.Stub {
        private final CountDownLatch mFinishedLatch = new CountDownLatch(1);

        @Override
        public void onStarted(int id, Bundle extras) {}

        @Override
        public void onProgress(int id, int progress, Bundle extras) {}

        @Override
        public void onFinished(int id, Bundle extras) {
            mFinishedLatch.countDown();
        }

        public boolean waitForFinish(long timeoutMillis) {
            try {
                return mFinishedLatch.await(timeoutMillis, TimeUnit.MILLISECONDS);
            } catch (InterruptedException e) {
                System.err.println("Thread interrupted unexpectedly.");
                return false;
            }
        }
    }

    int runStartActivity(PrintWriter pw) throws RemoteException {
        Intent intent;
        try {
            intent = makeIntent(UserHandle.USER_CURRENT);
        } catch (URISyntaxException e) {
            throw new RuntimeException(e.getMessage(), e);
        }

        if (mUserId == UserHandle.USER_ALL) {
            getErrPrintWriter().println("Error: Can't start service with user 'all'");
            return 1;
        }

        String mimeType = intent.getType();
        if (mimeType == null && intent.getData() != null
                && "content".equals(intent.getData().getScheme())) {
            mimeType = mInterface.getProviderMimeType(intent.getData(), mUserId);
        }

        do {
            if (mStopOption) {
                String packageName;
                if (intent.getComponent() != null) {
                    packageName = intent.getComponent().getPackageName();
                } else {
                    List<ResolveInfo> activities = mPm.queryIntentActivities(intent, mimeType, 0,
                            mUserId).getList();
                    if (activities == null || activities.size() <= 0) {
                        getErrPrintWriter().println("Error: Intent does not match any activities: "
                                + intent);
                        return 1;
                    } else if (activities.size() > 1) {
                        getErrPrintWriter().println(
                                "Error: Intent matches multiple activities; can't stop: "
                                + intent);
                        return 1;
                    }
                    packageName = activities.get(0).activityInfo.packageName;
                }
                pw.println("Stopping: " + packageName);
                pw.flush();
                mInterface.forceStopPackage(packageName, mUserId);
                try {
                    Thread.sleep(250);
                } catch (InterruptedException e) {
                }
            }

            ProfilerInfo profilerInfo = null;

            if (mProfileFile != null || mAgent != null) {
                ParcelFileDescriptor fd = null;
                if (mProfileFile != null) {
                    fd = openFileForSystem(mProfileFile, "w");
                    if (fd == null) {
                        return 1;
                    }
                }
                profilerInfo = new ProfilerInfo(mProfileFile, fd, mSamplingInterval, mAutoStop,
                        mStreaming, mAgent, mAttachAgentDuringBind);
            }

            pw.println("Starting: " + intent);
            pw.flush();
            intent.addFlags(Intent.FLAG_ACTIVITY_NEW_TASK);

            WaitResult result = null;
            int res;
            final long startTime = SystemClock.uptimeMillis();
            ActivityOptions options = null;
            if (mDisplayId != INVALID_DISPLAY) {
                options = ActivityOptions.makeBasic();
                options.setLaunchDisplayId(mDisplayId);
            }
            if (mWindowingMode != WINDOWING_MODE_UNDEFINED) {
                if (options == null) {
                    options = ActivityOptions.makeBasic();
                }
                options.setLaunchWindowingMode(mWindowingMode);
            }
            if (mActivityType != ACTIVITY_TYPE_UNDEFINED) {
                if (options == null) {
                    options = ActivityOptions.makeBasic();
                }
                options.setLaunchActivityType(mActivityType);
            }
            if (mTaskId != INVALID_TASK_ID) {
                if (options == null) {
                    options = ActivityOptions.makeBasic();
                }
                options.setLaunchTaskId(mTaskId);

                if (mIsTaskOverlay) {
                    options.setTaskOverlay(true, true /* canResume */);
                }
            }
            if (mIsLockTask) {
                if (options == null) {
                    options = ActivityOptions.makeBasic();
                }
                options.setLockTaskEnabled(true);
            }
            if (mWaitOption) {
                result = mInternal.startActivityAndWait(null, null, intent, mimeType,
                        null, null, 0, mStartFlags, profilerInfo,
                        options != null ? options.toBundle() : null, mUserId);
                res = result.result;
            } else {
                res = mInternal.startActivityAsUser(null, null, intent, mimeType,
                        null, null, 0, mStartFlags, profilerInfo,
                        options != null ? options.toBundle() : null, mUserId);
            }
            final long endTime = SystemClock.uptimeMillis();
            PrintWriter out = mWaitOption ? pw : getErrPrintWriter();
            boolean launched = false;
            boolean hotLaunch = false;
            switch (res) {
                case ActivityManager.START_SUCCESS:
                    launched = true;
                    break;
                case ActivityManager.START_SWITCHES_CANCELED:
                    launched = true;
                    out.println(
                            "Warning: Activity not started because the "
                                    + " current activity is being kept for the user.");
                    break;
                case ActivityManager.START_DELIVERED_TO_TOP:
                    launched = true;
                    out.println(
                            "Warning: Activity not started, intent has "
                                    + "been delivered to currently running "
                                    + "top-most instance.");
                    break;
                case ActivityManager.START_RETURN_INTENT_TO_CALLER:
                    launched = true;
                    out.println(
                            "Warning: Activity not started because intent "
                                    + "should be handled by the caller");
                    break;
                case ActivityManager.START_TASK_TO_FRONT:
                    launched = true;
                    //TODO(b/120981435) remove special case
                    hotLaunch = true;
                    out.println(
                            "Warning: Activity not started, its current "
                                    + "task has been brought to the front");
                    break;
                case ActivityManager.START_INTENT_NOT_RESOLVED:
                    out.println(
                            "Error: Activity not started, unable to "
                                    + "resolve " + intent.toString());
                    break;
                case ActivityManager.START_CLASS_NOT_FOUND:
                    out.println(NO_CLASS_ERROR_CODE);
                    out.println("Error: Activity class " +
                            intent.getComponent().toShortString()
                            + " does not exist.");
                    break;
                case ActivityManager.START_FORWARD_AND_REQUEST_CONFLICT:
                    out.println(
                            "Error: Activity not started, you requested to "
                                    + "both forward and receive its result");
                    break;
                case ActivityManager.START_PERMISSION_DENIED:
                    out.println(
                            "Error: Activity not started, you do not "
                                    + "have permission to access it.");
                    break;
                case ActivityManager.START_NOT_VOICE_COMPATIBLE:
                    out.println(
                            "Error: Activity not started, voice control not allowed for: "
                                    + intent);
                    break;
                case ActivityManager.START_NOT_CURRENT_USER_ACTIVITY:
                    out.println(
                            "Error: Not allowed to start background user activity"
                                    + " that shouldn't be displayed for all users.");
                    break;
                default:
                    out.println(
                            "Error: Activity not started, unknown error code " + res);
                    break;
            }
            out.flush();
            if (mWaitOption && launched) {
                if (result == null) {
                    result = new WaitResult();
                    result.who = intent.getComponent();
                }
                pw.println("Status: " + (result.timeout ? "timeout" : "ok"));
<<<<<<< HEAD
                final @WaitResult.LaunchState int launchState =
                        hotLaunch ? WaitResult.LAUNCH_STATE_HOT : result.launchState;
                pw.println("LaunchState: " + launchStateToString(launchState));
=======
                pw.println("LaunchState: " + launchStateToString(result.launchState));
>>>>>>> 825827da
                if (result.who != null) {
                    pw.println("Activity: " + result.who.flattenToShortString());
                }
                if (result.totalTime >= 0) {
                    pw.println("TotalTime: " + result.totalTime);
                }
                pw.println("WaitTime: " + (endTime-startTime));
                pw.println("Complete");
                pw.flush();
            }
            mRepeat--;
            if (mRepeat > 0) {
                mTaskInterface.unhandledBack();
            }
        } while (mRepeat > 0);
        return 0;
    }

    int runStartService(PrintWriter pw, boolean asForeground) throws RemoteException {
        final PrintWriter err = getErrPrintWriter();
        Intent intent;
        try {
            intent = makeIntent(UserHandle.USER_CURRENT);
        } catch (URISyntaxException e) {
            throw new RuntimeException(e.getMessage(), e);
        }
        if (mUserId == UserHandle.USER_ALL) {
            err.println("Error: Can't start activity with user 'all'");
            return -1;
        }
        pw.println("Starting service: " + intent);
        pw.flush();
        ComponentName cn = mInterface.startService(null, intent, intent.getType(),
                asForeground, SHELL_PACKAGE_NAME, mUserId);
        if (cn == null) {
            err.println("Error: Not found; no service started.");
            return -1;
        } else if (cn.getPackageName().equals("!")) {
            err.println("Error: Requires permission " + cn.getClassName());
            return -1;
        } else if (cn.getPackageName().equals("!!")) {
            err.println("Error: " + cn.getClassName());
            return -1;
        } else if (cn.getPackageName().equals("?")) {
            err.println("Error: " + cn.getClassName());
            return -1;
        }
        return 0;
    }

    int runStopService(PrintWriter pw) throws RemoteException {
        final PrintWriter err = getErrPrintWriter();
        Intent intent;
        try {
            intent = makeIntent(UserHandle.USER_CURRENT);
        } catch (URISyntaxException e) {
            throw new RuntimeException(e.getMessage(), e);
        }
        if (mUserId == UserHandle.USER_ALL) {
            err.println("Error: Can't stop activity with user 'all'");
            return -1;
        }
        pw.println("Stopping service: " + intent);
        pw.flush();
        int result = mInterface.stopService(null, intent, intent.getType(), mUserId);
        if (result == 0) {
            err.println("Service not stopped: was not running.");
            return -1;
        } else if (result == 1) {
            err.println("Service stopped");
            return -1;
        } else if (result == -1) {
            err.println("Error stopping service");
            return -1;
        }
        return 0;
    }

    final static class IntentReceiver extends IIntentReceiver.Stub {
        private final PrintWriter mPw;
        private boolean mFinished = false;

        IntentReceiver(PrintWriter pw) {
            mPw = pw;
        }

        @Override
        public void performReceive(Intent intent, int resultCode, String data, Bundle extras,
                boolean ordered, boolean sticky, int sendingUser) {
            String line = "Broadcast completed: result=" + resultCode;
            if (data != null) line = line + ", data=\"" + data + "\"";
            if (extras != null) line = line + ", extras: " + extras;
            mPw.println(line);
            mPw.flush();
            synchronized (this) {
                mFinished = true;
                notifyAll();
            }
        }

        public synchronized void waitForFinish() {
            try {
                while (!mFinished) wait();
            } catch (InterruptedException e) {
                throw new IllegalStateException(e);
            }
        }
    }

    int runSendBroadcast(PrintWriter pw) throws RemoteException {
        Intent intent;
        try {
            intent = makeIntent(UserHandle.USER_CURRENT);
        } catch (URISyntaxException e) {
            throw new RuntimeException(e.getMessage(), e);
        }
        intent.addFlags(Intent.FLAG_RECEIVER_FROM_SHELL);
        IntentReceiver receiver = new IntentReceiver(pw);
        String[] requiredPermissions = mReceiverPermission == null ? null
                : new String[] {mReceiverPermission};
        pw.println("Broadcasting: " + intent);
        pw.flush();
        mInterface.broadcastIntent(null, intent, null, receiver, 0, null, null, requiredPermissions,
                android.app.AppOpsManager.OP_NONE, null, true, false, mUserId);
        receiver.waitForFinish();
        return 0;
    }

    int runTraceIpc(PrintWriter pw) throws RemoteException {
        String op = getNextArgRequired();
        if (op.equals("start")) {
            return runTraceIpcStart(pw);
        } else if (op.equals("stop")) {
            return runTraceIpcStop(pw);
        } else {
            getErrPrintWriter().println("Error: unknown trace ipc command '" + op + "'");
            return -1;
        }
    }

    int runTraceIpcStart(PrintWriter pw) throws RemoteException {
        pw.println("Starting IPC tracing.");
        pw.flush();
        mInterface.startBinderTracking();
        return 0;
    }

    int runTraceIpcStop(PrintWriter pw) throws RemoteException {
        final PrintWriter err = getErrPrintWriter();
        String opt;
        String filename = null;
        while ((opt=getNextOption()) != null) {
            if (opt.equals("--dump-file")) {
                filename = getNextArgRequired();
            } else {
                err.println("Error: Unknown option: " + opt);
                return -1;
            }
        }
        if (filename == null) {
            err.println("Error: Specify filename to dump logs to.");
            return -1;
        }

        File file = new File(filename);
        file.delete();
        ParcelFileDescriptor fd = openFileForSystem(filename, "w");
        if (fd == null) {
            return -1;
        }

        if (!mInterface.stopBinderTrackingAndDump(fd)) {
            err.println("STOP TRACE FAILED.");
            return -1;
        }

        pw.println("Stopped IPC tracing. Dumping logs to: " + filename);
        return 0;
    }

    static void removeWallOption() {
        String props = SystemProperties.get("dalvik.vm.extra-opts");
        if (props != null && props.contains("-Xprofile:wallclock")) {
            props = props.replace("-Xprofile:wallclock", "");
            props = props.trim();
            SystemProperties.set("dalvik.vm.extra-opts", props);
        }
    }

    private int runProfile(PrintWriter pw) throws RemoteException {
        final PrintWriter err = getErrPrintWriter();
        String profileFile = null;
        boolean start = false;
        boolean wall = false;
        int userId = UserHandle.USER_CURRENT;
        int profileType = 0;
        mSamplingInterval = 0;
        mStreaming = false;

        String process = null;

        String cmd = getNextArgRequired();

        if ("start".equals(cmd)) {
            start = true;
            String opt;
            while ((opt=getNextOption()) != null) {
                if (opt.equals("--user")) {
                    userId = UserHandle.parseUserArg(getNextArgRequired());
                } else if (opt.equals("--wall")) {
                    wall = true;
                } else if (opt.equals("--streaming")) {
                    mStreaming = true;
                } else if (opt.equals("--sampling")) {
                    mSamplingInterval = Integer.parseInt(getNextArgRequired());
                } else {
                    err.println("Error: Unknown option: " + opt);
                    return -1;
                }
            }
            process = getNextArgRequired();
        } else if ("stop".equals(cmd)) {
            String opt;
            while ((opt=getNextOption()) != null) {
                if (opt.equals("--user")) {
                    userId = UserHandle.parseUserArg(getNextArgRequired());
                } else {
                    err.println("Error: Unknown option: " + opt);
                    return -1;
                }
            }
            process = getNextArg();
        } else {
            // Compatibility with old syntax: process is specified first.
            process = cmd;
            cmd = getNextArgRequired();
            if ("start".equals(cmd)) {
                start = true;
            } else if (!"stop".equals(cmd)) {
                throw new IllegalArgumentException("Profile command " + process + " not valid");
            }
        }

        if (userId == UserHandle.USER_ALL) {
            err.println("Error: Can't profile with user 'all'");
            return -1;
        }

        ParcelFileDescriptor fd = null;
        ProfilerInfo profilerInfo = null;

        if (start) {
            profileFile = getNextArgRequired();
            fd = openFileForSystem(profileFile, "w");
            if (fd == null) {
                return -1;
            }
            profilerInfo = new ProfilerInfo(profileFile, fd, mSamplingInterval, false, mStreaming,
                    null, false);
        }

        try {
            if (wall) {
                // XXX doesn't work -- this needs to be set before booting.
                String props = SystemProperties.get("dalvik.vm.extra-opts");
                if (props == null || !props.contains("-Xprofile:wallclock")) {
                    props = props + " -Xprofile:wallclock";
                    //SystemProperties.set("dalvik.vm.extra-opts", props);
                }
            } else if (start) {
                //removeWallOption();
            }
            if (!mInterface.profileControl(process, userId, start, profilerInfo, profileType)) {
                wall = false;
                err.println("PROFILE FAILED on process " + process);
                return -1;
            }
        } finally {
            if (!wall) {
                //removeWallOption();
            }
        }
        return 0;
    }

    int runDumpHeap(PrintWriter pw) throws RemoteException {
        final PrintWriter err = getErrPrintWriter();
        boolean managed = true;
        boolean mallocInfo = false;
        int userId = UserHandle.USER_CURRENT;
        boolean runGc = false;

        String opt;
        while ((opt=getNextOption()) != null) {
            if (opt.equals("--user")) {
                userId = UserHandle.parseUserArg(getNextArgRequired());
                if (userId == UserHandle.USER_ALL) {
                    err.println("Error: Can't dump heap with user 'all'");
                    return -1;
                }
            } else if (opt.equals("-n")) {
                managed = false;
            } else if (opt.equals("-g")) {
                runGc = true;
            } else if (opt.equals("-m")) {
                managed = false;
                mallocInfo = true;
            } else {
                err.println("Error: Unknown option: " + opt);
                return -1;
            }
        }
        String process = getNextArgRequired();
        String heapFile = getNextArg();
        if (heapFile == null) {
            final Time t = new Time();
            t.set(System.currentTimeMillis());
            heapFile = "/data/local/tmp/heapdump-" + t.format("%Y%m%d-%H%M%S") + ".prof";
        }
        pw.println("File: " + heapFile);
        pw.flush();

        File file = new File(heapFile);
        file.delete();
        ParcelFileDescriptor fd = openFileForSystem(heapFile, "w");
        if (fd == null) {
            return -1;
        }

        final CountDownLatch latch = new CountDownLatch(1);

        final RemoteCallback finishCallback = new RemoteCallback(new OnResultListener() {
            @Override
            public void onResult(Bundle result) {
                latch.countDown();
            }
        }, null);

        if (!mInterface.dumpHeap(process, userId, managed, mallocInfo, runGc, heapFile, fd,
                finishCallback)) {
            err.println("HEAP DUMP FAILED on process " + process);
            return -1;
        }
        pw.println("Waiting for dump to finish...");
        pw.flush();
        try {
            latch.await();
        } catch (InterruptedException e) {
            err.println("Caught InterruptedException");
        }

        return 0;
    }

    int runSetDebugApp(PrintWriter pw) throws RemoteException {
        boolean wait = false;
        boolean persistent = false;

        String opt;
        while ((opt=getNextOption()) != null) {
            if (opt.equals("-w")) {
                wait = true;
            } else if (opt.equals("--persistent")) {
                persistent = true;
            } else {
                getErrPrintWriter().println("Error: Unknown option: " + opt);
                return -1;
            }
        }

        String pkg = getNextArgRequired();
        mInterface.setDebugApp(pkg, wait, persistent);
        return 0;
    }

    int runSetAgentApp(PrintWriter pw) throws RemoteException {
        String pkg = getNextArgRequired();
        String agent = getNextArg();
        mInterface.setAgentApp(pkg, agent);
        return 0;
    }

    int runClearDebugApp(PrintWriter pw) throws RemoteException {
        mInterface.setDebugApp(null, false, true);
        return 0;
    }

    int runSetWatchHeap(PrintWriter pw) throws RemoteException {
        String proc = getNextArgRequired();
        String limit = getNextArgRequired();
        mInterface.setDumpHeapDebugLimit(proc, 0, Long.parseLong(limit), null);
        return 0;
    }

    int runClearWatchHeap(PrintWriter pw) throws RemoteException {
        String proc = getNextArgRequired();
        mInterface.setDumpHeapDebugLimit(proc, 0, -1, null);
        return 0;
    }

    int runBugReport(PrintWriter pw) throws RemoteException {
        String opt;
        int bugreportType = ActivityManager.BUGREPORT_OPTION_FULL;
        while ((opt=getNextOption()) != null) {
            if (opt.equals("--progress")) {
                bugreportType = ActivityManager.BUGREPORT_OPTION_INTERACTIVE;
            } else if (opt.equals("--telephony")) {
                bugreportType = ActivityManager.BUGREPORT_OPTION_TELEPHONY;
            } else {
                getErrPrintWriter().println("Error: Unknown option: " + opt);
                return -1;
            }
        }
        mInterface.requestBugReport(bugreportType);
        pw.println("Your lovely bug report is being created; please be patient.");
        return 0;
    }

    int runForceStop(PrintWriter pw) throws RemoteException {
        int userId = UserHandle.USER_ALL;

        String opt;
        while ((opt = getNextOption()) != null) {
            if (opt.equals("--user")) {
                userId = UserHandle.parseUserArg(getNextArgRequired());
            } else {
                getErrPrintWriter().println("Error: Unknown option: " + opt);
                return -1;
            }
        }
        mInterface.forceStopPackage(getNextArgRequired(), userId);
        return 0;
    }

    int runCrash(PrintWriter pw) throws RemoteException {
        int userId = UserHandle.USER_ALL;

        String opt;
        while ((opt=getNextOption()) != null) {
            if (opt.equals("--user")) {
                userId = UserHandle.parseUserArg(getNextArgRequired());
            } else {
                getErrPrintWriter().println("Error: Unknown option: " + opt);
                return -1;
            }
        }

        int pid = -1;
        String packageName = null;
        final String arg = getNextArgRequired();
        // The argument is either a pid or a package name
        try {
            pid = Integer.parseInt(arg);
        } catch (NumberFormatException e) {
            packageName = arg;
        }
        mInterface.crashApplication(-1, pid, packageName, userId, "shell-induced crash");
        return 0;
    }

    int runKill(PrintWriter pw) throws RemoteException {
        int userId = UserHandle.USER_ALL;

        String opt;
        while ((opt=getNextOption()) != null) {
            if (opt.equals("--user")) {
                userId = UserHandle.parseUserArg(getNextArgRequired());
            } else {
                getErrPrintWriter().println("Error: Unknown option: " + opt);
                return -1;
            }
        }
        mInterface.killBackgroundProcesses(getNextArgRequired(), userId);
        return 0;
    }

    int runKillAll(PrintWriter pw) throws RemoteException {
        mInterface.killAllBackgroundProcesses();
        return 0;
    }

    int runMakeIdle(PrintWriter pw) throws RemoteException {
        int userId = UserHandle.USER_ALL;

        String opt;
        while ((opt = getNextOption()) != null) {
            if (opt.equals("--user")) {
                userId = UserHandle.parseUserArg(getNextArgRequired());
            } else {
                getErrPrintWriter().println("Error: Unknown option: " + opt);
                return -1;
            }
        }
        mInterface.makePackageIdle(getNextArgRequired(), userId);
        return 0;
    }

    static final class MyActivityController extends IActivityController.Stub {
        final IActivityManager mInterface;
        final PrintWriter mPw;
        final InputStream mInput;
        final String mGdbPort;
        final boolean mMonkey;

        static final int STATE_NORMAL = 0;
        static final int STATE_CRASHED = 1;
        static final int STATE_EARLY_ANR = 2;
        static final int STATE_ANR = 3;

        int mState;

        static final int RESULT_DEFAULT = 0;

        static final int RESULT_CRASH_DIALOG = 0;
        static final int RESULT_CRASH_KILL = 1;

        static final int RESULT_EARLY_ANR_CONTINUE = 0;
        static final int RESULT_EARLY_ANR_KILL = 1;

        static final int RESULT_ANR_DIALOG = 0;
        static final int RESULT_ANR_KILL = 1;
        static final int RESULT_ANR_WAIT = 1;

        int mResult;

        Process mGdbProcess;
        Thread mGdbThread;
        boolean mGotGdbPrint;

        MyActivityController(IActivityManager iam, PrintWriter pw, InputStream input,
                String gdbPort, boolean monkey) {
            mInterface = iam;
            mPw = pw;
            mInput = input;
            mGdbPort = gdbPort;
            mMonkey = monkey;
        }

        @Override
        public boolean activityResuming(String pkg) {
            synchronized (this) {
                mPw.println("** Activity resuming: " + pkg);
                mPw.flush();
            }
            return true;
        }

        @Override
        public boolean activityStarting(Intent intent, String pkg) {
            synchronized (this) {
                mPw.println("** Activity starting: " + pkg);
                mPw.flush();
            }
            return true;
        }

        @Override
        public boolean appCrashed(String processName, int pid, String shortMsg, String longMsg,
                long timeMillis, String stackTrace) {
            synchronized (this) {
                mPw.println("** ERROR: PROCESS CRASHED");
                mPw.println("processName: " + processName);
                mPw.println("processPid: " + pid);
                mPw.println("shortMsg: " + shortMsg);
                mPw.println("longMsg: " + longMsg);
                mPw.println("timeMillis: " + timeMillis);
                mPw.println("stack:");
                mPw.print(stackTrace);
                mPw.println("#");
                mPw.flush();
                int result = waitControllerLocked(pid, STATE_CRASHED);
                return result == RESULT_CRASH_KILL ? false : true;
            }
        }

        @Override
        public int appEarlyNotResponding(String processName, int pid, String annotation) {
            synchronized (this) {
                mPw.println("** ERROR: EARLY PROCESS NOT RESPONDING");
                mPw.println("processName: " + processName);
                mPw.println("processPid: " + pid);
                mPw.println("annotation: " + annotation);
                mPw.flush();
                int result = waitControllerLocked(pid, STATE_EARLY_ANR);
                if (result == RESULT_EARLY_ANR_KILL) return -1;
                return 0;
            }
        }

        @Override
        public int appNotResponding(String processName, int pid, String processStats) {
            synchronized (this) {
                mPw.println("** ERROR: PROCESS NOT RESPONDING");
                mPw.println("processName: " + processName);
                mPw.println("processPid: " + pid);
                mPw.println("processStats:");
                mPw.print(processStats);
                mPw.println("#");
                mPw.flush();
                int result = waitControllerLocked(pid, STATE_ANR);
                if (result == RESULT_ANR_KILL) return -1;
                if (result == RESULT_ANR_WAIT) return 1;
                return 0;
            }
        }

        @Override
        public int systemNotResponding(String message) {
            synchronized (this) {
                mPw.println("** ERROR: PROCESS NOT RESPONDING");
                mPw.println("message: " + message);
                mPw.println("#");
                mPw.println("Allowing system to die.");
                mPw.flush();
                return -1;
            }
        }

        void killGdbLocked() {
            mGotGdbPrint = false;
            if (mGdbProcess != null) {
                mPw.println("Stopping gdbserver");
                mPw.flush();
                mGdbProcess.destroy();
                mGdbProcess = null;
            }
            if (mGdbThread != null) {
                mGdbThread.interrupt();
                mGdbThread = null;
            }
        }

        int waitControllerLocked(int pid, int state) {
            if (mGdbPort != null) {
                killGdbLocked();

                try {
                    mPw.println("Starting gdbserver on port " + mGdbPort);
                    mPw.println("Do the following:");
                    mPw.println("  adb forward tcp:" + mGdbPort + " tcp:" + mGdbPort);
                    mPw.println("  gdbclient app_process :" + mGdbPort);
                    mPw.flush();

                    mGdbProcess = Runtime.getRuntime().exec(new String[] {
                            "gdbserver", ":" + mGdbPort, "--attach", Integer.toString(pid)
                    });
                    final InputStreamReader converter = new InputStreamReader(
                            mGdbProcess.getInputStream());
                    mGdbThread = new Thread() {
                        @Override
                        public void run() {
                            BufferedReader in = new BufferedReader(converter);
                            String line;
                            int count = 0;
                            while (true) {
                                synchronized (MyActivityController.this) {
                                    if (mGdbThread == null) {
                                        return;
                                    }
                                    if (count == 2) {
                                        mGotGdbPrint = true;
                                        MyActivityController.this.notifyAll();
                                    }
                                }
                                try {
                                    line = in.readLine();
                                    if (line == null) {
                                        return;
                                    }
                                    mPw.println("GDB: " + line);
                                    mPw.flush();
                                    count++;
                                } catch (IOException e) {
                                    return;
                                }
                            }
                        }
                    };
                    mGdbThread.start();

                    // Stupid waiting for .5s.  Doesn't matter if we end early.
                    try {
                        this.wait(500);
                    } catch (InterruptedException e) {
                    }

                } catch (IOException e) {
                    mPw.println("Failure starting gdbserver: " + e);
                    mPw.flush();
                    killGdbLocked();
                }
            }
            mState = state;
            mPw.println("");
            printMessageForState();
            mPw.flush();

            while (mState != STATE_NORMAL) {
                try {
                    wait();
                } catch (InterruptedException e) {
                }
            }

            killGdbLocked();

            return mResult;
        }

        void resumeController(int result) {
            synchronized (this) {
                mState = STATE_NORMAL;
                mResult = result;
                notifyAll();
            }
        }

        void printMessageForState() {
            switch (mState) {
                case STATE_NORMAL:
                    mPw.println("Monitoring activity manager...  available commands:");
                    break;
                case STATE_CRASHED:
                    mPw.println("Waiting after crash...  available commands:");
                    mPw.println("(c)ontinue: show crash dialog");
                    mPw.println("(k)ill: immediately kill app");
                    break;
                case STATE_EARLY_ANR:
                    mPw.println("Waiting after early ANR...  available commands:");
                    mPw.println("(c)ontinue: standard ANR processing");
                    mPw.println("(k)ill: immediately kill app");
                    break;
                case STATE_ANR:
                    mPw.println("Waiting after ANR...  available commands:");
                    mPw.println("(c)ontinue: show ANR dialog");
                    mPw.println("(k)ill: immediately kill app");
                    mPw.println("(w)ait: wait some more");
                    break;
            }
            mPw.println("(q)uit: finish monitoring");
        }

        void run() throws RemoteException {
            try {
                printMessageForState();
                mPw.flush();

                mInterface.setActivityController(this, mMonkey);
                mState = STATE_NORMAL;

                InputStreamReader converter = new InputStreamReader(mInput);
                BufferedReader in = new BufferedReader(converter);
                String line;

                while ((line = in.readLine()) != null) {
                    boolean addNewline = true;
                    if (line.length() <= 0) {
                        addNewline = false;
                    } else if ("q".equals(line) || "quit".equals(line)) {
                        resumeController(RESULT_DEFAULT);
                        break;
                    } else if (mState == STATE_CRASHED) {
                        if ("c".equals(line) || "continue".equals(line)) {
                            resumeController(RESULT_CRASH_DIALOG);
                        } else if ("k".equals(line) || "kill".equals(line)) {
                            resumeController(RESULT_CRASH_KILL);
                        } else {
                            mPw.println("Invalid command: " + line);
                        }
                    } else if (mState == STATE_ANR) {
                        if ("c".equals(line) || "continue".equals(line)) {
                            resumeController(RESULT_ANR_DIALOG);
                        } else if ("k".equals(line) || "kill".equals(line)) {
                            resumeController(RESULT_ANR_KILL);
                        } else if ("w".equals(line) || "wait".equals(line)) {
                            resumeController(RESULT_ANR_WAIT);
                        } else {
                            mPw.println("Invalid command: " + line);
                        }
                    } else if (mState == STATE_EARLY_ANR) {
                        if ("c".equals(line) || "continue".equals(line)) {
                            resumeController(RESULT_EARLY_ANR_CONTINUE);
                        } else if ("k".equals(line) || "kill".equals(line)) {
                            resumeController(RESULT_EARLY_ANR_KILL);
                        } else {
                            mPw.println("Invalid command: " + line);
                        }
                    } else {
                        mPw.println("Invalid command: " + line);
                    }

                    synchronized (this) {
                        if (addNewline) {
                            mPw.println("");
                        }
                        printMessageForState();
                        mPw.flush();
                    }
                }

            } catch (IOException e) {
                e.printStackTrace(mPw);
                mPw.flush();
            } finally {
                mInterface.setActivityController(null, mMonkey);
            }
        }
    }

    int runMonitor(PrintWriter pw) throws RemoteException {
        String opt;
        String gdbPort = null;
        boolean monkey = false;
        while ((opt=getNextOption()) != null) {
            if (opt.equals("--gdb")) {
                gdbPort = getNextArgRequired();
            } else if (opt.equals("-m")) {
                monkey = true;
            } else {
                getErrPrintWriter().println("Error: Unknown option: " + opt);
                return -1;
            }
        }

        MyActivityController controller = new MyActivityController(mInterface, pw,
                getRawInputStream(), gdbPort, monkey);
        controller.run();
        return 0;
    }

    static final class MyUidObserver extends IUidObserver.Stub
            implements ActivityManagerService.OomAdjObserver {
        final IActivityManager mInterface;
        final ActivityManagerService mInternal;
        final PrintWriter mPw;
        final InputStream mInput;
        final int mUid;

        static final int STATE_NORMAL = 0;

        int mState;

        MyUidObserver(ActivityManagerService service, PrintWriter pw, InputStream input, int uid) {
            mInterface = service;
            mInternal = service;
            mPw = pw;
            mInput = input;
            mUid = uid;
        }

        @Override
        public void onUidStateChanged(int uid, int procState, long procStateSeq) throws RemoteException {
            synchronized (this) {
                final StrictMode.ThreadPolicy oldPolicy = StrictMode.allowThreadDiskWrites();
                try {
                    mPw.print(uid);
                    mPw.print(" procstate ");
                    mPw.print(ProcessList.makeProcStateString(procState));
                    mPw.print(" seq ");
                    mPw.println(procStateSeq);
                    mPw.flush();
                } finally {
                    StrictMode.setThreadPolicy(oldPolicy);
                }
            }
        }

        @Override
        public void onUidGone(int uid, boolean disabled) throws RemoteException {
            synchronized (this) {
                final StrictMode.ThreadPolicy oldPolicy = StrictMode.allowThreadDiskWrites();
                try {
                    mPw.print(uid);
                    mPw.print(" gone");
                    if (disabled) {
                        mPw.print(" disabled");
                    }
                    mPw.println();
                    mPw.flush();
                } finally {
                    StrictMode.setThreadPolicy(oldPolicy);
                }
            }
        }

        @Override
        public void onUidActive(int uid) throws RemoteException {
            synchronized (this) {
                final StrictMode.ThreadPolicy oldPolicy = StrictMode.allowThreadDiskWrites();
                try {
                    mPw.print(uid);
                    mPw.println(" active");
                    mPw.flush();
                } finally {
                    StrictMode.setThreadPolicy(oldPolicy);
                }
            }
        }

        @Override
        public void onUidIdle(int uid, boolean disabled) throws RemoteException {
            synchronized (this) {
                final StrictMode.ThreadPolicy oldPolicy = StrictMode.allowThreadDiskWrites();
                try {
                    mPw.print(uid);
                    mPw.print(" idle");
                    if (disabled) {
                        mPw.print(" disabled");
                    }
                    mPw.println();
                    mPw.flush();
                } finally {
                    StrictMode.setThreadPolicy(oldPolicy);
                }
            }
        }

        @Override
        public void onUidCachedChanged(int uid, boolean cached) throws RemoteException {
            synchronized (this) {
                final StrictMode.ThreadPolicy oldPolicy = StrictMode.allowThreadDiskWrites();
                try {
                    mPw.print(uid);
                    mPw.println(cached ? " cached" : " uncached");
                    mPw.flush();
                } finally {
                    StrictMode.setThreadPolicy(oldPolicy);
                }
            }
        }

        @Override
        public void onOomAdjMessage(String msg) {
            synchronized (this) {
                final StrictMode.ThreadPolicy oldPolicy = StrictMode.allowThreadDiskWrites();
                try {
                    mPw.print("# ");
                    mPw.println(msg);
                    mPw.flush();
                } finally {
                    StrictMode.setThreadPolicy(oldPolicy);
                }
            }
        }

        void printMessageForState() {
            switch (mState) {
                case STATE_NORMAL:
                    mPw.println("Watching uid states...  available commands:");
                    break;
            }
            mPw.println("(q)uit: finish watching");
        }

        void run() throws RemoteException {
            try {
                printMessageForState();
                mPw.flush();

                mInterface.registerUidObserver(this, ActivityManager.UID_OBSERVER_ACTIVE
                        | ActivityManager.UID_OBSERVER_GONE | ActivityManager.UID_OBSERVER_PROCSTATE
                        | ActivityManager.UID_OBSERVER_IDLE | ActivityManager.UID_OBSERVER_CACHED,
                        ActivityManager.PROCESS_STATE_UNKNOWN, null);
                if (mUid >= 0) {
                    mInternal.setOomAdjObserver(mUid, this);
                }
                mState = STATE_NORMAL;

                InputStreamReader converter = new InputStreamReader(mInput);
                BufferedReader in = new BufferedReader(converter);
                String line;

                while ((line = in.readLine()) != null) {
                    boolean addNewline = true;
                    if (line.length() <= 0) {
                        addNewline = false;
                    } else if ("q".equals(line) || "quit".equals(line)) {
                        break;
                    } else {
                        mPw.println("Invalid command: " + line);
                    }

                    synchronized (this) {
                        if (addNewline) {
                            mPw.println("");
                        }
                        printMessageForState();
                        mPw.flush();
                    }
                }

            } catch (IOException e) {
                e.printStackTrace(mPw);
                mPw.flush();
            } finally {
                if (mUid >= 0) {
                    mInternal.clearOomAdjObserver();
                }
                mInterface.unregisterUidObserver(this);
            }
        }
    }

    int runWatchUids(PrintWriter pw) throws RemoteException {
        String opt;
        int uid = -1;
        while ((opt=getNextOption()) != null) {
            if (opt.equals("--oom")) {
                uid = Integer.parseInt(getNextArgRequired());
            } else {
                getErrPrintWriter().println("Error: Unknown option: " + opt);
                return -1;

            }
        }

        MyUidObserver controller = new MyUidObserver(mInternal, pw, getRawInputStream(), uid);
        controller.run();
        return 0;
    }

    int runHang(PrintWriter pw) throws RemoteException {
        String opt;
        boolean allowRestart = false;
        while ((opt=getNextOption()) != null) {
            if (opt.equals("--allow-restart")) {
                allowRestart = true;
            } else {
                getErrPrintWriter().println("Error: Unknown option: " + opt);
                return -1;
            }
        }

        pw.println("Hanging the system...");
        pw.flush();
        mInterface.hang(new Binder(), allowRestart);
        return 0;
    }

    int runRestart(PrintWriter pw) throws RemoteException {
        String opt;
        while ((opt=getNextOption()) != null) {
            getErrPrintWriter().println("Error: Unknown option: " + opt);
            return -1;
        }

        pw.println("Restart the system...");
        pw.flush();
        mInterface.restart();
        return 0;
    }

    int runIdleMaintenance(PrintWriter pw) throws RemoteException {
        String opt;
        while ((opt=getNextOption()) != null) {
            getErrPrintWriter().println("Error: Unknown option: " + opt);
            return -1;
        }

        pw.println("Performing idle maintenance...");
        mInterface.sendIdleJobTrigger();
        return 0;
    }

    int runScreenCompat(PrintWriter pw) throws RemoteException {
        String mode = getNextArgRequired();
        boolean enabled;
        if ("on".equals(mode)) {
            enabled = true;
        } else if ("off".equals(mode)) {
            enabled = false;
        } else {
            getErrPrintWriter().println("Error: enabled mode must be 'on' or 'off' at " + mode);
            return -1;
        }

        String packageName = getNextArgRequired();
        do {
            try {
                mInterface.setPackageScreenCompatMode(packageName, enabled
                        ? ActivityManager.COMPAT_MODE_ENABLED
                        : ActivityManager.COMPAT_MODE_DISABLED);
            } catch (RemoteException e) {
            }
            packageName = getNextArg();
        } while (packageName != null);
        return 0;
    }

    int runPackageImportance(PrintWriter pw) throws RemoteException {
        String packageName = getNextArgRequired();
        int procState = mInterface.getPackageProcessState(packageName, "com.android.shell");
        pw.println(ActivityManager.RunningAppProcessInfo.procStateToImportance(procState));
        return 0;
    }

    int runToUri(PrintWriter pw, int flags) throws RemoteException {
        Intent intent;
        try {
            intent = makeIntent(UserHandle.USER_CURRENT);
        } catch (URISyntaxException e) {
            throw new RuntimeException(e.getMessage(), e);
        }
        pw.println(intent.toUri(flags));
        return 0;
    }

    int runSwitchUser(PrintWriter pw) throws RemoteException {
        UserManager userManager = mInternal.mContext.getSystemService(UserManager.class);
        final int userSwitchable = userManager.getUserSwitchability();
        if (userSwitchable != UserManager.SWITCHABILITY_STATUS_OK) {
            getErrPrintWriter().println("Error: " + userSwitchable);
            return -1;
        }
        String user = getNextArgRequired();
        mInterface.switchUser(Integer.parseInt(user));
        return 0;
    }

    int runGetCurrentUser(PrintWriter pw) throws RemoteException {
        UserInfo currentUser = Preconditions.checkNotNull(mInterface.getCurrentUser(),
                "Current user not set");
        pw.println(currentUser.id);
        return 0;
    }

    int runStartUser(PrintWriter pw) throws RemoteException {
        boolean wait = false;
        String opt;
        while ((opt = getNextOption()) != null) {
            if ("-w".equals(opt)) {
                wait = true;
            } else {
                getErrPrintWriter().println("Error: unknown option: " + opt);
                return -1;
            }
        }
        int userId = Integer.parseInt(getNextArgRequired());

        final ProgressWaiter waiter = wait ? new ProgressWaiter() : null;
        boolean success = mInterface.startUserInBackgroundWithListener(userId, waiter);
        if (wait && success) {
            success = waiter.waitForFinish(USER_OPERATION_TIMEOUT_MS);
        }

        if (success) {
            pw.println("Success: user started");
        } else {
            getErrPrintWriter().println("Error: could not start user");
        }
        return 0;
    }

    private static byte[] argToBytes(String arg) {
        if (arg.equals("!")) {
            return null;
        } else {
            return HexDump.hexStringToByteArray(arg);
        }
    }

    int runUnlockUser(PrintWriter pw) throws RemoteException {
        int userId = Integer.parseInt(getNextArgRequired());
        byte[] token = argToBytes(getNextArgRequired());
        byte[] secret = argToBytes(getNextArgRequired());
        boolean success = mInterface.unlockUser(userId, token, secret, null);
        if (success) {
            pw.println("Success: user unlocked");
        } else {
            getErrPrintWriter().println("Error: could not unlock user");
        }
        return 0;
    }

    static final class StopUserCallback extends IStopUserCallback.Stub {
        private boolean mFinished = false;

        public synchronized void waitForFinish() {
            try {
                while (!mFinished) wait();
            } catch (InterruptedException e) {
                throw new IllegalStateException(e);
            }
        }

        @Override
        public synchronized void userStopped(int userId) {
            mFinished = true;
            notifyAll();
        }

        @Override
        public synchronized void userStopAborted(int userId) {
            mFinished = true;
            notifyAll();
        }
    }

    int runStopUser(PrintWriter pw) throws RemoteException {
        boolean wait = false;
        boolean force = false;
        String opt;
        while ((opt = getNextOption()) != null) {
            if ("-w".equals(opt)) {
                wait = true;
            } else if ("-f".equals(opt)) {
                force = true;
            } else {
                getErrPrintWriter().println("Error: unknown option: " + opt);
                return -1;
            }
        }
        int user = Integer.parseInt(getNextArgRequired());
        StopUserCallback callback = wait ? new StopUserCallback() : null;

        int res = mInterface.stopUser(user, force, callback);
        if (res != ActivityManager.USER_OP_SUCCESS) {
            String txt = "";
            switch (res) {
                case ActivityManager.USER_OP_IS_CURRENT:
                    txt = " (Can't stop current user)";
                    break;
                case ActivityManager.USER_OP_UNKNOWN_USER:
                    txt = " (Unknown user " + user + ")";
                    break;
                case ActivityManager.USER_OP_ERROR_IS_SYSTEM:
                    txt = " (System user cannot be stopped)";
                    break;
                case ActivityManager.USER_OP_ERROR_RELATED_USERS_CANNOT_STOP:
                    txt = " (Can't stop user " + user
                            + " - one of its related users can't be stopped)";
                    break;
            }
            getErrPrintWriter().println("Switch failed: " + res + txt);
            return -1;
        } else if (callback != null) {
            callback.waitForFinish();
        }
        return 0;
    }

    int runIsUserStopped(PrintWriter pw) {
        int userId = UserHandle.parseUserArg(getNextArgRequired());
        boolean stopped = mInternal.isUserStopped(userId);
        pw.println(stopped);
        return 0;
    }

    int runGetStartedUserState(PrintWriter pw) throws RemoteException {
        mInternal.enforceCallingPermission(android.Manifest.permission.DUMP,
                "runGetStartedUserState()");
        final int userId = Integer.parseInt(getNextArgRequired());
        try {
            pw.println(mInternal.getStartedUserState(userId));
        } catch (NullPointerException e) {
            pw.println("User is not started: " + userId);
        }
        return 0;
    }

    int runTrackAssociations(PrintWriter pw) {
        mInternal.enforceCallingPermission(android.Manifest.permission.SET_ACTIVITY_WATCHER,
                "runTrackAssociations()");
        synchronized (mInternal) {
            if (!mInternal.mTrackingAssociations) {
                mInternal.mTrackingAssociations = true;
                pw.println("Association tracking started.");
            } else {
                pw.println("Association tracking already enabled.");
            }
        }
        return 0;
    }

    int runUntrackAssociations(PrintWriter pw) {
        mInternal.enforceCallingPermission(android.Manifest.permission.SET_ACTIVITY_WATCHER,
                "runUntrackAssociations()");
        synchronized (mInternal) {
            if (mInternal.mTrackingAssociations) {
                mInternal.mTrackingAssociations = false;
                mInternal.mAssociations.clear();
                pw.println("Association tracking stopped.");
            } else {
                pw.println("Association tracking not running.");
            }
        }
        return 0;
    }

    int getUidState(PrintWriter pw) throws RemoteException {
        mInternal.enforceCallingPermission(android.Manifest.permission.DUMP,
                "getUidState()");
        int state = mInternal.getUidState(Integer.parseInt(getNextArgRequired()));
        pw.print(state);
        pw.print(" (");
        pw.printf(DebugUtils.valueToString(ActivityManager.class, "PROCESS_STATE_", state));
        pw.println(")");
        return 0;
    }

    private List<Configuration> getRecentConfigurations(int days) {
        IUsageStatsManager usm = IUsageStatsManager.Stub.asInterface(ServiceManager.getService(
                Context.USAGE_STATS_SERVICE));
        final long now = System.currentTimeMillis();
        final long nDaysAgo = now - (days * 24 * 60 * 60 * 1000);
        try {
            @SuppressWarnings("unchecked")
            ParceledListSlice<ConfigurationStats> configStatsSlice = usm.queryConfigurationStats(
                    UsageStatsManager.INTERVAL_BEST, nDaysAgo, now, "com.android.shell");
            if (configStatsSlice == null) {
                return Collections.emptyList();
            }

            final ArrayMap<Configuration, Integer> recentConfigs = new ArrayMap<>();
            final List<ConfigurationStats> configStatsList = configStatsSlice.getList();
            final int configStatsListSize = configStatsList.size();
            for (int i = 0; i < configStatsListSize; i++) {
                final ConfigurationStats stats = configStatsList.get(i);
                final int indexOfKey = recentConfigs.indexOfKey(stats.getConfiguration());
                if (indexOfKey < 0) {
                    recentConfigs.put(stats.getConfiguration(), stats.getActivationCount());
                } else {
                    recentConfigs.setValueAt(indexOfKey,
                            recentConfigs.valueAt(indexOfKey) + stats.getActivationCount());
                }
            }

            final Comparator<Configuration> comparator = new Comparator<Configuration>() {
                @Override
                public int compare(Configuration a, Configuration b) {
                    return recentConfigs.get(b).compareTo(recentConfigs.get(a));
                }
            };

            ArrayList<Configuration> configs = new ArrayList<>(recentConfigs.size());
            configs.addAll(recentConfigs.keySet());
            Collections.sort(configs, comparator);
            return configs;

        } catch (RemoteException e) {
            return Collections.emptyList();
        }
    }

    /**
     * Adds all supported GL extensions for a provided EGLConfig to a set by creating an EGLContext
     * and EGLSurface and querying extensions.
     *
     * @param egl An EGL API object
     * @param display An EGLDisplay to create a context and surface with
     * @param config The EGLConfig to get the extensions for
     * @param surfaceSize eglCreatePbufferSurface generic parameters
     * @param contextAttribs eglCreateContext generic parameters
     * @param glExtensions A Set<String> to add GL extensions to
     */
    private static void addExtensionsForConfig(
            EGL10 egl,
            EGLDisplay display,
            EGLConfig config,
            int[] surfaceSize,
            int[] contextAttribs,
            Set<String> glExtensions) {
        // Create a context.
        EGLContext context =
                egl.eglCreateContext(display, config, EGL10.EGL_NO_CONTEXT, contextAttribs);
        // No-op if we can't create a context.
        if (context == EGL10.EGL_NO_CONTEXT) {
            return;
        }

        // Create a surface.
        EGLSurface surface = egl.eglCreatePbufferSurface(display, config, surfaceSize);
        if (surface == EGL10.EGL_NO_SURFACE) {
            egl.eglDestroyContext(display, context);
            return;
        }

        // Update the current surface and context.
        egl.eglMakeCurrent(display, surface, surface, context);

        // Get the list of extensions.
        String extensionList = GLES10.glGetString(GLES10.GL_EXTENSIONS);
        if (!TextUtils.isEmpty(extensionList)) {
            // The list of extensions comes from the driver separated by spaces.
            // Split them apart and add them into a Set for deduping purposes.
            for (String extension : extensionList.split(" ")) {
                glExtensions.add(extension);
            }
        }

        // Tear down the context and surface for this config.
        egl.eglMakeCurrent(display, EGL10.EGL_NO_SURFACE, EGL10.EGL_NO_SURFACE, EGL10.EGL_NO_CONTEXT);
        egl.eglDestroySurface(display, surface);
        egl.eglDestroyContext(display, context);
    }


    Set<String> getGlExtensionsFromDriver() {
        Set<String> glExtensions = new HashSet<>();

        // Get the EGL implementation.
        EGL10 egl = (EGL10) EGLContext.getEGL();
        if (egl == null) {
            getErrPrintWriter().println("Warning: couldn't get EGL");
            return glExtensions;
        }

        // Get the default display and initialize it.
        EGLDisplay display = egl.eglGetDisplay(EGL10.EGL_DEFAULT_DISPLAY);
        int[] version = new int[2];
        egl.eglInitialize(display, version);

        // Call getConfigs() in order to find out how many there are.
        int[] numConfigs = new int[1];
        if (!egl.eglGetConfigs(display, null, 0, numConfigs)) {
            getErrPrintWriter().println("Warning: couldn't get EGL config count");
            return glExtensions;
        }

        // Allocate space for all configs and ask again.
        EGLConfig[] configs = new EGLConfig[numConfigs[0]];
        if (!egl.eglGetConfigs(display, configs, numConfigs[0], numConfigs)) {
            getErrPrintWriter().println("Warning: couldn't get EGL configs");
            return glExtensions;
        }

        // Allocate surface size parameters outside of the main loop to cut down
        // on GC thrashing.  1x1 is enough since we are only using it to get at
        // the list of extensions.
        int[] surfaceSize =
                new int[] {
                        EGL10.EGL_WIDTH, 1,
                        EGL10.EGL_HEIGHT, 1,
                        EGL10.EGL_NONE
                };

        // For when we need to create a GLES2.0 context.
        final int EGL_CONTEXT_CLIENT_VERSION = 0x3098;
        int[] gles2 = new int[] {EGL_CONTEXT_CLIENT_VERSION, 2, EGL10.EGL_NONE};

        // For getting return values from eglGetConfigAttrib
        int[] attrib = new int[1];

        for (int i = 0; i < numConfigs[0]; i++) {
            // Get caveat for this config in order to skip slow (i.e. software) configs.
            egl.eglGetConfigAttrib(display, configs[i], EGL10.EGL_CONFIG_CAVEAT, attrib);
            if (attrib[0] == EGL10.EGL_SLOW_CONFIG) {
                continue;
            }

            // If the config does not support pbuffers we cannot do an eglMakeCurrent
            // on it in addExtensionsForConfig(), so skip it here. Attempting to make
            // it current with a pbuffer will result in an EGL_BAD_MATCH error
            egl.eglGetConfigAttrib(display, configs[i], EGL10.EGL_SURFACE_TYPE, attrib);
            if ((attrib[0] & EGL10.EGL_PBUFFER_BIT) == 0) {
                continue;
            }

            final int EGL_OPENGL_ES_BIT = 0x0001;
            final int EGL_OPENGL_ES2_BIT = 0x0004;
            egl.eglGetConfigAttrib(display, configs[i], EGL10.EGL_RENDERABLE_TYPE, attrib);
            if ((attrib[0] & EGL_OPENGL_ES_BIT) != 0) {
                addExtensionsForConfig(egl, display, configs[i], surfaceSize, null, glExtensions);
            }
            if ((attrib[0] & EGL_OPENGL_ES2_BIT) != 0) {
                addExtensionsForConfig(egl, display, configs[i], surfaceSize, gles2, glExtensions);
            }
        }

        // Release all EGL resources.
        egl.eglTerminate(display);

        return glExtensions;
    }

    private void writeDeviceConfig(ProtoOutputStream protoOutputStream, long fieldId,
            PrintWriter pw, Configuration config, DisplayMetrics displayMetrics) {
        long token = -1;
        if (protoOutputStream != null) {
            token = protoOutputStream.start(fieldId);
            protoOutputStream.write(DeviceConfigurationProto.STABLE_SCREEN_WIDTH_PX,
                    displayMetrics.widthPixels);
            protoOutputStream.write(DeviceConfigurationProto.STABLE_SCREEN_HEIGHT_PX,
                    displayMetrics.heightPixels);
            protoOutputStream.write(DeviceConfigurationProto.STABLE_DENSITY_DPI,
                    DisplayMetrics.DENSITY_DEVICE_STABLE);
        }
        if (pw != null) {
            pw.print("stable-width-px: "); pw.println(displayMetrics.widthPixels);
            pw.print("stable-height-px: "); pw.println(displayMetrics.heightPixels);
            pw.print("stable-density-dpi: "); pw.println(DisplayMetrics.DENSITY_DEVICE_STABLE);
        }

        MemInfoReader memreader = new MemInfoReader();
        memreader.readMemInfo();
        KeyguardManager kgm = mInternal.mContext.getSystemService(KeyguardManager.class);
        if (protoOutputStream != null) {
            protoOutputStream.write(DeviceConfigurationProto.TOTAL_RAM, memreader.getTotalSize());
            protoOutputStream.write(DeviceConfigurationProto.LOW_RAM,
                    ActivityManager.isLowRamDeviceStatic());
            protoOutputStream.write(DeviceConfigurationProto.MAX_CORES,
                    Runtime.getRuntime().availableProcessors());
            protoOutputStream.write(DeviceConfigurationProto.HAS_SECURE_SCREEN_LOCK,
                    kgm.isDeviceSecure());
        }
        if (pw != null) {
            pw.print("total-ram: "); pw.println(memreader.getTotalSize());
            pw.print("low-ram: "); pw.println(ActivityManager.isLowRamDeviceStatic());
            pw.print("max-cores: "); pw.println(Runtime.getRuntime().availableProcessors());
            pw.print("has-secure-screen-lock: "); pw.println(kgm.isDeviceSecure());
        }

        ConfigurationInfo configInfo = null;
        try {
            configInfo = mTaskInterface.getDeviceConfigurationInfo();
        } catch (RemoteException e) {
            throw e.rethrowFromSystemServer();
        }
        if (configInfo.reqGlEsVersion != ConfigurationInfo.GL_ES_VERSION_UNDEFINED) {
            if (protoOutputStream != null) {
                protoOutputStream.write(DeviceConfigurationProto.OPENGL_VERSION,
                        configInfo.reqGlEsVersion);
            }
            if (pw != null) {
                pw.print("opengl-version: 0x");
                pw.println(Integer.toHexString(configInfo.reqGlEsVersion));
            }
        }

        Set<String> glExtensionsSet = getGlExtensionsFromDriver();
        String[] glExtensions = new String[glExtensionsSet.size()];
        glExtensions = glExtensionsSet.toArray(glExtensions);
        Arrays.sort(glExtensions);
        for (int i = 0; i < glExtensions.length; i++) {
            if (protoOutputStream != null) {
                protoOutputStream.write(DeviceConfigurationProto.OPENGL_EXTENSIONS,
                        glExtensions[i]);
            }
            if (pw != null) {
                pw.print("opengl-extensions: "); pw.println(glExtensions[i]);
            }

        }

        PackageManager pm = mInternal.mContext.getPackageManager();
        List<SharedLibraryInfo> slibs = pm.getSharedLibraries(0);
        Collections.sort(slibs, Comparator.comparing(SharedLibraryInfo::getName));
        for (int i = 0; i < slibs.size(); i++) {
            if (protoOutputStream != null) {
                protoOutputStream.write(DeviceConfigurationProto.SHARED_LIBRARIES,
                        slibs.get(i).getName());
            }
            if (pw != null) {
                pw.print("shared-libraries: "); pw.println(slibs.get(i).getName());
            }
        }

        FeatureInfo[] features = pm.getSystemAvailableFeatures();
        Arrays.sort(features, (o1, o2) -> {
            if (o1.name == o2.name) return 0;
            if (o1.name == null) return -1;
            if (o2.name == null) return 1;
            return o1.name.compareTo(o2.name);
        });

        for (int i = 0; i < features.length; i++) {
            if (features[i].name != null) {
                if (protoOutputStream != null) {
                    protoOutputStream.write(DeviceConfigurationProto.FEATURES, features[i].name);
                }
                if (pw != null) {
                    pw.print("features: "); pw.println(features[i].name);
                }
            }
        }

        if (protoOutputStream != null) {
            protoOutputStream.end(token);
        }
    }

    int runGetConfig(PrintWriter pw) throws RemoteException {
        int days = -1;
        int displayId = Display.DEFAULT_DISPLAY;
        boolean asProto = false;
        boolean inclDevice = false;

        String opt;
        while ((opt = getNextOption()) != null) {
            if (opt.equals("--days")) {
                days = Integer.parseInt(getNextArgRequired());
                if (days <= 0) {
                    throw new IllegalArgumentException("--days must be a positive integer");
                }
            } else if (opt.equals("--proto")) {
                asProto = true;
            } else if (opt.equals("--device")) {
                inclDevice = true;
            } else if (opt.equals("--display")) {
                displayId = Integer.parseInt(getNextArgRequired());
                if (displayId < 0) {
                    throw new IllegalArgumentException("--display must be a non-negative integer");
                }
            } else {
                getErrPrintWriter().println("Error: Unknown option: " + opt);
                return -1;
            }
        }

        Configuration config = mInterface.getConfiguration();
        if (config == null) {
            getErrPrintWriter().println("Activity manager has no configuration");
            return -1;
        }

        DisplayManager dm = mInternal.mContext.getSystemService(DisplayManager.class);
        Display display = dm.getDisplay(displayId);

        if (display == null) {
            getErrPrintWriter().println("Error: Display does not exist: " + displayId);
            return -1;
        }

        DisplayMetrics metrics = new DisplayMetrics();
        display.getMetrics(metrics);

        if (asProto) {
            final ProtoOutputStream proto = new ProtoOutputStream(getOutFileDescriptor());
            config.writeResConfigToProto(proto, GlobalConfigurationProto.RESOURCES, metrics);
            if (inclDevice) {
                writeDeviceConfig(proto, GlobalConfigurationProto.DEVICE, null, config, metrics);
            }
            proto.flush();
        } else {
            pw.println("config: " + Configuration.resourceQualifierString(config, metrics));
            pw.println("abi: " + TextUtils.join(",", Build.SUPPORTED_ABIS));
            if (inclDevice) {
                writeDeviceConfig(null, -1, pw, config, metrics);
            }

            if (days >= 0) {
                final List<Configuration> recentConfigs = getRecentConfigurations(days);
                final int recentConfigSize = recentConfigs.size();
                if (recentConfigSize > 0) {
                    pw.println("recentConfigs:");
                    for (int i = 0; i < recentConfigSize; i++) {
                        pw.println("  config: " + Configuration.resourceQualifierString(
                                recentConfigs.get(i)));
                    }
                }
            }

        }
        return 0;
    }

    int runSuppressResizeConfigChanges(PrintWriter pw) throws RemoteException {
        boolean suppress = Boolean.valueOf(getNextArgRequired());
        mTaskInterface.suppressResizeConfigChanges(suppress);
        return 0;
    }

    int runSetInactive(PrintWriter pw) throws RemoteException {
        int userId = UserHandle.USER_CURRENT;

        String opt;
        while ((opt=getNextOption()) != null) {
            if (opt.equals("--user")) {
                userId = UserHandle.parseUserArg(getNextArgRequired());
            } else {
                getErrPrintWriter().println("Error: Unknown option: " + opt);
                return -1;
            }
        }
        String packageName = getNextArgRequired();
        String value = getNextArgRequired();

        IUsageStatsManager usm = IUsageStatsManager.Stub.asInterface(ServiceManager.getService(
                Context.USAGE_STATS_SERVICE));
        usm.setAppInactive(packageName, Boolean.parseBoolean(value), userId);
        return 0;
    }

    private int bucketNameToBucketValue(String name) {
        String lower = name.toLowerCase();
        if (lower.startsWith("ac")) {
            return UsageStatsManager.STANDBY_BUCKET_ACTIVE;
        } else if (lower.startsWith("wo")) {
            return UsageStatsManager.STANDBY_BUCKET_WORKING_SET;
        } else if (lower.startsWith("fr")) {
            return UsageStatsManager.STANDBY_BUCKET_FREQUENT;
        } else if (lower.startsWith("ra")) {
            return UsageStatsManager.STANDBY_BUCKET_RARE;
        } else if (lower.startsWith("ne")) {
            return UsageStatsManager.STANDBY_BUCKET_NEVER;
        } else {
            try {
                int bucket = Integer.parseInt(lower);
                return bucket;
            } catch (NumberFormatException nfe) {
                getErrPrintWriter().println("Error: Unknown bucket: " + name);
            }
        }
        return -1;
    }

    int runSetStandbyBucket(PrintWriter pw) throws RemoteException {
        int userId = UserHandle.USER_CURRENT;

        String opt;
        while ((opt=getNextOption()) != null) {
            if (opt.equals("--user")) {
                userId = UserHandle.parseUserArg(getNextArgRequired());
            } else {
                getErrPrintWriter().println("Error: Unknown option: " + opt);
                return -1;
            }
        }
        String packageName = getNextArgRequired();
        String value = getNextArgRequired();
        int bucket = bucketNameToBucketValue(value);
        if (bucket < 0) return -1;
        boolean multiple = peekNextArg() != null;


        IUsageStatsManager usm = IUsageStatsManager.Stub.asInterface(ServiceManager.getService(
                Context.USAGE_STATS_SERVICE));
        if (!multiple) {
            usm.setAppStandbyBucket(packageName, bucketNameToBucketValue(value), userId);
        } else {
            ArrayList<AppStandbyInfo> bucketInfoList = new ArrayList<>();
            bucketInfoList.add(new AppStandbyInfo(packageName, bucket));
            while ((packageName = getNextArg()) != null) {
                value = getNextArgRequired();
                bucket = bucketNameToBucketValue(value);
                if (bucket < 0) continue;
                bucketInfoList.add(new AppStandbyInfo(packageName, bucket));
            }
            ParceledListSlice<AppStandbyInfo> slice = new ParceledListSlice<>(bucketInfoList);
            usm.setAppStandbyBuckets(slice, userId);
        }
        return 0;
    }

    int runGetStandbyBucket(PrintWriter pw) throws RemoteException {
        int userId = UserHandle.USER_CURRENT;

        String opt;
        while ((opt=getNextOption()) != null) {
            if (opt.equals("--user")) {
                userId = UserHandle.parseUserArg(getNextArgRequired());
            } else {
                getErrPrintWriter().println("Error: Unknown option: " + opt);
                return -1;
            }
        }
        String packageName = getNextArg();

        IUsageStatsManager usm = IUsageStatsManager.Stub.asInterface(ServiceManager.getService(
                Context.USAGE_STATS_SERVICE));
        if (packageName != null) {
            int bucket = usm.getAppStandbyBucket(packageName, null, userId);
            pw.println(bucket);
        } else {
            ParceledListSlice<AppStandbyInfo> buckets = usm.getAppStandbyBuckets(
                    SHELL_PACKAGE_NAME, userId);
            for (AppStandbyInfo bucketInfo : buckets.getList()) {
                pw.print(bucketInfo.mPackageName); pw.print(": ");
                pw.println(bucketInfo.mStandbyBucket);
            }
        }
        return 0;
    }

    int runGetInactive(PrintWriter pw) throws RemoteException {
        int userId = UserHandle.USER_CURRENT;

        String opt;
        while ((opt=getNextOption()) != null) {
            if (opt.equals("--user")) {
                userId = UserHandle.parseUserArg(getNextArgRequired());
            } else {
                getErrPrintWriter().println("Error: Unknown option: " + opt);
                return -1;
            }
        }
        String packageName = getNextArgRequired();

        IUsageStatsManager usm = IUsageStatsManager.Stub.asInterface(ServiceManager.getService(
                Context.USAGE_STATS_SERVICE));
        boolean isIdle = usm.isAppInactive(packageName, userId);
        pw.println("Idle=" + isIdle);
        return 0;
    }

    int runSendTrimMemory(PrintWriter pw) throws RemoteException {
        int userId = UserHandle.USER_CURRENT;
        String opt;
        while ((opt = getNextOption()) != null) {
            if (opt.equals("--user")) {
                userId = UserHandle.parseUserArg(getNextArgRequired());
                if (userId == UserHandle.USER_ALL) {
                    getErrPrintWriter().println("Error: Can't use user 'all'");
                    return -1;
                }
            } else {
                getErrPrintWriter().println("Error: Unknown option: " + opt);
                return -1;
            }
        }

        String proc = getNextArgRequired();
        String levelArg = getNextArgRequired();
        int level;
        switch (levelArg) {
            case "HIDDEN":
                level = ComponentCallbacks2.TRIM_MEMORY_UI_HIDDEN;
                break;
            case "RUNNING_MODERATE":
                level = ComponentCallbacks2.TRIM_MEMORY_RUNNING_MODERATE;
                break;
            case "BACKGROUND":
                level = ComponentCallbacks2.TRIM_MEMORY_BACKGROUND;
                break;
            case "RUNNING_LOW":
                level = ComponentCallbacks2.TRIM_MEMORY_RUNNING_LOW;
                break;
            case "MODERATE":
                level = ComponentCallbacks2.TRIM_MEMORY_MODERATE;
                break;
            case "RUNNING_CRITICAL":
                level = ComponentCallbacks2.TRIM_MEMORY_RUNNING_CRITICAL;
                break;
            case "COMPLETE":
                level = ComponentCallbacks2.TRIM_MEMORY_COMPLETE;
                break;
            default:
                try {
                    level = Integer.parseInt(levelArg);
                } catch (NumberFormatException e) {
                    getErrPrintWriter().println("Error: Unknown level option: " + levelArg);
                    return -1;
                }
        }
        if (!mInterface.setProcessMemoryTrimLevel(proc, userId, level)) {
            getErrPrintWriter().println("Unknown error: failed to set trim level");
            return -1;
        }
        return 0;
    }

    int runDisplay(PrintWriter pw) throws RemoteException {
        String op = getNextArgRequired();
        switch (op) {
            case "move-stack":
                return runDisplayMoveStack(pw);
            default:
                getErrPrintWriter().println("Error: unknown command '" + op + "'");
                return -1;
        }
    }

    int runStack(PrintWriter pw) throws RemoteException {
        String op = getNextArgRequired();
        switch (op) {
            case "move-task":
                return runStackMoveTask(pw);
            case "resize":
                return runStackResize(pw);
            case "resize-animated":
                return runStackResizeAnimated(pw);
            case "resize-docked-stack":
                return runStackResizeDocked(pw);
            case "positiontask":
                return runStackPositionTask(pw);
            case "list":
                return runStackList(pw);
            case "info":
                return runStackInfo(pw);
            case "move-top-activity-to-pinned-stack":
                return runMoveTopActivityToPinnedStack(pw);
            case "remove":
                return runStackRemove(pw);
            default:
                getErrPrintWriter().println("Error: unknown command '" + op + "'");
                return -1;
        }
    }


    private Rect getBounds() {
        String leftStr = getNextArgRequired();
        int left = Integer.parseInt(leftStr);
        String topStr = getNextArgRequired();
        int top = Integer.parseInt(topStr);
        String rightStr = getNextArgRequired();
        int right = Integer.parseInt(rightStr);
        String bottomStr = getNextArgRequired();
        int bottom = Integer.parseInt(bottomStr);
        if (left < 0) {
            getErrPrintWriter().println("Error: bad left arg: " + leftStr);
            return null;
        }
        if (top < 0) {
            getErrPrintWriter().println("Error: bad top arg: " + topStr);
            return null;
        }
        if (right <= 0) {
            getErrPrintWriter().println("Error: bad right arg: " + rightStr);
            return null;
        }
        if (bottom <= 0) {
            getErrPrintWriter().println("Error: bad bottom arg: " + bottomStr);
            return null;
        }
        return new Rect(left, top, right, bottom);
    }

    int runDisplayMoveStack(PrintWriter pw) throws RemoteException {
        String stackIdStr = getNextArgRequired();
        int stackId = Integer.parseInt(stackIdStr);
        String displayIdStr = getNextArgRequired();
        int displayId = Integer.parseInt(displayIdStr);
        mTaskInterface.moveStackToDisplay(stackId, displayId);
        return 0;
    }

    int runStackMoveTask(PrintWriter pw) throws RemoteException {
        String taskIdStr = getNextArgRequired();
        int taskId = Integer.parseInt(taskIdStr);
        String stackIdStr = getNextArgRequired();
        int stackId = Integer.parseInt(stackIdStr);
        String toTopStr = getNextArgRequired();
        final boolean toTop;
        if ("true".equals(toTopStr)) {
            toTop = true;
        } else if ("false".equals(toTopStr)) {
            toTop = false;
        } else {
            getErrPrintWriter().println("Error: bad toTop arg: " + toTopStr);
            return -1;
        }

        mTaskInterface.moveTaskToStack(taskId, stackId, toTop);
        return 0;
    }

    int runStackResize(PrintWriter pw) throws RemoteException {
        String stackIdStr = getNextArgRequired();
        int stackId = Integer.parseInt(stackIdStr);
        final Rect bounds = getBounds();
        if (bounds == null) {
            getErrPrintWriter().println("Error: invalid input bounds");
            return -1;
        }
        return resizeStack(stackId, bounds, 0);
    }

    int runStackResizeAnimated(PrintWriter pw) throws RemoteException {
        String stackIdStr = getNextArgRequired();
        int stackId = Integer.parseInt(stackIdStr);
        final Rect bounds;
        if ("null".equals(peekNextArg())) {
            bounds = null;
        } else {
            bounds = getBounds();
            if (bounds == null) {
                getErrPrintWriter().println("Error: invalid input bounds");
                return -1;
            }
        }
        return resizeStackUnchecked(stackId, bounds, 0, true);
    }

    int resizeStackUnchecked(int stackId, Rect bounds, int delayMs, boolean animate)
            throws RemoteException {
        try {
            mTaskInterface.resizeStack(stackId, bounds, false, false, animate, -1);
            Thread.sleep(delayMs);
        } catch (InterruptedException e) {
        }
        return 0;
    }

    int runStackResizeDocked(PrintWriter pw) throws RemoteException {
        final Rect bounds = getBounds();
        final Rect taskBounds = getBounds();
        if (bounds == null || taskBounds == null) {
            getErrPrintWriter().println("Error: invalid input bounds");
            return -1;
        }
        mTaskInterface.resizeDockedStack(bounds, taskBounds, null, null, null);
        return 0;
    }

    int resizeStack(int stackId, Rect bounds, int delayMs) throws RemoteException {
        if (bounds == null) {
            getErrPrintWriter().println("Error: invalid input bounds");
            return -1;
        }
        return resizeStackUnchecked(stackId, bounds, delayMs, false);
    }

    int runStackPositionTask(PrintWriter pw) throws RemoteException {
        String taskIdStr = getNextArgRequired();
        int taskId = Integer.parseInt(taskIdStr);
        String stackIdStr = getNextArgRequired();
        int stackId = Integer.parseInt(stackIdStr);
        String positionStr = getNextArgRequired();
        int position = Integer.parseInt(positionStr);

        mTaskInterface.positionTaskInStack(taskId, stackId, position);
        return 0;
    }

    int runStackList(PrintWriter pw) throws RemoteException {
        List<ActivityManager.StackInfo> stacks = mTaskInterface.getAllStackInfos();
        for (ActivityManager.StackInfo info : stacks) {
            pw.println(info);
        }
        return 0;
    }

    int runStackInfo(PrintWriter pw) throws RemoteException {
        int windowingMode = Integer.parseInt(getNextArgRequired());
        int activityType = Integer.parseInt(getNextArgRequired());
        ActivityManager.StackInfo info = mTaskInterface.getStackInfo(windowingMode, activityType);
        pw.println(info);
        return 0;
    }

    int runStackRemove(PrintWriter pw) throws RemoteException {
        String stackIdStr = getNextArgRequired();
        int stackId = Integer.parseInt(stackIdStr);
        mTaskInterface.removeStack(stackId);
        return 0;
    }

    int runMoveTopActivityToPinnedStack(PrintWriter pw) throws RemoteException {
        int stackId = Integer.parseInt(getNextArgRequired());
        final Rect bounds = getBounds();
        if (bounds == null) {
            getErrPrintWriter().println("Error: invalid input bounds");
            return -1;
        }

        if (!mTaskInterface.moveTopActivityToPinnedStack(stackId, bounds)) {
            getErrPrintWriter().println("Didn't move top activity to pinned stack.");
            return -1;
        }
        return 0;
    }

    void setBoundsSide(Rect bounds, String side, int value) {
        switch (side) {
            case "l":
                bounds.left = value;
                break;
            case "r":
                bounds.right = value;
                break;
            case "t":
                bounds.top = value;
                break;
            case "b":
                bounds.bottom = value;
                break;
            default:
                getErrPrintWriter().println("Unknown set side: " + side);
                break;
        }
    }

    int runTask(PrintWriter pw) throws RemoteException {
        String op = getNextArgRequired();
        if (op.equals("lock")) {
            return runTaskLock(pw);
        } else if (op.equals("resizeable")) {
            return runTaskResizeable(pw);
        } else if (op.equals("resize")) {
            return runTaskResize(pw);
        } else if (op.equals("focus")) {
            return runTaskFocus(pw);
        } else {
            getErrPrintWriter().println("Error: unknown command '" + op + "'");
            return -1;
        }
    }

    int runTaskLock(PrintWriter pw) throws RemoteException {
        String taskIdStr = getNextArgRequired();
        if (taskIdStr.equals("stop")) {
            mTaskInterface.stopSystemLockTaskMode();
        } else {
            int taskId = Integer.parseInt(taskIdStr);
            mTaskInterface.startSystemLockTaskMode(taskId);
        }
        pw.println("Activity manager is " + (mTaskInterface.isInLockTaskMode() ? "" : "not ") +
                "in lockTaskMode");
        return 0;
    }

    int runTaskResizeable(PrintWriter pw) throws RemoteException {
        final String taskIdStr = getNextArgRequired();
        final int taskId = Integer.parseInt(taskIdStr);
        final String resizeableStr = getNextArgRequired();
        final int resizeableMode = Integer.parseInt(resizeableStr);
        mTaskInterface.setTaskResizeable(taskId, resizeableMode);
        return 0;
    }

    int runTaskResize(PrintWriter pw) throws RemoteException {
        final String taskIdStr = getNextArgRequired();
        final int taskId = Integer.parseInt(taskIdStr);
        final Rect bounds = getBounds();
        if (bounds == null) {
            getErrPrintWriter().println("Error: invalid input bounds");
            return -1;
        }
        taskResize(taskId, bounds, 0, false);
        return 0;
    }

    void taskResize(int taskId, Rect bounds, int delay_ms, boolean pretendUserResize)
            throws RemoteException {
        final int resizeMode = pretendUserResize ? RESIZE_MODE_USER : RESIZE_MODE_SYSTEM;
        mTaskInterface.resizeTask(taskId, bounds, resizeMode);
        try {
            Thread.sleep(delay_ms);
        } catch (InterruptedException e) {
        }
    }

    int moveTask(int taskId, Rect taskRect, Rect stackRect, int stepSize,
            int maxToTravel, boolean movingForward, boolean horizontal, int delay_ms)
            throws RemoteException {
        int maxMove;
        if (movingForward) {
            while (maxToTravel > 0
                    && ((horizontal && taskRect.right < stackRect.right)
                    ||(!horizontal && taskRect.bottom < stackRect.bottom))) {
                if (horizontal) {
                    maxMove = Math.min(stepSize, stackRect.right - taskRect.right);
                    maxToTravel -= maxMove;
                    taskRect.right += maxMove;
                    taskRect.left += maxMove;
                } else {
                    maxMove = Math.min(stepSize, stackRect.bottom - taskRect.bottom);
                    maxToTravel -= maxMove;
                    taskRect.top += maxMove;
                    taskRect.bottom += maxMove;
                }
                taskResize(taskId, taskRect, delay_ms, false);
            }
        } else {
            while (maxToTravel < 0
                    && ((horizontal && taskRect.left > stackRect.left)
                    ||(!horizontal && taskRect.top > stackRect.top))) {
                if (horizontal) {
                    maxMove = Math.min(stepSize, taskRect.left - stackRect.left);
                    maxToTravel -= maxMove;
                    taskRect.right -= maxMove;
                    taskRect.left -= maxMove;
                } else {
                    maxMove = Math.min(stepSize, taskRect.top - stackRect.top);
                    maxToTravel -= maxMove;
                    taskRect.top -= maxMove;
                    taskRect.bottom -= maxMove;
                }
                taskResize(taskId, taskRect, delay_ms, false);
            }
        }
        // Return the remaining distance we didn't travel because we reached the target location.
        return maxToTravel;
    }

    int getStepSize(int current, int target, int inStepSize, boolean greaterThanTarget) {
        int stepSize = 0;
        if (greaterThanTarget && target < current) {
            current -= inStepSize;
            stepSize = inStepSize;
            if (target > current) {
                stepSize -= (target - current);
            }
        }
        if (!greaterThanTarget && target > current) {
            current += inStepSize;
            stepSize = inStepSize;
            if (target < current) {
                stepSize += (current - target);
            }
        }
        return stepSize;
    }

    int runTaskFocus(PrintWriter pw) throws RemoteException {
        final int taskId = Integer.parseInt(getNextArgRequired());
        pw.println("Setting focus to task " + taskId);
        mTaskInterface.setFocusedTask(taskId);
        return 0;
    }

    int runWrite(PrintWriter pw) {
        mInternal.enforceCallingPermission(android.Manifest.permission.SET_ACTIVITY_WATCHER,
                "registerUidObserver()");
        mInternal.mAtmInternal.flushRecentTasks();
        pw.println("All tasks persisted.");
        return 0;
    }

    int runAttachAgent(PrintWriter pw) {
        // TODO: revisit the permissions required for attaching agents
        mInternal.enforceCallingPermission(android.Manifest.permission.SET_ACTIVITY_WATCHER,
                "attach-agent");
        String process = getNextArgRequired();
        String agent = getNextArgRequired();
        String opt;
        if ((opt = getNextArg()) != null) {
            pw.println("Error: Unknown option: " + opt);
            return -1;
        }
        mInternal.attachAgent(process, agent);
        return 0;
    }

    int runSupportsMultiwindow(PrintWriter pw) throws RemoteException {
        final Resources res = getResources(pw);
        if (res == null) {
            return -1;
        }
        pw.println(ActivityTaskManager.supportsMultiWindow(mInternal.mContext));
        return 0;
    }

    int runSupportsSplitScreenMultiwindow(PrintWriter pw) throws RemoteException {
        final Resources res = getResources(pw);
        if (res == null) {
            return -1;
        }
        pw.println(ActivityTaskManager.supportsSplitScreenMultiWindow(mInternal.mContext));
        return 0;
    }

    int runUpdateApplicationInfo(PrintWriter pw) throws RemoteException {
        int userid = UserHandle.parseUserArg(getNextArgRequired());
        ArrayList<String> packages = new ArrayList<>();
        packages.add(getNextArgRequired());
        String packageName;
        while ((packageName = getNextArg()) != null) {
            packages.add(packageName);
        }
        mInternal.scheduleApplicationInfoChanged(packages, userid);
        pw.println("Packages updated with most recent ApplicationInfos.");
        return 0;
    }

    int runNoHomeScreen(PrintWriter pw) throws RemoteException {
        final Resources res = getResources(pw);
        if (res == null) {
            return -1;
        }
        pw.println(res.getBoolean(com.android.internal.R.bool.config_noHomeScreen));
        return 0;
    }

    int runWaitForBroadcastIdle(PrintWriter pw) throws RemoteException {
        mInternal.waitForBroadcastIdle(pw);
        return 0;
    }

    private Resources getResources(PrintWriter pw) throws RemoteException {
        // system resources does not contain all the device configuration, construct it manually.
        Configuration config = mInterface.getConfiguration();
        if (config == null) {
            pw.println("Error: Activity manager has no configuration");
            return null;
        }

        final DisplayMetrics metrics = new DisplayMetrics();
        metrics.setToDefaults();

        return new Resources(AssetManager.getSystem(), metrics, config);
    }

    @Override
    public void onHelp() {
        PrintWriter pw = getOutPrintWriter();
        dumpHelp(pw, mDumping);
    }

    static void dumpHelp(PrintWriter pw, boolean dumping) {
        if (dumping) {
            pw.println("Activity manager dump options:");
            pw.println("  [-a] [-c] [-p PACKAGE] [-h] [WHAT] ...");
            pw.println("  WHAT may be one of:");
            pw.println("    a[ctivities]: activity stack state");
            pw.println("    r[recents]: recent activities state");
            pw.println("    b[roadcasts] [PACKAGE_NAME] [history [-s]]: broadcast state");
            pw.println("    broadcast-stats [PACKAGE_NAME]: aggregated broadcast statistics");
            pw.println("    i[ntents] [PACKAGE_NAME]: pending intent state");
            pw.println("    p[rocesses] [PACKAGE_NAME]: process state");
            pw.println("    o[om]: out of memory management");
            pw.println("    perm[issions]: URI permission grant state");
            pw.println("    prov[iders] [COMP_SPEC ...]: content provider state");
            pw.println("    provider [COMP_SPEC]: provider client-side state");
            pw.println("    s[ervices] [COMP_SPEC ...]: service state");
            pw.println("    allowed-associations: current package association restrictions");
            pw.println("    as[sociations]: tracked app associations");
            pw.println("    lmk: stats on low memory killer");
            pw.println("    lru: raw LRU process list");
            pw.println("    binder-proxies: stats on binder objects and IPCs");
            pw.println("    settings: currently applied config settings");
            pw.println("    service [COMP_SPEC]: service client-side state");
            pw.println("    package [PACKAGE_NAME]: all state related to given package");
            pw.println("    all: dump all activities");
            pw.println("    top: dump the top activity");
            pw.println("  WHAT may also be a COMP_SPEC to dump activities.");
            pw.println("  COMP_SPEC may be a component name (com.foo/.myApp),");
            pw.println("    a partial substring in a component name, a");
            pw.println("    hex object identifier.");
            pw.println("  -a: include all available server state.");
            pw.println("  -c: include client state.");
            pw.println("  -p: limit output to given package.");
            pw.println("  --checkin: output checkin format, resetting data.");
            pw.println("  --C: output checkin format, not resetting data.");
            pw.println("  --proto: output dump in protocol buffer format.");
            pw.println("  --autofill: dump just the autofill-related state of an activity");
        } else {
            pw.println("Activity manager (activity) commands:");
            pw.println("  help");
            pw.println("      Print this help text.");
            pw.println("  start-activity [-D] [-N] [-W] [-P <FILE>] [--start-profiler <FILE>]");
            pw.println("          [--sampling INTERVAL] [--streaming] [-R COUNT] [-S]");
            pw.println("          [--track-allocation] [--user <USER_ID> | current] <INTENT>");
            pw.println("      Start an Activity.  Options are:");
            pw.println("      -D: enable debugging");
            pw.println("      -N: enable native debugging");
            pw.println("      -W: wait for launch to complete");
            pw.println("      --start-profiler <FILE>: start profiler and send results to <FILE>");
            pw.println("      --sampling INTERVAL: use sample profiling with INTERVAL microseconds");
            pw.println("          between samples (use with --start-profiler)");
            pw.println("      --streaming: stream the profiling output to the specified file");
            pw.println("          (use with --start-profiler)");
            pw.println("      -P <FILE>: like above, but profiling stops when app goes idle");
            pw.println("      --attach-agent <agent>: attach the given agent before binding");
            pw.println("      --attach-agent-bind <agent>: attach the given agent during binding");
            pw.println("      -R: repeat the activity launch <COUNT> times.  Prior to each repeat,");
            pw.println("          the top activity will be finished.");
            pw.println("      -S: force stop the target app before starting the activity");
            pw.println("      --track-allocation: enable tracking of object allocations");
            pw.println("      --user <USER_ID> | current: Specify which user to run as; if not");
            pw.println("          specified then run as the current user.");
            pw.println("      --windowingMode <WINDOWING_MODE>: The windowing mode to launch the activity into.");
            pw.println("      --activityType <ACTIVITY_TYPE>: The activity type to launch the activity as.");
            pw.println("      --display <DISPLAY_ID>: The display to launch the activity into.");
            pw.println("  start-service [--user <USER_ID> | current] <INTENT>");
            pw.println("      Start a Service.  Options are:");
            pw.println("      --user <USER_ID> | current: Specify which user to run as; if not");
            pw.println("          specified then run as the current user.");
            pw.println("  start-foreground-service [--user <USER_ID> | current] <INTENT>");
            pw.println("      Start a foreground Service.  Options are:");
            pw.println("      --user <USER_ID> | current: Specify which user to run as; if not");
            pw.println("          specified then run as the current user.");
            pw.println("  stop-service [--user <USER_ID> | current] <INTENT>");
            pw.println("      Stop a Service.  Options are:");
            pw.println("      --user <USER_ID> | current: Specify which user to run as; if not");
            pw.println("          specified then run as the current user.");
            pw.println("  broadcast [--user <USER_ID> | all | current] <INTENT>");
            pw.println("      Send a broadcast Intent.  Options are:");
            pw.println("      --user <USER_ID> | all | current: Specify which user to send to; if not");
            pw.println("          specified then send to all users.");
            pw.println("      --receiver-permission <PERMISSION>: Require receiver to hold permission.");
            pw.println("  instrument [-r] [-e <NAME> <VALUE>] [-p <FILE>] [-w]");
            pw.println("          [--user <USER_ID> | current] [--no-hidden-api-checks]");
            pw.println("          [--no-isolated-storage]");
            pw.println("          [--no-window-animation] [--abi <ABI>] <COMPONENT>");
            pw.println("      Start an Instrumentation.  Typically this target <COMPONENT> is in the");
            pw.println("      form <TEST_PACKAGE>/<RUNNER_CLASS> or only <TEST_PACKAGE> if there");
            pw.println("      is only one instrumentation.  Options are:");
            pw.println("      -r: print raw results (otherwise decode REPORT_KEY_STREAMRESULT).  Use with");
            pw.println("          [-e perf true] to generate raw output for performance measurements.");
            pw.println("      -e <NAME> <VALUE>: set argument <NAME> to <VALUE>.  For test runners a");
            pw.println("          common form is [-e <testrunner_flag> <value>[,<value>...]].");
            pw.println("      -p <FILE>: write profiling data to <FILE>");
            pw.println("      -m: Write output as protobuf to stdout (machine readable)");
            pw.println("      -f <Optional PATH/TO/FILE>: Write output as protobuf to a file (machine");
            pw.println("          readable). If path is not specified, default directory and file name will");
            pw.println("          be used: /sdcard/instrument-logs/log-yyyyMMdd-hhmmss-SSS.instrumentation_data_proto");
            pw.println("      -w: wait for instrumentation to finish before returning.  Required for");
            pw.println("          test runners.");
            pw.println("      --user <USER_ID> | current: Specify user instrumentation runs in;");
            pw.println("          current user if not specified.");
            pw.println("      --no-hidden-api-checks: disable restrictions on use of hidden API.");
            pw.println("      --no-isolated-storage: don't use isolated storage sandbox and ");
            pw.println("          mount full external storage");
            pw.println("      --no-window-animation: turn off window animations while running.");
            pw.println("      --abi <ABI>: Launch the instrumented process with the selected ABI.");
            pw.println("          This assumes that the process supports the selected ABI.");
            pw.println("  trace-ipc [start|stop] [--dump-file <FILE>]");
            pw.println("      Trace IPC transactions.");
            pw.println("      start: start tracing IPC transactions.");
            pw.println("      stop: stop tracing IPC transactions and dump the results to file.");
            pw.println("      --dump-file <FILE>: Specify the file the trace should be dumped to.");
            pw.println("  profile [start|stop] [--user <USER_ID> current] [--sampling INTERVAL]");
            pw.println("          [--streaming] <PROCESS> <FILE>");
            pw.println("      Start and stop profiler on a process.  The given <PROCESS> argument");
            pw.println("        may be either a process name or pid.  Options are:");
            pw.println("      --user <USER_ID> | current: When supplying a process name,");
            pw.println("          specify user of process to profile; uses current user if not specified.");
            pw.println("      --sampling INTERVAL: use sample profiling with INTERVAL microseconds");
            pw.println("          between samples");
            pw.println("      --streaming: stream the profiling output to the specified file");
            pw.println("  dumpheap [--user <USER_ID> current] [-n] [-g] <PROCESS> <FILE>");
            pw.println("      Dump the heap of a process.  The given <PROCESS> argument may");
            pw.println("        be either a process name or pid.  Options are:");
            pw.println("      -n: dump native heap instead of managed heap");
            pw.println("      -g: force GC before dumping the heap");
            pw.println("      --user <USER_ID> | current: When supplying a process name,");
            pw.println("          specify user of process to dump; uses current user if not specified.");
            pw.println("  set-debug-app [-w] [--persistent] <PACKAGE>");
            pw.println("      Set application <PACKAGE> to debug.  Options are:");
            pw.println("      -w: wait for debugger when application starts");
            pw.println("      --persistent: retain this value");
            pw.println("  clear-debug-app");
            pw.println("      Clear the previously set-debug-app.");
            pw.println("  set-watch-heap <PROCESS> <MEM-LIMIT>");
            pw.println("      Start monitoring pss size of <PROCESS>, if it is at or");
            pw.println("      above <HEAP-LIMIT> then a heap dump is collected for the user to report.");
            pw.println("  clear-watch-heap");
            pw.println("      Clear the previously set-watch-heap.");
            pw.println("  bug-report [--progress | --telephony]");
            pw.println("      Request bug report generation; will launch a notification");
            pw.println("        when done to select where it should be delivered. Options are:");
            pw.println("     --progress: will launch a notification right away to show its progress.");
            pw.println("     --telephony: will dump only telephony sections.");
            pw.println("  force-stop [--user <USER_ID> | all | current] <PACKAGE>");
            pw.println("      Completely stop the given application package.");
            pw.println("  crash [--user <USER_ID>] <PACKAGE|PID>");
            pw.println("      Induce a VM crash in the specified package or process");
            pw.println("  kill [--user <USER_ID> | all | current] <PACKAGE>");
            pw.println("      Kill all background processes associated with the given application.");
            pw.println("  kill-all");
            pw.println("      Kill all processes that are safe to kill (cached, etc).");
            pw.println("  make-uid-idle [--user <USER_ID> | all | current] <PACKAGE>");
            pw.println("      If the given application's uid is in the background and waiting to");
            pw.println("      become idle (not allowing background services), do that now.");
            pw.println("  monitor [--gdb <port>]");
            pw.println("      Start monitoring for crashes or ANRs.");
            pw.println("      --gdb: start gdbserv on the given port at crash/ANR");
            pw.println("  watch-uids [--oom <uid>]");
            pw.println("      Start watching for and reporting uid state changes.");
            pw.println("      --oom: specify a uid for which to report detailed change messages.");
            pw.println("  hang [--allow-restart]");
            pw.println("      Hang the system.");
            pw.println("      --allow-restart: allow watchdog to perform normal system restart");
            pw.println("  restart");
            pw.println("      Restart the user-space system.");
            pw.println("  idle-maintenance");
            pw.println("      Perform idle maintenance now.");
            pw.println("  screen-compat [on|off] <PACKAGE>");
            pw.println("      Control screen compatibility mode of <PACKAGE>.");
            pw.println("  package-importance <PACKAGE>");
            pw.println("      Print current importance of <PACKAGE>.");
            pw.println("  to-uri [INTENT]");
            pw.println("      Print the given Intent specification as a URI.");
            pw.println("  to-intent-uri [INTENT]");
            pw.println("      Print the given Intent specification as an intent: URI.");
            pw.println("  to-app-uri [INTENT]");
            pw.println("      Print the given Intent specification as an android-app: URI.");
            pw.println("  switch-user <USER_ID>");
            pw.println("      Switch to put USER_ID in the foreground, starting");
            pw.println("      execution of that user if it is currently stopped.");
            pw.println("  get-current-user");
            pw.println("      Returns id of the current foreground user.");
            pw.println("  start-user [-w] <USER_ID>");
            pw.println("      Start USER_ID in background if it is currently stopped;");
            pw.println("      use switch-user if you want to start the user in foreground.");
            pw.println("      -w: wait for start-user to complete and the user to be unlocked.");
            pw.println("  unlock-user <USER_ID> [TOKEN_HEX]");
            pw.println("      Attempt to unlock the given user using the given authorization token.");
            pw.println("  stop-user [-w] [-f] <USER_ID>");
            pw.println("      Stop execution of USER_ID, not allowing it to run any");
            pw.println("      code until a later explicit start or switch to it.");
            pw.println("      -w: wait for stop-user to complete.");
            pw.println("      -f: force stop even if there are related users that cannot be stopped.");
            pw.println("  is-user-stopped <USER_ID>");
            pw.println("      Returns whether <USER_ID> has been stopped or not.");
            pw.println("  get-started-user-state <USER_ID>");
            pw.println("      Gets the current state of the given started user.");
            pw.println("  track-associations");
            pw.println("      Enable association tracking.");
            pw.println("  untrack-associations");
            pw.println("      Disable and clear association tracking.");
            pw.println("  get-uid-state <UID>");
            pw.println("      Gets the process state of an app given its <UID>.");
            pw.println("  attach-agent <PROCESS> <FILE>");
            pw.println("    Attach an agent to the specified <PROCESS>, which may be either a process name or a PID.");
            pw.println("  get-config [--days N] [--device] [--proto] [--display <DISPLAY_ID>]");
            pw.println("      Retrieve the configuration and any recent configurations of the device.");
            pw.println("      --days: also return last N days of configurations that have been seen.");
            pw.println("      --device: also output global device configuration info.");
            pw.println("      --proto: return result as a proto; does not include --days info.");
            pw.println("      --display: Specify for which display to run the command; if not ");
            pw.println("          specified then run for the default display.");
            pw.println("  supports-multiwindow");
            pw.println("      Returns true if the device supports multiwindow.");
            pw.println("  supports-split-screen-multi-window");
            pw.println("      Returns true if the device supports split screen multiwindow.");
            pw.println("  suppress-resize-config-changes <true|false>");
            pw.println("      Suppresses configuration changes due to user resizing an activity/task.");
            pw.println("  set-inactive [--user <USER_ID>] <PACKAGE> true|false");
            pw.println("      Sets the inactive state of an app.");
            pw.println("  get-inactive [--user <USER_ID>] <PACKAGE>");
            pw.println("      Returns the inactive state of an app.");
            pw.println("  set-standby-bucket [--user <USER_ID>] <PACKAGE> active|working_set|frequent|rare");
            pw.println("      Puts an app in the standby bucket.");
            pw.println("  get-standby-bucket [--user <USER_ID>] <PACKAGE>");
            pw.println("      Returns the standby bucket of an app.");
            pw.println("  send-trim-memory [--user <USER_ID>] <PROCESS>");
            pw.println("          [HIDDEN|RUNNING_MODERATE|BACKGROUND|RUNNING_LOW|MODERATE|RUNNING_CRITICAL|COMPLETE]");
            pw.println("      Send a memory trim event to a <PROCESS>.  May also supply a raw trim int level.");
            pw.println("  display [COMMAND] [...]: sub-commands for operating on displays.");
            pw.println("       move-stack <STACK_ID> <DISPLAY_ID>");
            pw.println("           Move <STACK_ID> from its current display to <DISPLAY_ID>.");
            pw.println("  stack [COMMAND] [...]: sub-commands for operating on activity stacks.");
            pw.println("       move-task <TASK_ID> <STACK_ID> [true|false]");
            pw.println("           Move <TASK_ID> from its current stack to the top (true) or");
            pw.println("           bottom (false) of <STACK_ID>.");
            pw.println("       resize <STACK_ID> <LEFT,TOP,RIGHT,BOTTOM>");
            pw.println("           Change <STACK_ID> size and position to <LEFT,TOP,RIGHT,BOTTOM>.");
            pw.println("       resize-animated <STACK_ID> <LEFT,TOP,RIGHT,BOTTOM>");
            pw.println("           Same as resize, but allow animation.");
            pw.println("       resize-docked-stack <LEFT,TOP,RIGHT,BOTTOM> [<TASK_LEFT,TASK_TOP,TASK_RIGHT,TASK_BOTTOM>]");
            pw.println("           Change docked stack to <LEFT,TOP,RIGHT,BOTTOM>");
            pw.println("           and supplying temporary different task bounds indicated by");
            pw.println("           <TASK_LEFT,TOP,RIGHT,BOTTOM>");
            pw.println("       move-top-activity-to-pinned-stack: <STACK_ID> <LEFT,TOP,RIGHT,BOTTOM>");
            pw.println("           Moves the top activity from");
            pw.println("           <STACK_ID> to the pinned stack using <LEFT,TOP,RIGHT,BOTTOM> for the");
            pw.println("           bounds of the pinned stack.");
            pw.println("       positiontask <TASK_ID> <STACK_ID> <POSITION>");
            pw.println("           Place <TASK_ID> in <STACK_ID> at <POSITION>");
            pw.println("       list");
            pw.println("           List all of the activity stacks and their sizes.");
            pw.println("       info <WINDOWING_MODE> <ACTIVITY_TYPE>");
            pw.println("           Display the information about activity stack in <WINDOWING_MODE> and <ACTIVITY_TYPE>.");
            pw.println("       remove <STACK_ID>");
            pw.println("           Remove stack <STACK_ID>.");
            pw.println("  task [COMMAND] [...]: sub-commands for operating on activity tasks.");
            pw.println("       lock <TASK_ID>");
            pw.println("           Bring <TASK_ID> to the front and don't allow other tasks to run.");
            pw.println("       lock stop");
            pw.println("           End the current task lock.");
            pw.println("       resizeable <TASK_ID> [0|1|2|3]");
            pw.println("           Change resizeable mode of <TASK_ID> to one of the following:");
            pw.println("           0: unresizeable");
            pw.println("           1: crop_windows");
            pw.println("           2: resizeable");
            pw.println("           3: resizeable_and_pipable");
            pw.println("       resize <TASK_ID> <LEFT,TOP,RIGHT,BOTTOM>");
            pw.println("           Makes sure <TASK_ID> is in a stack with the specified bounds.");
            pw.println("           Forces the task to be resizeable and creates a stack if no existing stack");
            pw.println("           has the specified bounds.");
            pw.println("  update-appinfo <USER_ID> <PACKAGE_NAME> [<PACKAGE_NAME>...]");
            pw.println("      Update the ApplicationInfo objects of the listed packages for <USER_ID>");
            pw.println("      without restarting any processes.");
            pw.println("  write");
            pw.println("      Write all pending state to storage.");
            pw.println();
            Intent.printIntentArgsHelp(pw, "");
        }
    }
}<|MERGE_RESOLUTION|>--- conflicted
+++ resolved
@@ -104,10 +104,7 @@
 import java.util.List;
 import java.util.Set;
 import java.util.concurrent.CountDownLatch;
-<<<<<<< HEAD
-=======
 import java.util.concurrent.TimeUnit;
->>>>>>> 825827da
 
 import javax.microedition.khronos.egl.EGL10;
 import javax.microedition.khronos.egl.EGLConfig;
@@ -523,7 +520,6 @@
             final long endTime = SystemClock.uptimeMillis();
             PrintWriter out = mWaitOption ? pw : getErrPrintWriter();
             boolean launched = false;
-            boolean hotLaunch = false;
             switch (res) {
                 case ActivityManager.START_SUCCESS:
                     launched = true;
@@ -549,8 +545,6 @@
                     break;
                 case ActivityManager.START_TASK_TO_FRONT:
                     launched = true;
-                    //TODO(b/120981435) remove special case
-                    hotLaunch = true;
                     out.println(
                             "Warning: Activity not started, its current "
                                     + "task has been brought to the front");
@@ -598,13 +592,7 @@
                     result.who = intent.getComponent();
                 }
                 pw.println("Status: " + (result.timeout ? "timeout" : "ok"));
-<<<<<<< HEAD
-                final @WaitResult.LaunchState int launchState =
-                        hotLaunch ? WaitResult.LAUNCH_STATE_HOT : result.launchState;
-                pw.println("LaunchState: " + launchStateToString(launchState));
-=======
                 pw.println("LaunchState: " + launchStateToString(result.launchState));
->>>>>>> 825827da
                 if (result.who != null) {
                     pw.println("Activity: " + result.who.flattenToShortString());
                 }
