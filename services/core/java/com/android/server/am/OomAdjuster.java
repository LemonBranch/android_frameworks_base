/*
 * Copyright (C) 2019 The Android Open Source Project
 *
 * Licensed under the Apache License, Version 2.0 (the "License");
 * you may not use this file except in compliance with the License.
 * You may obtain a copy of the License at
 *
 *      http://www.apache.org/licenses/LICENSE-2.0
 *
 * Unless required by applicable law or agreed to in writing, software
 * distributed under the License is distributed on an "AS IS" BASIS,
 * WITHOUT WARRANTIES OR CONDITIONS OF ANY KIND, either express or implied.
 * See the License for the specific language governing permissions and
 * limitations under the License.
 */

package com.android.server.am;

import static android.app.ActivityManager.PROCESS_STATE_BOUND_FOREGROUND_SERVICE;
import static android.app.ActivityManager.PROCESS_STATE_BOUND_TOP;
import static android.app.ActivityManager.PROCESS_STATE_CACHED_ACTIVITY;
import static android.app.ActivityManager.PROCESS_STATE_CACHED_EMPTY;
import static android.app.ActivityManager.PROCESS_STATE_FOREGROUND_SERVICE;
import static android.app.ActivityManager.PROCESS_STATE_FOREGROUND_SERVICE_LOCATION;
import static android.app.ActivityManager.PROCESS_STATE_IMPORTANT_BACKGROUND;
import static android.app.ActivityManager.PROCESS_STATE_IMPORTANT_FOREGROUND;
import static android.app.ActivityManager.PROCESS_STATE_LAST_ACTIVITY;
import static android.app.ActivityManager.PROCESS_STATE_NONEXISTENT;
import static android.app.ActivityManager.PROCESS_STATE_SERVICE;
import static android.app.ActivityManager.PROCESS_STATE_TOP;
import static android.app.ActivityManager.PROCESS_STATE_TRANSIENT_BACKGROUND;
import static android.os.Process.SCHED_OTHER;
import static android.os.Process.THREAD_GROUP_BG_NONINTERACTIVE;
import static android.os.Process.THREAD_GROUP_DEFAULT;
import static android.os.Process.THREAD_GROUP_RESTRICTED;
import static android.os.Process.THREAD_GROUP_TOP_APP;
import static android.os.Process.THREAD_PRIORITY_DISPLAY;
import static android.os.Process.setProcessGroup;
import static android.os.Process.setThreadPriority;
import static android.os.Process.setThreadScheduler;

import static com.android.server.am.ActivityManagerDebugConfig.DEBUG_ALL;
import static com.android.server.am.ActivityManagerDebugConfig.DEBUG_BACKUP;
import static com.android.server.am.ActivityManagerDebugConfig.DEBUG_LRU;
import static com.android.server.am.ActivityManagerDebugConfig.DEBUG_OOM_ADJ;
import static com.android.server.am.ActivityManagerDebugConfig.DEBUG_OOM_ADJ_REASON;
import static com.android.server.am.ActivityManagerDebugConfig.DEBUG_PROCESS_OBSERVERS;
import static com.android.server.am.ActivityManagerDebugConfig.DEBUG_PSS;
import static com.android.server.am.ActivityManagerDebugConfig.DEBUG_UID_OBSERVERS;
import static com.android.server.am.ActivityManagerDebugConfig.DEBUG_USAGE_STATS;
import static com.android.server.am.ActivityManagerService.DISPATCH_OOM_ADJ_OBSERVER_MSG;
import static com.android.server.am.ActivityManagerService.IDLE_UIDS_MSG;
import static com.android.server.am.ActivityManagerService.TAG_BACKUP;
import static com.android.server.am.ActivityManagerService.TAG_LRU;
import static com.android.server.am.ActivityManagerService.TAG_OOM_ADJ;
import static com.android.server.am.ActivityManagerService.TAG_PROCESS_OBSERVERS;
import static com.android.server.am.ActivityManagerService.TAG_PSS;
import static com.android.server.am.ActivityManagerService.TAG_UID_OBSERVERS;
import static com.android.server.am.ActivityManagerService.TOP_APP_PRIORITY_BOOST;
import static com.android.server.wm.ActivityTaskManagerDebugConfig.DEBUG_SWITCH;

import android.app.ActivityManager;
import android.app.usage.UsageEvents;
import android.content.Context;
import android.os.Debug;
import android.os.Handler;
import android.os.IBinder;
import android.os.PowerManagerInternal;
import android.os.Process;
import android.os.RemoteException;
import android.os.SystemClock;
import android.os.SystemProperties;
import android.os.Trace;
import android.os.UserHandle;
import android.util.ArrayMap;
import android.util.ArraySet;
import android.util.BoostFramework;
import android.util.Slog;
import android.util.proto.ProtoOutputStream;

import com.android.internal.annotations.GuardedBy;
import com.android.internal.annotations.VisibleForTesting;
import com.android.internal.app.procstats.ProcessStats;
import com.android.server.LocalServices;
import com.android.server.ServiceThread;
import com.android.server.wm.ActivityServiceConnectionsHolder;
import com.android.server.wm.WindowProcessController;

import java.io.PrintWriter;
import java.util.ArrayList;
import java.util.Arrays;

/**
 * All of the code required to compute proc states and oom_adj values.
 */
public final class OomAdjuster {
    private static final String TAG = "OomAdjuster";

    static final String OOM_ADJ_REASON_METHOD = "updateOomAdj";
    static final String OOM_ADJ_REASON_NONE = OOM_ADJ_REASON_METHOD + "_meh";
    static final String OOM_ADJ_REASON_ACTIVITY = OOM_ADJ_REASON_METHOD + "_activityChange";
    static final String OOM_ADJ_REASON_FINISH_RECEIVER = OOM_ADJ_REASON_METHOD + "_finishReceiver";
    static final String OOM_ADJ_REASON_START_RECEIVER = OOM_ADJ_REASON_METHOD + "_startReceiver";
    static final String OOM_ADJ_REASON_BIND_SERVICE = OOM_ADJ_REASON_METHOD + "_bindService";
    static final String OOM_ADJ_REASON_UNBIND_SERVICE = OOM_ADJ_REASON_METHOD + "_unbindService";
    static final String OOM_ADJ_REASON_START_SERVICE = OOM_ADJ_REASON_METHOD + "_startService";
    static final String OOM_ADJ_REASON_GET_PROVIDER = OOM_ADJ_REASON_METHOD + "_getProvider";
    static final String OOM_ADJ_REASON_REMOVE_PROVIDER = OOM_ADJ_REASON_METHOD + "_removeProvider";
    static final String OOM_ADJ_REASON_UI_VISIBILITY = OOM_ADJ_REASON_METHOD + "_uiVisibility";
    static final String OOM_ADJ_REASON_WHITELIST = OOM_ADJ_REASON_METHOD + "_whitelistChange";
    static final String OOM_ADJ_REASON_PROCESS_BEGIN = OOM_ADJ_REASON_METHOD + "_processBegin";
    static final String OOM_ADJ_REASON_PROCESS_END = OOM_ADJ_REASON_METHOD + "_processEnd";

    /**
     * For some direct access we need to power manager.
     */
    PowerManagerInternal mLocalPowerManager;

    /**
     * Service for compacting background apps.
     */
    AppCompactor mAppCompact;

    ActivityManagerConstants mConstants;

    final long[] mTmpLong = new long[3];

    /**
     * Current sequence id for oom_adj computation traversal.
     */
    int mAdjSeq = 0;

    /**
     * Keep track of the number of service processes we last found, to
     * determine on the next iteration which should be B services.
     */
    int mNumServiceProcs = 0;
    int mNewNumAServiceProcs = 0;
    int mNewNumServiceProcs = 0;

    /**
     * Keep track of the non-cached/empty process we last found, to help
     * determine how to distribute cached/empty processes next time.
     */
    int mNumNonCachedProcs = 0;

    /**
     * Keep track of the number of cached hidden procs, to balance oom adj
     * distribution between those and empty procs.
     */
    int mNumCachedHiddenProcs = 0;

    /** Track all uids that have actively running processes. */
    ActiveUids mActiveUids;

    /**
     * The handler to execute {@link #setProcessGroup} (it may be heavy if the process has many
     * threads) for reducing the time spent in {@link #applyOomAdjLocked}.
     */
    private final Handler mProcessGroupHandler;

    private final ArraySet<BroadcastQueue> mTmpBroadcastQueue = new ArraySet();

    private final ActivityManagerService mService;
    private final ProcessList mProcessList;

    // Min aging threshold in milliseconds to consider a B-service
    int mMinBServiceAgingTime = 5000;
    // Threshold for B-services when in memory pressure
    int mBServiceAppThreshold = 5;
    // Enable B-service aging propagation on memory pressure.
    boolean mEnableBServicePropagation = false;

    public static BoostFramework mPerf = new BoostFramework();

    //Per Task Boost of top-app renderThread
    public static BoostFramework mPerfBoost = new BoostFramework();
    public static int mPerfHandle = -1;
    public static int mCurRenderThreadTid = -1;
    public static boolean mIsTopAppRenderThreadBoostEnabled = false;

    OomAdjuster(ActivityManagerService service, ProcessList processList, ActiveUids activeUids) {
        mService = service;
        mProcessList = processList;
        mActiveUids = activeUids;

        mLocalPowerManager = LocalServices.getService(PowerManagerInternal.class);
        mConstants = mService.mConstants;
        mAppCompact = new AppCompactor(mService);

        if(mPerf != null) {
            mMinBServiceAgingTime = Integer.valueOf(mPerf.perfGetProp("ro.vendor.qti.sys.fw.bservice_age", "5000"));
            mBServiceAppThreshold = Integer.valueOf(mPerf.perfGetProp("ro.vendor.qti.sys.fw.bservice_limit", "5"));
            mEnableBServicePropagation = Boolean.parseBoolean(mPerf.perfGetProp("ro.vendor.qti.sys.fw.bservice_enable", "false"));
<<<<<<< HEAD
=======
            mEnableProcessGroupCgroupFollow = Boolean.parseBoolean(mPerf.perfGetProp("ro.vendor.qti.cgroup_follow.enable", "false"));
            mProcessGroupCgroupFollowDex2oatOnly = Boolean.parseBoolean(mPerf.perfGetProp("ro.vendor.qti.cgroup_follow.dex2oat_only", "false"));
            mIsTopAppRenderThreadBoostEnabled = Boolean.parseBoolean(mPerf.perfGetProp("vendor.perf.topAppRenderThreadBoost.enable", "false"));
>>>>>>> 2101679a
        }

        // The process group is usually critical to the response time of foreground app, so the
        // setter should apply it as soon as possible.
        final ServiceThread adjusterThread = new ServiceThread(TAG, TOP_APP_PRIORITY_BOOST,
                false /* allowIo */);
        adjusterThread.start();
        Process.setThreadGroupAndCpuset(adjusterThread.getThreadId(), THREAD_GROUP_TOP_APP);
        mProcessGroupHandler = new Handler(adjusterThread.getLooper(), msg -> {
            final int pid = msg.arg1;
            final int group = msg.arg2;
            if (Trace.isTagEnabled(Trace.TRACE_TAG_ACTIVITY_MANAGER)) {
                Trace.traceBegin(Trace.TRACE_TAG_ACTIVITY_MANAGER, "setProcessGroup "
                        + msg.obj + " to " + group);
            }
            try {
                setProcessGroup(pid, group);
            } catch (Exception e) {
                if (DEBUG_ALL) {
                    Slog.w(TAG, "Failed setting process group of " + pid + " to " + group, e);
                }
            } finally {
                Trace.traceEnd(Trace.TRACE_TAG_ACTIVITY_MANAGER);
            }
            return true;
        });
    }

    void initSettings() {
        mAppCompact.init();
    }

    /**
     * Update OomAdj for a specific process.
     * @param app The process to update
     * @param oomAdjAll If it's ok to call updateOomAdjLocked() for all running apps
     *                  if necessary, or skip.
     * @param oomAdjReason
     * @return whether updateOomAdjLocked(app) was successful.
     */
    @GuardedBy("mService")
    boolean updateOomAdjLocked(ProcessRecord app, boolean oomAdjAll,
            String oomAdjReason) {
        final ProcessRecord TOP_APP = mService.getTopAppLocked();
        final boolean wasCached = app.cached;

        mAdjSeq++;

        // This is the desired cached adjusment we want to tell it to use.
        // If our app is currently cached, we know it, and that is it.  Otherwise,
        // we don't know it yet, and it needs to now be cached we will then
        // need to do a complete oom adj.
        final int cachedAdj = app.getCurRawAdj() >= ProcessList.CACHED_APP_MIN_ADJ
                ? app.getCurRawAdj() : ProcessList.UNKNOWN_ADJ;
        boolean success = updateOomAdjLocked(app, cachedAdj, TOP_APP, false,
                SystemClock.uptimeMillis());
        if (oomAdjAll
                && (wasCached != app.cached || app.getCurRawAdj() == ProcessList.UNKNOWN_ADJ)) {
            // Changed to/from cached state, so apps after it in the LRU
            // list may also be changed.
            updateOomAdjLocked(oomAdjReason);
        }
        return success;
    }

    @GuardedBy("mService")
    private final boolean updateOomAdjLocked(ProcessRecord app, int cachedAdj,
            ProcessRecord TOP_APP, boolean doingAll, long now) {
        if (app.thread == null) {
            return false;
        }

        computeOomAdjLocked(app, cachedAdj, TOP_APP, doingAll, now, false);

        return applyOomAdjLocked(app, doingAll, now, SystemClock.elapsedRealtime());
    }

    @GuardedBy("mService")
    void updateOomAdjLocked(String oomAdjReason) {
        Trace.traceBegin(Trace.TRACE_TAG_ACTIVITY_MANAGER, oomAdjReason);
        mService.mOomAdjProfiler.oomAdjStarted();
        final ProcessRecord TOP_APP = mService.getTopAppLocked();
        final long now = SystemClock.uptimeMillis();
        final long nowElapsed = SystemClock.elapsedRealtime();
        final long oldTime = now - ProcessList.MAX_EMPTY_TIME;
        final int N = mProcessList.getLruSizeLocked();

        // Reset state in all uid records.
        for (int  i = mActiveUids.size() - 1; i >= 0; i--) {
            final UidRecord uidRec = mActiveUids.valueAt(i);
            if (false && DEBUG_UID_OBSERVERS) Slog.i(TAG_UID_OBSERVERS,
                    "Starting update of " + uidRec);
            uidRec.reset();
        }

        if (mService.mAtmInternal != null) {
            mService.mAtmInternal.rankTaskLayersIfNeeded();
        }

        mAdjSeq++;
        mNewNumServiceProcs = 0;
        mNewNumAServiceProcs = 0;

        final int emptyProcessLimit = mConstants.CUR_MAX_EMPTY_PROCESSES;
        final int cachedProcessLimit = mConstants.CUR_MAX_CACHED_PROCESSES
                - emptyProcessLimit;

        // Let's determine how many processes we have running vs.
        // how many slots we have for background processes; we may want
        // to put multiple processes in a slot of there are enough of
        // them.
        final int numSlots = (ProcessList.CACHED_APP_MAX_ADJ
                - ProcessList.CACHED_APP_MIN_ADJ + 1) / 2
                / ProcessList.CACHED_APP_IMPORTANCE_LEVELS;
        int numEmptyProcs = N - mNumNonCachedProcs - mNumCachedHiddenProcs;
        if (numEmptyProcs > cachedProcessLimit) {
            // If there are more empty processes than our limit on cached
            // processes, then use the cached process limit for the factor.
            // This ensures that the really old empty processes get pushed
            // down to the bottom, so if we are running low on memory we will
            // have a better chance at keeping around more cached processes
            // instead of a gazillion empty processes.
            numEmptyProcs = cachedProcessLimit;
        }
        int emptyFactor = (numEmptyProcs + numSlots - 1) / numSlots;
        if (emptyFactor < 1) emptyFactor = 1;
        int cachedFactor = (mNumCachedHiddenProcs > 0 ? (mNumCachedHiddenProcs + numSlots - 1) : 1)
                / numSlots;
        if (cachedFactor < 1) cachedFactor = 1;
        int stepCached = -1;
        int stepEmpty = -1;
        int numCached = 0;
        int numCachedExtraGroup = 0;
        int numEmpty = 0;
        int numTrimming = 0;
        int lastCachedGroup = 0;
        int lastCachedGroupImportance = 0;
        int lastCachedGroupUid = 0;

        mNumNonCachedProcs = 0;
        mNumCachedHiddenProcs = 0;

        // First update the OOM adjustment for each of the
        // application processes based on their current state.
        int curCachedAdj = ProcessList.CACHED_APP_MIN_ADJ;
        int nextCachedAdj = curCachedAdj + (ProcessList.CACHED_APP_IMPORTANCE_LEVELS * 2);
        int curCachedImpAdj = 0;
        int curEmptyAdj = ProcessList.CACHED_APP_MIN_ADJ + ProcessList.CACHED_APP_IMPORTANCE_LEVELS;
        int nextEmptyAdj = curEmptyAdj + (ProcessList.CACHED_APP_IMPORTANCE_LEVELS * 2);
        ProcessRecord selectedAppRecord = null;
        long serviceLastActivity = 0;
        int numBServices = 0;

        boolean retryCycles = false;

        // need to reset cycle state before calling computeOomAdjLocked because of service conns
        for (int i = N - 1; i >= 0; i--) {
            ProcessRecord app = mProcessList.mLruProcesses.get(i);
            app.containsCycle = false;
            app.setCurRawProcState(PROCESS_STATE_CACHED_EMPTY);
            app.setCurRawAdj(ProcessList.UNKNOWN_ADJ);
        }
        for (int i = N - 1; i >= 0; i--) {
            ProcessRecord app = mProcessList.mLruProcesses.get(i);
            if (mEnableBServicePropagation && app.serviceb
                    && (app.curAdj == ProcessList.SERVICE_B_ADJ)) {
                numBServices++;
                for (int s = app.services.size() - 1; s >= 0; s--) {
                    ServiceRecord sr = app.services.valueAt(s);
                    if (DEBUG_OOM_ADJ) Slog.d(TAG,"app.processName = " + app.processName
                            + " serviceb = " + app.serviceb + " s = " + s + " sr.lastActivity = "
                            + sr.lastActivity + " packageName = " + sr.packageName
                            + " processName = " + sr.processName);
                    if (SystemClock.uptimeMillis() - sr.lastActivity
                            < mMinBServiceAgingTime) {
                        if (DEBUG_OOM_ADJ) {
                            Slog.d(TAG,"Not aged enough!!!");
                        }
                        continue;
                    }
                    if (serviceLastActivity == 0) {
                        serviceLastActivity = sr.lastActivity;
                        selectedAppRecord = app;
                    } else if (sr.lastActivity < serviceLastActivity) {
                        serviceLastActivity = sr.lastActivity;
                        selectedAppRecord = app;
                    }
                }
            }
            if (DEBUG_OOM_ADJ && selectedAppRecord != null) Slog.d(TAG,
                    "Identified app.processName = " + selectedAppRecord.processName
                    + " app.pid = " + selectedAppRecord.pid);

            if (!app.killedByAm && app.thread != null) {
                app.procStateChanged = false;
                computeOomAdjLocked(app, ProcessList.UNKNOWN_ADJ, TOP_APP, true, now, false);

                // if any app encountered a cycle, we need to perform an additional loop later
                retryCycles |= app.containsCycle;

                // If we haven't yet assigned the final cached adj
                // to the process, do that now.
                if (app.curAdj >= ProcessList.UNKNOWN_ADJ) {
                    switch (app.getCurProcState()) {
                        case PROCESS_STATE_CACHED_ACTIVITY:
                        case ActivityManager.PROCESS_STATE_CACHED_ACTIVITY_CLIENT:
                        case ActivityManager.PROCESS_STATE_CACHED_RECENT:
                            // Figure out the next cached level, taking into account groups.
                            boolean inGroup = false;
                            if (app.connectionGroup != 0) {
                                if (lastCachedGroupUid == app.uid
                                        && lastCachedGroup == app.connectionGroup) {
                                    // This is in the same group as the last process, just tweak
                                    // adjustment by importance.
                                    if (app.connectionImportance > lastCachedGroupImportance) {
                                        lastCachedGroupImportance = app.connectionImportance;
                                        if (curCachedAdj < nextCachedAdj
                                                && curCachedAdj < ProcessList.CACHED_APP_MAX_ADJ) {
                                            curCachedImpAdj++;
                                        }
                                    }
                                    inGroup = true;
                                } else {
                                    lastCachedGroupUid = app.uid;
                                    lastCachedGroup = app.connectionGroup;
                                    lastCachedGroupImportance = app.connectionImportance;
                                }
                            }
                            if (!inGroup && curCachedAdj != nextCachedAdj) {
                                stepCached++;
                                curCachedImpAdj = 0;
                                if (stepCached >= cachedFactor) {
                                    stepCached = 0;
                                    curCachedAdj = nextCachedAdj;
                                    nextCachedAdj += ProcessList.CACHED_APP_IMPORTANCE_LEVELS * 2;
                                    if (nextCachedAdj > ProcessList.CACHED_APP_MAX_ADJ) {
                                        nextCachedAdj = ProcessList.CACHED_APP_MAX_ADJ;
                                    }
                                }
                            }
                            // This process is a cached process holding activities...
                            // assign it the next cached value for that type, and then
                            // step that cached level.
                            app.setCurRawAdj(curCachedAdj + curCachedImpAdj);
                            app.curAdj = app.modifyRawOomAdj(curCachedAdj + curCachedImpAdj);
                            if (DEBUG_LRU && false) Slog.d(TAG_LRU, "Assigning activity LRU #" + i
                                    + " adj: " + app.curAdj + " (curCachedAdj=" + curCachedAdj
                                    + " curCachedImpAdj=" + curCachedImpAdj + ")");
                            break;
                        default:
                            // Figure out the next cached level.
                            if (curEmptyAdj != nextEmptyAdj) {
                                stepEmpty++;
                                if (stepEmpty >= emptyFactor) {
                                    stepEmpty = 0;
                                    curEmptyAdj = nextEmptyAdj;
                                    nextEmptyAdj += ProcessList.CACHED_APP_IMPORTANCE_LEVELS * 2;
                                    if (nextEmptyAdj > ProcessList.CACHED_APP_MAX_ADJ) {
                                        nextEmptyAdj = ProcessList.CACHED_APP_MAX_ADJ;
                                    }
                                }
                            }
                            // For everything else, assign next empty cached process
                            // level and bump that up.  Note that this means that
                            // long-running services that have dropped down to the
                            // cached level will be treated as empty (since their process
                            // state is still as a service), which is what we want.
                            app.setCurRawAdj(curEmptyAdj);
                            app.curAdj = app.modifyRawOomAdj(curEmptyAdj);
                            if (DEBUG_LRU && false) Slog.d(TAG_LRU, "Assigning empty LRU #" + i
                                    + " adj: " + app.curAdj + " (curEmptyAdj=" + curEmptyAdj
                                    + ")");
                            break;
                    }
                }
            }
        }

        // Cycle strategy:
        // - Retry computing any process that has encountered a cycle.
        // - Continue retrying until no process was promoted.
        // - Iterate from least important to most important.
        int cycleCount = 0;
        while (retryCycles && cycleCount < 10) {
            cycleCount++;
            retryCycles = false;

            for (int i = 0; i < N; i++) {
                ProcessRecord app = mProcessList.mLruProcesses.get(i);
                if (!app.killedByAm && app.thread != null && app.containsCycle == true) {
                    app.adjSeq--;
                    app.completedAdjSeq--;
                }
            }

            for (int i = 0; i < N; i++) {
                ProcessRecord app = mProcessList.mLruProcesses.get(i);
                if (!app.killedByAm && app.thread != null && app.containsCycle == true) {
                    if (computeOomAdjLocked(app, app.getCurRawAdj(), TOP_APP, true, now,
                            true)) {
                        retryCycles = true;
                    }
                }
            }
        }

        lastCachedGroup = lastCachedGroupUid = 0;

        for (int i = N - 1; i >= 0; i--) {
            ProcessRecord app = mProcessList.mLruProcesses.get(i);
            if (!app.killedByAm && app.thread != null) {
                applyOomAdjLocked(app, true, now, nowElapsed);

                // Count the number of process types.
                switch (app.getCurProcState()) {
                    case PROCESS_STATE_CACHED_ACTIVITY:
                    case ActivityManager.PROCESS_STATE_CACHED_ACTIVITY_CLIENT:
                        mNumCachedHiddenProcs++;
                        numCached++;
                        if (app.connectionGroup != 0) {
                            if (lastCachedGroupUid == app.info.uid
                                    && lastCachedGroup == app.connectionGroup) {
                                // If this process is the next in the same group, we don't
                                // want it to count against our limit of the number of cached
                                // processes, so bump up the group count to account for it.
                                numCachedExtraGroup++;
                            } else {
                                lastCachedGroupUid = app.info.uid;
                                lastCachedGroup = app.connectionGroup;
                            }
                        } else {
                            lastCachedGroupUid = lastCachedGroup = 0;
                        }
                        if ((numCached - numCachedExtraGroup) > cachedProcessLimit) {
                            app.kill("cached #" + numCached, true);
                        }
                        break;
                    case PROCESS_STATE_CACHED_EMPTY:
                        if (numEmpty > mConstants.CUR_TRIM_EMPTY_PROCESSES
                                && app.lastActivityTime < oldTime) {
                            app.kill("empty for "
                                    + ((oldTime + ProcessList.MAX_EMPTY_TIME - app.lastActivityTime)
                                    / 1000) + "s", true);
                        } else {
                            numEmpty++;
                            if (numEmpty > emptyProcessLimit) {
                                app.kill("empty #" + numEmpty, true);
                            }
                        }
                        break;
                    default:
                        mNumNonCachedProcs++;
                        break;
                }

                if (app.isolated && app.services.size() <= 0 && app.isolatedEntryPoint == null) {
                    // If this is an isolated process, there are no services
                    // running in it, and it's not a special process with a
                    // custom entry point, then the process is no longer
                    // needed.  We agressively kill these because we can by
                    // definition not re-use the same process again, and it is
                    // good to avoid having whatever code was running in them
                    // left sitting around after no longer needed.
                    app.kill("isolated not needed", true);
                } else {
                    // Keeping this process, update its uid.
                    final UidRecord uidRec = app.uidRecord;
                    if (uidRec != null) {
                        uidRec.ephemeral = app.info.isInstantApp();
                        if (uidRec.getCurProcState() > app.getCurProcState()) {
                            uidRec.setCurProcState(app.getCurProcState());
                        }
                        if (app.hasForegroundServices()) {
                            uidRec.foregroundServices = true;
                        }
                    }
                }

                if (app.getCurProcState() >= ActivityManager.PROCESS_STATE_HOME
                        && !app.killedByAm) {
                    numTrimming++;
                }
            }
        }

        if ((numBServices > mBServiceAppThreshold) && (true == mService.mAllowLowerMemLevel)
                && (selectedAppRecord != null)) {
            ProcessList.setOomAdj(selectedAppRecord.pid, selectedAppRecord.info.uid,
                    ProcessList.CACHED_APP_MAX_ADJ);
            selectedAppRecord.setAdj = selectedAppRecord.curAdj;
            if (DEBUG_OOM_ADJ) Slog.d(TAG,"app.processName = " + selectedAppRecord.processName
                        + " app.pid = " + selectedAppRecord.pid + " is moved to higher adj");
        }

        mService.incrementProcStateSeqAndNotifyAppsLocked();

        mNumServiceProcs = mNewNumServiceProcs;

        boolean allChanged = mService.updateLowMemStateLocked(numCached, numEmpty, numTrimming);

        if (mService.mAlwaysFinishActivities) {
            // Need to do this on its own message because the stack may not
            // be in a consistent state at this point.
            mService.mAtmInternal.scheduleDestroyAllActivities("always-finish");
        }

        if (allChanged) {
            mService.requestPssAllProcsLocked(now, false,
                    mService.mProcessStats.isMemFactorLowered());
        }

        ArrayList<UidRecord> becameIdle = null;

        // Update from any uid changes.
        if (mLocalPowerManager != null) {
            mLocalPowerManager.startUidChanges();
        }
        for (int i = mActiveUids.size() - 1; i >= 0; i--) {
            final UidRecord uidRec = mActiveUids.valueAt(i);
            int uidChange = UidRecord.CHANGE_PROCSTATE;
            if (uidRec.getCurProcState() != PROCESS_STATE_NONEXISTENT
                    && (uidRec.setProcState != uidRec.getCurProcState()
                    || uidRec.setWhitelist != uidRec.curWhitelist)) {
                if (DEBUG_UID_OBSERVERS) Slog.i(TAG_UID_OBSERVERS, "Changes in " + uidRec
                        + ": proc state from " + uidRec.setProcState + " to "
                        + uidRec.getCurProcState() + ", whitelist from " + uidRec.setWhitelist
                        + " to " + uidRec.curWhitelist);
                if (ActivityManager.isProcStateBackground(uidRec.getCurProcState())
                        && !uidRec.curWhitelist) {
                    // UID is now in the background (and not on the temp whitelist).  Was it
                    // previously in the foreground (or on the temp whitelist)?
                    if (!ActivityManager.isProcStateBackground(uidRec.setProcState)
                            || uidRec.setWhitelist) {
                        uidRec.lastBackgroundTime = nowElapsed;
                        if (!mService.mHandler.hasMessages(IDLE_UIDS_MSG)) {
                            // Note: the background settle time is in elapsed realtime, while
                            // the handler time base is uptime.  All this means is that we may
                            // stop background uids later than we had intended, but that only
                            // happens because the device was sleeping so we are okay anyway.
                            mService.mHandler.sendEmptyMessageDelayed(IDLE_UIDS_MSG,
                                    mConstants.BACKGROUND_SETTLE_TIME);
                        }
                    }
                    if (uidRec.idle && !uidRec.setIdle) {
                        uidChange = UidRecord.CHANGE_IDLE;
                        if (becameIdle == null) {
                            becameIdle = new ArrayList<>();
                        }
                        becameIdle.add(uidRec);
                    }
                } else {
                    if (uidRec.idle) {
                        uidChange = UidRecord.CHANGE_ACTIVE;
                        EventLogTags.writeAmUidActive(uidRec.uid);
                        uidRec.idle = false;
                    }
                    uidRec.lastBackgroundTime = 0;
                }
                final boolean wasCached = uidRec.setProcState
                        > ActivityManager.PROCESS_STATE_RECEIVER;
                final boolean isCached = uidRec.getCurProcState()
                        > ActivityManager.PROCESS_STATE_RECEIVER;
                if (wasCached != isCached || uidRec.setProcState == PROCESS_STATE_NONEXISTENT) {
                    uidChange |= isCached ? UidRecord.CHANGE_CACHED : UidRecord.CHANGE_UNCACHED;
                }
                uidRec.setProcState = uidRec.getCurProcState();
                uidRec.setWhitelist = uidRec.curWhitelist;
                uidRec.setIdle = uidRec.idle;
                mService.mAtmInternal.onUidProcStateChanged(uidRec.uid, uidRec.setProcState);
                mService.enqueueUidChangeLocked(uidRec, -1, uidChange);
                mService.noteUidProcessState(uidRec.uid, uidRec.getCurProcState());
                if (uidRec.foregroundServices) {
                    mService.mServices.foregroundServiceProcStateChangedLocked(uidRec);
                }
            }
        }
        if (mLocalPowerManager != null) {
            mLocalPowerManager.finishUidChanges();
        }

        if (becameIdle != null) {
            // If we have any new uids that became idle this time, we need to make sure
            // they aren't left with running services.
            for (int i = becameIdle.size() - 1; i >= 0; i--) {
                mService.mServices.stopInBackgroundLocked(becameIdle.get(i).uid);
            }
        }

        if (mService.mProcessStats.shouldWriteNowLocked(now)) {
            mService.mHandler.post(new ActivityManagerService.ProcStatsRunnable(mService,
                    mService.mProcessStats));
        }

        // Run this after making sure all procstates are updated.
        mService.mProcessStats.updateTrackingAssociationsLocked(mAdjSeq, now);

        if (DEBUG_OOM_ADJ) {
            final long duration = SystemClock.uptimeMillis() - now;
            if (false) {
                Slog.d(TAG_OOM_ADJ, "Did OOM ADJ in " + duration + "ms",
                        new RuntimeException("here").fillInStackTrace());
            } else {
                Slog.d(TAG_OOM_ADJ, "Did OOM ADJ in " + duration + "ms");
            }
        }
        mService.mOomAdjProfiler.oomAdjEnded();
        Trace.traceEnd(Trace.TRACE_TAG_ACTIVITY_MANAGER);
    }

    private final ComputeOomAdjWindowCallback mTmpComputeOomAdjWindowCallback =
            new ComputeOomAdjWindowCallback();

    /** These methods are called inline during computeOomAdjLocked(), on the same thread */
    private final class ComputeOomAdjWindowCallback
            implements WindowProcessController.ComputeOomAdjCallback {

        ProcessRecord app;
        int adj;
        boolean foregroundActivities;
        int procState;
        int schedGroup;
        int appUid;
        int logUid;
        int processStateCurTop;

        void initialize(ProcessRecord app, int adj, boolean foregroundActivities,
                int procState, int schedGroup, int appUid, int logUid, int processStateCurTop) {
            this.app = app;
            this.adj = adj;
            this.foregroundActivities = foregroundActivities;
            this.procState = procState;
            this.schedGroup = schedGroup;
            this.appUid = appUid;
            this.logUid = logUid;
            this.processStateCurTop = processStateCurTop;
        }

        @Override
        public void onVisibleActivity() {
            // App has a visible activity; only upgrade adjustment.
            if (adj > ProcessList.VISIBLE_APP_ADJ) {
                adj = ProcessList.VISIBLE_APP_ADJ;
                app.adjType = "vis-activity";
                if (DEBUG_OOM_ADJ_REASON || logUid == appUid) {
                    reportOomAdjMessageLocked(TAG_OOM_ADJ, "Raise adj to vis-activity: " + app);
                }
            }
            if (procState > processStateCurTop) {
                procState = processStateCurTop;
                app.adjType = "vis-activity";
                if (DEBUG_OOM_ADJ_REASON || logUid == appUid) {
                    reportOomAdjMessageLocked(TAG_OOM_ADJ,
                            "Raise procstate to vis-activity (top): " + app);
                }
            }
            if (schedGroup < ProcessList.SCHED_GROUP_DEFAULT) {
                schedGroup = ProcessList.SCHED_GROUP_DEFAULT;
            }
            app.cached = false;
            app.empty = false;
            foregroundActivities = true;
        }

        @Override
        public void onPausedActivity() {
            if (adj > ProcessList.PERCEPTIBLE_APP_ADJ) {
                adj = ProcessList.PERCEPTIBLE_APP_ADJ;
                app.adjType = "pause-activity";
                if (DEBUG_OOM_ADJ_REASON || logUid == appUid) {
                    reportOomAdjMessageLocked(TAG_OOM_ADJ, "Raise adj to pause-activity: "  + app);
                }
            }
            if (procState > processStateCurTop) {
                procState = processStateCurTop;
                app.adjType = "pause-activity";
                if (DEBUG_OOM_ADJ_REASON || logUid == appUid) {
                    reportOomAdjMessageLocked(TAG_OOM_ADJ,
                            "Raise procstate to pause-activity (top): "  + app);
                }
            }
            if (schedGroup < ProcessList.SCHED_GROUP_DEFAULT) {
                schedGroup = ProcessList.SCHED_GROUP_DEFAULT;
            }
            app.cached = false;
            app.empty = false;
            foregroundActivities = true;
        }

        @Override
        public void onStoppingActivity(boolean finishing) {
            if (adj > ProcessList.PERCEPTIBLE_APP_ADJ) {
                adj = ProcessList.PERCEPTIBLE_APP_ADJ;
                app.adjType = "stop-activity";
                if (DEBUG_OOM_ADJ_REASON || logUid == appUid) {
                    reportOomAdjMessageLocked(TAG_OOM_ADJ,
                            "Raise adj to stop-activity: "  + app);
                }
            }

            // For the process state, we will at this point consider the process to be cached. It
            // will be cached either as an activity or empty depending on whether the activity is
            // finishing. We do this so that we can treat the process as cached for purposes of
            // memory trimming (determining current memory level, trim command to send to process)
            // since there can be an arbitrary number of stopping processes and they should soon all
            // go into the cached state.
            if (!finishing) {
                if (procState > PROCESS_STATE_LAST_ACTIVITY) {
                    procState = PROCESS_STATE_LAST_ACTIVITY;
                    app.adjType = "stop-activity";
                    if (DEBUG_OOM_ADJ_REASON || logUid == appUid) {
                        reportOomAdjMessageLocked(TAG_OOM_ADJ,
                                "Raise procstate to stop-activity: " + app);
                    }
                }
            }
            app.cached = false;
            app.empty = false;
            foregroundActivities = true;
        }

        @Override
        public void onOtherActivity() {
            if (procState > PROCESS_STATE_CACHED_ACTIVITY) {
                procState = PROCESS_STATE_CACHED_ACTIVITY;
                app.adjType = "cch-act";
                if (DEBUG_OOM_ADJ_REASON || logUid == appUid) {
                    reportOomAdjMessageLocked(TAG_OOM_ADJ,
                            "Raise procstate to cached activity: " + app);
                }
            }
        }
    }

    private final boolean computeOomAdjLocked(ProcessRecord app, int cachedAdj,
            ProcessRecord TOP_APP, boolean doingAll, long now, boolean cycleReEval) {
        if (mAdjSeq == app.adjSeq) {
            if (app.adjSeq == app.completedAdjSeq) {
                // This adjustment has already been computed successfully.
                return false;
            } else {
                // The process is being computed, so there is a cycle. We cannot
                // rely on this process's state.
                app.containsCycle = true;

                return false;
            }
        }

        if (app.thread == null) {
            app.adjSeq = mAdjSeq;
            app.setCurrentSchedulingGroup(ProcessList.SCHED_GROUP_BACKGROUND);
            app.setCurProcState(PROCESS_STATE_CACHED_EMPTY);
            app.curAdj = ProcessList.CACHED_APP_MAX_ADJ;
            app.setCurRawAdj(ProcessList.CACHED_APP_MAX_ADJ);
            app.completedAdjSeq = app.adjSeq;
            return false;
        }

        app.adjTypeCode = ActivityManager.RunningAppProcessInfo.REASON_UNKNOWN;
        app.adjSource = null;
        app.adjTarget = null;
        app.empty = false;
        app.cached = false;

        final WindowProcessController wpc = app.getWindowProcessController();
        final int appUid = app.info.uid;
        final int logUid = mService.mCurOomAdjUid;

        int prevAppAdj = app.curAdj;
        int prevProcState = app.getCurProcState();

        if (app.maxAdj <= ProcessList.FOREGROUND_APP_ADJ) {
            // The max adjustment doesn't allow this app to be anything
            // below foreground, so it is not worth doing work for it.
            if (DEBUG_OOM_ADJ_REASON || logUid == appUid) {
                mService.reportOomAdjMessageLocked(TAG_OOM_ADJ, "Making fixed: " + app);
            }
            app.adjType = "fixed";
            app.adjSeq = mAdjSeq;
            app.setCurRawAdj(app.maxAdj);
            app.setHasForegroundActivities(false);
            app.setCurrentSchedulingGroup(ProcessList.SCHED_GROUP_DEFAULT);
            app.setCurProcState(ActivityManager.PROCESS_STATE_PERSISTENT);
            // System processes can do UI, and when they do we want to have
            // them trim their memory after the user leaves the UI.  To
            // facilitate this, here we need to determine whether or not it
            // is currently showing UI.
            app.systemNoUi = true;
            if (app == TOP_APP) {
                app.systemNoUi = false;
                app.setCurrentSchedulingGroup(ProcessList.SCHED_GROUP_TOP_APP);
                app.adjType = "pers-top-activity";
            } else if (app.hasTopUi()) {
                // sched group/proc state adjustment is below
                app.systemNoUi = false;
                app.adjType = "pers-top-ui";
            } else if (wpc.hasVisibleActivities()) {
                app.systemNoUi = false;
            }
            if (!app.systemNoUi) {
                if (mService.mWakefulness == PowerManagerInternal.WAKEFULNESS_AWAKE) {
                    // screen on, promote UI
                    app.setCurProcState(ActivityManager.PROCESS_STATE_PERSISTENT_UI);
                    app.setCurrentSchedulingGroup(ProcessList.SCHED_GROUP_TOP_APP);
                } else {
                    // screen off, restrict UI scheduling
                    app.setCurProcState(PROCESS_STATE_BOUND_FOREGROUND_SERVICE);
                    app.setCurrentSchedulingGroup(ProcessList.SCHED_GROUP_RESTRICTED);
                }
            }
            app.setCurRawProcState(app.getCurProcState());
            app.curAdj = app.maxAdj;
            app.completedAdjSeq = app.adjSeq;
            // if curAdj is less than prevAppAdj, then this process was promoted
            return app.curAdj < prevAppAdj || app.getCurProcState() < prevProcState;
        }

        app.systemNoUi = false;

        final int PROCESS_STATE_CUR_TOP = mService.mAtmInternal.getTopProcessState();

        // Determine the importance of the process, starting with most
        // important to least, and assign an appropriate OOM adjustment.
        int adj;
        int schedGroup;
        int procState;
        int cachedAdjSeq;

        boolean foregroundActivities = false;
        mTmpBroadcastQueue.clear();
        if (PROCESS_STATE_CUR_TOP == PROCESS_STATE_TOP && app == TOP_APP) {
            // The last app on the list is the foreground app.
            adj = ProcessList.FOREGROUND_APP_ADJ;
            schedGroup = ProcessList.SCHED_GROUP_TOP_APP;
            app.adjType = "top-activity";
            foregroundActivities = true;
            procState = PROCESS_STATE_CUR_TOP;
            if(mIsTopAppRenderThreadBoostEnabled) {
                if(mCurRenderThreadTid != app.renderThreadTid && app.renderThreadTid > 0) {
                    mCurRenderThreadTid = app.renderThreadTid;
                    if (mPerfBoost != null) {
                        Slog.d(TAG, "TOP-APP: pid:" + app.pid + ", processName: "
                               + app.processName + ", renderThreadTid: " + app.renderThreadTid);
                        if (mPerfHandle >= 0) {
                            mPerfBoost.perfLockRelease();
                            mPerfHandle = -1;
                        }
                        mPerfHandle = mPerfBoost.perfHint(BoostFramework.VENDOR_HINT_BOOST_RENDERTHREAD,
                                                          app.processName, app.renderThreadTid, 1);
                        Slog.d(TAG, "VENDOR_HINT_BOOST_RENDERTHREAD perfHint was called. mPerfHandle: "
                               + mPerfHandle);
                    }
                }
            }

            if (DEBUG_OOM_ADJ_REASON || logUid == appUid) {
                reportOomAdjMessageLocked(TAG_OOM_ADJ, "Making top: " + app);
            }
        } else if (app.runningRemoteAnimation) {
            adj = ProcessList.VISIBLE_APP_ADJ;
            schedGroup = ProcessList.SCHED_GROUP_TOP_APP;
            app.adjType = "running-remote-anim";
            procState = PROCESS_STATE_CUR_TOP;
            if (DEBUG_OOM_ADJ_REASON || logUid == appUid) {
                reportOomAdjMessageLocked(TAG_OOM_ADJ, "Making running remote anim: " + app);
            }
        } else if (app.getActiveInstrumentation() != null) {
            // Don't want to kill running instrumentation.
            adj = ProcessList.FOREGROUND_APP_ADJ;
            schedGroup = ProcessList.SCHED_GROUP_DEFAULT;
            app.adjType = "instrumentation";
            procState = PROCESS_STATE_FOREGROUND_SERVICE;
            if (DEBUG_OOM_ADJ_REASON || logUid == appUid) {
                reportOomAdjMessageLocked(TAG_OOM_ADJ, "Making instrumentation: " + app);
            }
        } else if (mService.isReceivingBroadcastLocked(app, mTmpBroadcastQueue)) {
            // An app that is currently receiving a broadcast also
            // counts as being in the foreground for OOM killer purposes.
            // It's placed in a sched group based on the nature of the
            // broadcast as reflected by which queue it's active in.
            adj = ProcessList.FOREGROUND_APP_ADJ;
            schedGroup = (mTmpBroadcastQueue.contains(mService.mFgBroadcastQueue))
                    ? ProcessList.SCHED_GROUP_DEFAULT : ProcessList.SCHED_GROUP_BACKGROUND;
            app.adjType = "broadcast";
            procState = ActivityManager.PROCESS_STATE_RECEIVER;
            if (DEBUG_OOM_ADJ_REASON || logUid == appUid) {
                reportOomAdjMessageLocked(TAG_OOM_ADJ, "Making broadcast: " + app);
            }
        } else if (app.executingServices.size() > 0) {
            // An app that is currently executing a service callback also
            // counts as being in the foreground.
            adj = ProcessList.FOREGROUND_APP_ADJ;
            schedGroup = app.execServicesFg ?
                    ProcessList.SCHED_GROUP_DEFAULT : ProcessList.SCHED_GROUP_BACKGROUND;
            app.adjType = "exec-service";
            procState = PROCESS_STATE_SERVICE;
            if (DEBUG_OOM_ADJ_REASON || logUid == appUid) {
                reportOomAdjMessageLocked(TAG_OOM_ADJ, "Making exec-service: " + app);
            }
            //Slog.i(TAG, "EXEC " + (app.execServicesFg ? "FG" : "BG") + ": " + app);
        } else if (app == TOP_APP) {
            adj = ProcessList.FOREGROUND_APP_ADJ;
            schedGroup = ProcessList.SCHED_GROUP_BACKGROUND;
            app.adjType = "top-sleeping";
            foregroundActivities = true;
            procState = PROCESS_STATE_CUR_TOP;
            if (DEBUG_OOM_ADJ_REASON || logUid == appUid) {
                reportOomAdjMessageLocked(TAG_OOM_ADJ, "Making top (sleeping): " + app);
            }
        } else {
            // As far as we know the process is empty.  We may change our mind later.
            schedGroup = ProcessList.SCHED_GROUP_BACKGROUND;
            // At this point we don't actually know the adjustment.  Use the cached adj
            // value that the caller wants us to.
            adj = cachedAdj;
            procState = PROCESS_STATE_CACHED_EMPTY;
            app.cached = true;
            app.empty = true;
            app.adjType = "cch-empty";
            if (DEBUG_OOM_ADJ_REASON || logUid == appUid) {
                reportOomAdjMessageLocked(TAG_OOM_ADJ, "Making empty: " + app);
            }
        }

        // Examine all activities if not already foreground.
        if (!foregroundActivities && wpc.hasActivities()) {
            mTmpComputeOomAdjWindowCallback.initialize(app, adj, foregroundActivities, procState,
                    schedGroup, appUid, logUid, PROCESS_STATE_CUR_TOP);
            final int minLayer = wpc.computeOomAdjFromActivities(
                    ProcessList.VISIBLE_APP_LAYER_MAX, mTmpComputeOomAdjWindowCallback);

            adj = mTmpComputeOomAdjWindowCallback.adj;
            foregroundActivities = mTmpComputeOomAdjWindowCallback.foregroundActivities;
            procState = mTmpComputeOomAdjWindowCallback.procState;
            schedGroup = mTmpComputeOomAdjWindowCallback.schedGroup;

            if (adj == ProcessList.VISIBLE_APP_ADJ) {
                adj += minLayer;
            }
        }

        if (procState > ActivityManager.PROCESS_STATE_CACHED_RECENT && app.hasRecentTasks()) {
            procState = ActivityManager.PROCESS_STATE_CACHED_RECENT;
            app.adjType = "cch-rec";
            if (DEBUG_OOM_ADJ_REASON || logUid == appUid) {
                reportOomAdjMessageLocked(TAG_OOM_ADJ, "Raise procstate to cached recent: " + app);
            }
        }

        if (adj > ProcessList.PERCEPTIBLE_APP_ADJ
                || procState > PROCESS_STATE_FOREGROUND_SERVICE_LOCATION) {
            if (app.hasForegroundServices()) {
                // The user is aware of this app, so make it visible.
                adj = ProcessList.PERCEPTIBLE_APP_ADJ;
                if (app.hasLocationForegroundServices()) {
                    procState = PROCESS_STATE_FOREGROUND_SERVICE_LOCATION;
                    app.adjType = "fg-service-location";

                } else {
                    procState = PROCESS_STATE_FOREGROUND_SERVICE;
                    app.adjType = "fg-service";
                }
                app.cached = false;
                schedGroup = ProcessList.SCHED_GROUP_DEFAULT;
                if (DEBUG_OOM_ADJ_REASON || logUid == appUid) {
                    reportOomAdjMessageLocked(TAG_OOM_ADJ, "Raise to " + app.adjType + ": "
                            + app + " ");
                }
            } else if (app.hasOverlayUi()) {
                // The process is display an overlay UI.
                adj = ProcessList.PERCEPTIBLE_APP_ADJ;
                procState = PROCESS_STATE_IMPORTANT_FOREGROUND;
                app.cached = false;
                app.adjType = "has-overlay-ui";
                schedGroup = ProcessList.SCHED_GROUP_DEFAULT;
                if (DEBUG_OOM_ADJ_REASON || logUid == appUid) {
                    reportOomAdjMessageLocked(TAG_OOM_ADJ, "Raise to overlay ui: " + app);
                }
            }
        }

        // If the app was recently in the foreground and moved to a foreground service status,
        // allow it to get a higher rank in memory for some time, compared to other foreground
        // services so that it can finish performing any persistence/processing of in-memory state.
        if (app.hasForegroundServices() && adj > ProcessList.PERCEPTIBLE_RECENT_FOREGROUND_APP_ADJ
                && (app.lastTopTime + mConstants.TOP_TO_FGS_GRACE_DURATION > now
                || app.setProcState <= PROCESS_STATE_TOP)) {
            adj = ProcessList.PERCEPTIBLE_RECENT_FOREGROUND_APP_ADJ;
            app.adjType = "fg-service-act";
            if (DEBUG_OOM_ADJ_REASON || logUid == appUid) {
                reportOomAdjMessageLocked(TAG_OOM_ADJ, "Raise to recent fg: " + app);
            }
        }

        if (adj > ProcessList.PERCEPTIBLE_APP_ADJ
                || procState > PROCESS_STATE_TRANSIENT_BACKGROUND) {
            if (app.forcingToImportant != null) {
                // This is currently used for toasts...  they are not interactive, and
                // we don't want them to cause the app to become fully foreground (and
                // thus out of background check), so we yes the best background level we can.
                adj = ProcessList.PERCEPTIBLE_APP_ADJ;
                procState = PROCESS_STATE_TRANSIENT_BACKGROUND;
                app.cached = false;
                app.adjType = "force-imp";
                app.adjSource = app.forcingToImportant;
                schedGroup = ProcessList.SCHED_GROUP_DEFAULT;
                if (DEBUG_OOM_ADJ_REASON || logUid == appUid) {
                    reportOomAdjMessageLocked(TAG_OOM_ADJ, "Raise to force imp: " + app);
                }
            }
        }

        if (mService.mAtmInternal.isHeavyWeightProcess(app.getWindowProcessController())) {
            if (adj > ProcessList.HEAVY_WEIGHT_APP_ADJ) {
                // We don't want to kill the current heavy-weight process.
                adj = ProcessList.HEAVY_WEIGHT_APP_ADJ;
                schedGroup = ProcessList.SCHED_GROUP_BACKGROUND;
                app.cached = false;
                app.adjType = "heavy";
                if (DEBUG_OOM_ADJ_REASON || logUid == appUid) {
                    reportOomAdjMessageLocked(TAG_OOM_ADJ, "Raise adj to heavy: " + app);
                }
            }
            if (procState > ActivityManager.PROCESS_STATE_HEAVY_WEIGHT) {
                procState = ActivityManager.PROCESS_STATE_HEAVY_WEIGHT;
                app.adjType = "heavy";
                if (DEBUG_OOM_ADJ_REASON || logUid == appUid) {
                    reportOomAdjMessageLocked(TAG_OOM_ADJ, "Raise procstate to heavy: " + app);
                }
            }
        }

        if (wpc.isHomeProcess()) {
            if (adj > ProcessList.HOME_APP_ADJ) {
                // This process is hosting what we currently consider to be the
                // home app, so we don't want to let it go into the background.
                adj = ProcessList.HOME_APP_ADJ;
                schedGroup = ProcessList.SCHED_GROUP_BACKGROUND;
                app.cached = false;
                app.adjType = "home";
                if (DEBUG_OOM_ADJ_REASON || logUid == appUid) {
                    reportOomAdjMessageLocked(TAG_OOM_ADJ, "Raise adj to home: " + app);
                }
            }
            if (procState > ActivityManager.PROCESS_STATE_HOME) {
                procState = ActivityManager.PROCESS_STATE_HOME;
                app.adjType = "home";
                if (DEBUG_OOM_ADJ_REASON || logUid == appUid) {
                    reportOomAdjMessageLocked(TAG_OOM_ADJ, "Raise procstate to home: " + app);
                }
            }
        }

        if (wpc.isPreviousProcess() && app.hasActivities()) {
            if (adj > ProcessList.PREVIOUS_APP_ADJ) {
                // This was the previous process that showed UI to the user.
                // We want to try to keep it around more aggressively, to give
                // a good experience around switching between two apps.
                adj = ProcessList.PREVIOUS_APP_ADJ;
                schedGroup = ProcessList.SCHED_GROUP_BACKGROUND;
                app.cached = false;
                app.adjType = "previous";
                if (DEBUG_OOM_ADJ_REASON || logUid == appUid) {
                    reportOomAdjMessageLocked(TAG_OOM_ADJ, "Raise adj to prev: " + app);
                }
            }
            if (procState > PROCESS_STATE_LAST_ACTIVITY) {
                procState = PROCESS_STATE_LAST_ACTIVITY;
                app.adjType = "previous";
                if (DEBUG_OOM_ADJ_REASON || logUid == appUid) {
                    reportOomAdjMessageLocked(TAG_OOM_ADJ, "Raise procstate to prev: " + app);
                }
            }
        }

        if (false) Slog.i(TAG, "OOM " + app + ": initial adj=" + adj
                + " reason=" + app.adjType);

        // By default, we use the computed adjustment.  It may be changed if
        // there are applications dependent on our services or providers, but
        // this gives us a baseline and makes sure we don't get into an
        // infinite recursion. If we're re-evaluating due to cycles, use the previously computed
        // values.
        app.setCurRawAdj(!cycleReEval ? adj : Math.min(adj, app.getCurRawAdj()));
        app.setCurRawProcState(!cycleReEval
                ? procState
                : Math.min(procState, app.getCurRawProcState()));

        app.hasStartedServices = false;
        app.adjSeq = mAdjSeq;

        final BackupRecord backupTarget = mService.mBackupTargets.get(app.userId);
        if (backupTarget != null && app == backupTarget.app) {
            // If possible we want to avoid killing apps while they're being backed up
            if (adj > ProcessList.BACKUP_APP_ADJ) {
                if (DEBUG_BACKUP) Slog.v(TAG_BACKUP, "oom BACKUP_APP_ADJ for " + app);
                adj = ProcessList.BACKUP_APP_ADJ;
                if (procState > PROCESS_STATE_TRANSIENT_BACKGROUND) {
                    procState = PROCESS_STATE_TRANSIENT_BACKGROUND;
                }
                app.adjType = "backup";
                if (DEBUG_OOM_ADJ_REASON || logUid == appUid) {
                    reportOomAdjMessageLocked(TAG_OOM_ADJ, "Raise adj to backup: " + app);
                }
                app.cached = false;
            }
            if (procState > ActivityManager.PROCESS_STATE_BACKUP) {
                procState = ActivityManager.PROCESS_STATE_BACKUP;
                app.adjType = "backup";
                if (DEBUG_OOM_ADJ_REASON || logUid == appUid) {
                    reportOomAdjMessageLocked(TAG_OOM_ADJ, "Raise procstate to backup: " + app);
                }
            }
        }

        for (int is = app.services.size() - 1;
                is >= 0 && (adj > ProcessList.FOREGROUND_APP_ADJ
                        || schedGroup == ProcessList.SCHED_GROUP_BACKGROUND
                        || procState > PROCESS_STATE_TOP);
                is--) {
            ServiceRecord s = app.services.valueAt(is);
            if (s.startRequested) {
                app.hasStartedServices = true;
                if (procState > PROCESS_STATE_SERVICE) {
                    procState = PROCESS_STATE_SERVICE;
                    app.adjType = "started-services";
                    if (DEBUG_OOM_ADJ_REASON || logUid == appUid) {
                        reportOomAdjMessageLocked(TAG_OOM_ADJ,
                                "Raise procstate to started service: " + app);
                    }
                }
                if (app.hasShownUi && !wpc.isHomeProcess()) {
                    // If this process has shown some UI, let it immediately
                    // go to the LRU list because it may be pretty heavy with
                    // UI stuff.  We'll tag it with a label just to help
                    // debug and understand what is going on.
                    if (adj > ProcessList.SERVICE_ADJ) {
                        app.adjType = "cch-started-ui-services";
                    }
                } else {
                    if (now < (s.lastActivity + mConstants.MAX_SERVICE_INACTIVITY)) {
                        // This service has seen some activity within
                        // recent memory, so we will keep its process ahead
                        // of the background processes.
                        if (adj > ProcessList.SERVICE_ADJ) {
                            adj = ProcessList.SERVICE_ADJ;
                            app.adjType = "started-services";
                            if (DEBUG_OOM_ADJ_REASON || logUid == appUid) {
                                reportOomAdjMessageLocked(TAG_OOM_ADJ,
                                        "Raise adj to started service: " + app);
                            }
                            app.cached = false;
                        }
                    }
                    // If we have let the service slide into the background
                    // state, still have some text describing what it is doing
                    // even though the service no longer has an impact.
                    if (adj > ProcessList.SERVICE_ADJ) {
                        app.adjType = "cch-started-services";
                    }
                }
            }

            ArrayMap<IBinder, ArrayList<ConnectionRecord>> serviceConnections = s.getConnections();
            for (int conni = serviceConnections.size() - 1;
                    conni >= 0 && (adj > ProcessList.FOREGROUND_APP_ADJ
                            || schedGroup == ProcessList.SCHED_GROUP_BACKGROUND
                            || procState > PROCESS_STATE_TOP);
                    conni--) {
                ArrayList<ConnectionRecord> clist = serviceConnections.valueAt(conni);
                for (int i = 0;
                        i < clist.size() && (adj > ProcessList.FOREGROUND_APP_ADJ
                                || schedGroup == ProcessList.SCHED_GROUP_BACKGROUND
                                || procState > PROCESS_STATE_TOP);
                        i++) {
                    // XXX should compute this based on the max of
                    // all connected clients.
                    ConnectionRecord cr = clist.get(i);
                    if (cr.binding.client == app) {
                        // Binding to oneself is not interesting.
                        continue;
                    }

                    boolean trackedProcState = false;
                    if ((cr.flags& Context.BIND_WAIVE_PRIORITY) == 0) {
                        ProcessRecord client = cr.binding.client;
                        computeOomAdjLocked(client, cachedAdj, TOP_APP, doingAll, now, cycleReEval);

                        if (shouldSkipDueToCycle(app, client, procState, adj, cycleReEval)) {
                            continue;
                        }

                        int clientAdj = client.getCurRawAdj();
                        int clientProcState = client.getCurRawProcState();

                        if (clientProcState >= PROCESS_STATE_CACHED_ACTIVITY) {
                            // If the other app is cached for any reason, for purposes here
                            // we are going to consider it empty.  The specific cached state
                            // doesn't propagate except under certain conditions.
                            clientProcState = PROCESS_STATE_CACHED_EMPTY;
                        }
                        String adjType = null;
                        if ((cr.flags&Context.BIND_ALLOW_OOM_MANAGEMENT) != 0) {
                            // Not doing bind OOM management, so treat
                            // this guy more like a started service.
                            if (app.hasShownUi && !wpc.isHomeProcess()) {
                                // If this process has shown some UI, let it immediately
                                // go to the LRU list because it may be pretty heavy with
                                // UI stuff.  We'll tag it with a label just to help
                                // debug and understand what is going on.
                                if (adj > clientAdj) {
                                    adjType = "cch-bound-ui-services";
                                }
                                app.cached = false;
                                clientAdj = adj;
                                clientProcState = procState;
                            } else {
                                if (now >= (s.lastActivity
                                        + mConstants.MAX_SERVICE_INACTIVITY)) {
                                    // This service has not seen activity within
                                    // recent memory, so allow it to drop to the
                                    // LRU list if there is no other reason to keep
                                    // it around.  We'll also tag it with a label just
                                    // to help debug and undertand what is going on.
                                    if (adj > clientAdj) {
                                        adjType = "cch-bound-services";
                                    }
                                    clientAdj = adj;
                                }
                            }
                        }
                        if (adj > clientAdj) {
                            // If this process has recently shown UI, and
                            // the process that is binding to it is less
                            // important than being visible, then we don't
                            // care about the binding as much as we care
                            // about letting this process get into the LRU
                            // list to be killed and restarted if needed for
                            // memory.
                            if (app.hasShownUi && !wpc.isHomeProcess()
                                    && clientAdj > ProcessList.PERCEPTIBLE_APP_ADJ) {
                                if (adj >= ProcessList.CACHED_APP_MIN_ADJ) {
                                    adjType = "cch-bound-ui-services";
                                }
                            } else {
                                int newAdj;
                                if ((cr.flags&(Context.BIND_ABOVE_CLIENT
                                        |Context.BIND_IMPORTANT)) != 0) {
                                    if (clientAdj >= ProcessList.PERSISTENT_SERVICE_ADJ) {
                                        newAdj = clientAdj;
                                    } else {
                                        // make this service persistent
                                        newAdj = ProcessList.PERSISTENT_SERVICE_ADJ;
                                        schedGroup = ProcessList.SCHED_GROUP_DEFAULT;
                                        procState = ActivityManager.PROCESS_STATE_PERSISTENT;
                                        cr.trackProcState(procState, mAdjSeq, now);
                                        trackedProcState = true;
                                    }
                                } else if ((cr.flags & Context.BIND_NOT_PERCEPTIBLE) != 0
                                        && clientAdj < ProcessList.PERCEPTIBLE_APP_ADJ
                                        && adj > ProcessList.PERCEPTIBLE_LOW_APP_ADJ) {
                                    newAdj = ProcessList.PERCEPTIBLE_LOW_APP_ADJ;
                                } else if ((cr.flags&Context.BIND_NOT_VISIBLE) != 0
                                        && clientAdj < ProcessList.PERCEPTIBLE_APP_ADJ
                                        && adj > ProcessList.PERCEPTIBLE_APP_ADJ) {
                                    newAdj = ProcessList.PERCEPTIBLE_APP_ADJ;
                                } else if (clientAdj >= ProcessList.PERCEPTIBLE_APP_ADJ) {
                                    newAdj = clientAdj;
                                } else {
                                    if (adj > ProcessList.VISIBLE_APP_ADJ) {
                                        // TODO: Is this too limiting for apps bound from TOP?
                                        newAdj = Math.max(clientAdj, ProcessList.VISIBLE_APP_ADJ);
                                    } else {
                                        newAdj = adj;
                                    }
                                }
                                if (!client.cached) {
                                    app.cached = false;
                                }
                                if (adj >  newAdj) {
                                    adj = newAdj;
                                    app.setCurRawAdj(adj);
                                    adjType = "service";
                                }
                            }
                        }
                        if ((cr.flags & (Context.BIND_NOT_FOREGROUND
                                | Context.BIND_IMPORTANT_BACKGROUND)) == 0) {
                            // This will treat important bound services identically to
                            // the top app, which may behave differently than generic
                            // foreground work.
                            final int curSchedGroup = client.getCurrentSchedulingGroup();
                            if (curSchedGroup > schedGroup) {
                                if ((cr.flags&Context.BIND_IMPORTANT) != 0) {
                                    schedGroup = curSchedGroup;
                                } else {
                                    schedGroup = ProcessList.SCHED_GROUP_DEFAULT;
                                }
                            }
                            if (clientProcState < PROCESS_STATE_TOP) {
                                // Special handling for above-top states (persistent
                                // processes).  These should not bring the current process
                                // into the top state, since they are not on top.  Instead
                                // give them the best bound state after that.
                                final int bestState = cr.hasFlag(Context.BIND_INCLUDE_CAPABILITIES)
                                        ? PROCESS_STATE_FOREGROUND_SERVICE_LOCATION
                                        : PROCESS_STATE_BOUND_FOREGROUND_SERVICE;
                                if ((cr.flags & Context.BIND_FOREGROUND_SERVICE) != 0) {
                                    clientProcState = bestState;
                                } else if (mService.mWakefulness
                                        == PowerManagerInternal.WAKEFULNESS_AWAKE
                                        && (cr.flags & Context.BIND_FOREGROUND_SERVICE_WHILE_AWAKE)
                                                != 0) {
                                    clientProcState = bestState;
                                } else {
                                    clientProcState =
                                            PROCESS_STATE_IMPORTANT_FOREGROUND;
                                }
                            } else if (clientProcState == PROCESS_STATE_TOP) {
                                if (cr.notHasFlag(Context.BIND_INCLUDE_CAPABILITIES)) {
                                    // Go at most to BOUND_TOP, unless requested to elevate
                                    // to client's state.
                                    clientProcState = PROCESS_STATE_BOUND_TOP;
                                }
                            } else if (clientProcState
                                    <= PROCESS_STATE_FOREGROUND_SERVICE) {
                                if (cr.notHasFlag(Context.BIND_INCLUDE_CAPABILITIES)) {
                                    clientProcState = PROCESS_STATE_FOREGROUND_SERVICE;
                                }
                            }
                        } else if ((cr.flags & Context.BIND_IMPORTANT_BACKGROUND) == 0) {
                            if (clientProcState <
                                    PROCESS_STATE_TRANSIENT_BACKGROUND) {
                                clientProcState =
                                        PROCESS_STATE_TRANSIENT_BACKGROUND;
                            }
                        } else {
                            if (clientProcState <
                                    PROCESS_STATE_IMPORTANT_BACKGROUND) {
                                clientProcState =
                                        PROCESS_STATE_IMPORTANT_BACKGROUND;
                            }
                        }

                        if (schedGroup < ProcessList.SCHED_GROUP_TOP_APP
                                && (cr.flags & Context.BIND_SCHEDULE_LIKE_TOP_APP) != 0) {
                            schedGroup = ProcessList.SCHED_GROUP_TOP_APP;
                        }

                        if (!trackedProcState) {
                            cr.trackProcState(clientProcState, mAdjSeq, now);
                        }

                        if (procState > clientProcState) {
                            procState = clientProcState;
                            app.setCurRawProcState(procState);
                            if (adjType == null) {
                                adjType = "service";
                            }
                        }
                        if (procState < PROCESS_STATE_IMPORTANT_BACKGROUND
                                && (cr.flags & Context.BIND_SHOWING_UI) != 0) {
                            app.setPendingUiClean(true);
                        }
                        if (adjType != null) {
                            app.adjType = adjType;
                            app.adjTypeCode = ActivityManager.RunningAppProcessInfo
                                    .REASON_SERVICE_IN_USE;
                            app.adjSource = cr.binding.client;
                            app.adjSourceProcState = clientProcState;
                            app.adjTarget = s.instanceName;
                            if (DEBUG_OOM_ADJ_REASON || logUid == appUid) {
                                reportOomAdjMessageLocked(TAG_OOM_ADJ, "Raise to " + adjType
                                        + ": " + app + ", due to " + cr.binding.client
                                        + " adj=" + adj + " procState="
                                        + ProcessList.makeProcStateString(procState));
                            }
                        }
                    }
                    if ((cr.flags&Context.BIND_TREAT_LIKE_ACTIVITY) != 0) {
                        app.treatLikeActivity = true;
                    }
                    final ActivityServiceConnectionsHolder a = cr.activity;
                    if ((cr.flags&Context.BIND_ADJUST_WITH_ACTIVITY) != 0) {
                        if (a != null && adj > ProcessList.FOREGROUND_APP_ADJ
                                && a.isActivityVisible()) {
                            adj = ProcessList.FOREGROUND_APP_ADJ;
                            app.setCurRawAdj(adj);
                            if ((cr.flags&Context.BIND_NOT_FOREGROUND) == 0) {
                                if ((cr.flags&Context.BIND_IMPORTANT) != 0) {
                                    schedGroup = ProcessList.SCHED_GROUP_TOP_APP_BOUND;
                                } else {
                                    schedGroup = ProcessList.SCHED_GROUP_DEFAULT;
                                }
                            }
                            app.cached = false;
                            app.adjType = "service";
                            app.adjTypeCode = ActivityManager.RunningAppProcessInfo
                                    .REASON_SERVICE_IN_USE;
                            app.adjSource = a;
                            app.adjSourceProcState = procState;
                            app.adjTarget = s.instanceName;
                            if (DEBUG_OOM_ADJ_REASON || logUid == appUid) {
                                reportOomAdjMessageLocked(TAG_OOM_ADJ,
                                        "Raise to service w/activity: " + app);
                            }
                        }
                    }
                }
            }
        }

        for (int provi = app.pubProviders.size() - 1;
                provi >= 0 && (adj > ProcessList.FOREGROUND_APP_ADJ
                        || schedGroup == ProcessList.SCHED_GROUP_BACKGROUND
                        || procState > PROCESS_STATE_TOP);
                provi--) {
            ContentProviderRecord cpr = app.pubProviders.valueAt(provi);
            for (int i = cpr.connections.size() - 1;
                    i >= 0 && (adj > ProcessList.FOREGROUND_APP_ADJ
                            || schedGroup == ProcessList.SCHED_GROUP_BACKGROUND
                            || procState > PROCESS_STATE_TOP);
                    i--) {
                ContentProviderConnection conn = cpr.connections.get(i);
                ProcessRecord client = conn.client;
                if (client == app) {
                    // Being our own client is not interesting.
                    continue;
                }
                computeOomAdjLocked(client, cachedAdj, TOP_APP, doingAll, now, cycleReEval);

                if (shouldSkipDueToCycle(app, client, procState, adj, cycleReEval)) {
                    continue;
                }

                int clientAdj = client.getCurRawAdj();
                int clientProcState = client.getCurRawProcState();

                if (clientProcState >= PROCESS_STATE_CACHED_ACTIVITY) {
                    // If the other app is cached for any reason, for purposes here
                    // we are going to consider it empty.
                    clientProcState = PROCESS_STATE_CACHED_EMPTY;
                }
                String adjType = null;
                if (adj > clientAdj) {
                    if (app.hasShownUi && !wpc.isHomeProcess()
                            && clientAdj > ProcessList.PERCEPTIBLE_APP_ADJ) {
                        adjType = "cch-ui-provider";
                    } else {
                        adj = clientAdj > ProcessList.FOREGROUND_APP_ADJ
                                ? clientAdj : ProcessList.FOREGROUND_APP_ADJ;
                        app.setCurRawAdj(adj);
                        adjType = "provider";
                    }
                    app.cached &= client.cached;
                }

                if (clientProcState <= PROCESS_STATE_FOREGROUND_SERVICE) {
                    if (adjType == null) {
                        adjType = "provider";
                    }
                    if (clientProcState == PROCESS_STATE_TOP) {
                        clientProcState = PROCESS_STATE_BOUND_TOP;
                    } else {
                        clientProcState = PROCESS_STATE_BOUND_FOREGROUND_SERVICE;
                    }
                }

                conn.trackProcState(clientProcState, mAdjSeq, now);
                if (procState > clientProcState) {
                    procState = clientProcState;
                    app.setCurRawProcState(procState);
                }
                if (client.getCurrentSchedulingGroup() > schedGroup) {
                    schedGroup = ProcessList.SCHED_GROUP_DEFAULT;
                }
                if (adjType != null) {
                    app.adjType = adjType;
                    app.adjTypeCode = ActivityManager.RunningAppProcessInfo
                            .REASON_PROVIDER_IN_USE;
                    app.adjSource = client;
                    app.adjSourceProcState = clientProcState;
                    app.adjTarget = cpr.name;
                    if (DEBUG_OOM_ADJ_REASON || logUid == appUid) {
                        reportOomAdjMessageLocked(TAG_OOM_ADJ, "Raise to " + adjType
                                + ": " + app + ", due to " + client
                                + " adj=" + adj + " procState="
                                + ProcessList.makeProcStateString(procState));
                    }
                }
            }
            // If the provider has external (non-framework) process
            // dependencies, ensure that its adjustment is at least
            // FOREGROUND_APP_ADJ.
            if (cpr.hasExternalProcessHandles()) {
                if (adj > ProcessList.FOREGROUND_APP_ADJ) {
                    adj = ProcessList.FOREGROUND_APP_ADJ;
                    app.setCurRawAdj(adj);
                    schedGroup = ProcessList.SCHED_GROUP_DEFAULT;
                    app.cached = false;
                    app.adjType = "ext-provider";
                    app.adjTarget = cpr.name;
                    if (DEBUG_OOM_ADJ_REASON || logUid == appUid) {
                        reportOomAdjMessageLocked(TAG_OOM_ADJ,
                                "Raise adj to external provider: " + app);
                    }
                }
                if (procState > PROCESS_STATE_IMPORTANT_FOREGROUND) {
                    procState = PROCESS_STATE_IMPORTANT_FOREGROUND;
                    app.setCurRawProcState(procState);
                    if (DEBUG_OOM_ADJ_REASON || logUid == appUid) {
                        reportOomAdjMessageLocked(TAG_OOM_ADJ,
                                "Raise procstate to external provider: " + app);
                    }
                }
            }
        }

        if (app.lastProviderTime > 0 &&
                (app.lastProviderTime + mConstants.CONTENT_PROVIDER_RETAIN_TIME) > now) {
            if (adj > ProcessList.PREVIOUS_APP_ADJ) {
                adj = ProcessList.PREVIOUS_APP_ADJ;
                schedGroup = ProcessList.SCHED_GROUP_BACKGROUND;
                app.cached = false;
                app.adjType = "recent-provider";
                if (DEBUG_OOM_ADJ_REASON || logUid == appUid) {
                    reportOomAdjMessageLocked(TAG_OOM_ADJ,
                            "Raise adj to recent provider: " + app);
                }
            }
            if (procState > PROCESS_STATE_LAST_ACTIVITY) {
                procState = PROCESS_STATE_LAST_ACTIVITY;
                app.adjType = "recent-provider";
                if (DEBUG_OOM_ADJ_REASON || logUid == appUid) {
                    reportOomAdjMessageLocked(TAG_OOM_ADJ,
                            "Raise procstate to recent provider: " + app);
                }
            }
        }

        if (procState >= PROCESS_STATE_CACHED_EMPTY) {
            if (app.hasClientActivities()) {
                // This is a cached process, but with client activities.  Mark it so.
                procState = ActivityManager.PROCESS_STATE_CACHED_ACTIVITY_CLIENT;
                app.adjType = "cch-client-act";
            } else if (app.treatLikeActivity) {
                // This is a cached process, but somebody wants us to treat it like it has
                // an activity, okay!
                procState = PROCESS_STATE_CACHED_ACTIVITY;
                app.adjType = "cch-as-act";
            }
        }

        if (adj == ProcessList.SERVICE_ADJ) {
            if (doingAll) {
                app.serviceb = mNewNumAServiceProcs > (mNumServiceProcs/3);
                mNewNumServiceProcs++;
                //Slog.i(TAG, "ADJ " + app + " serviceb=" + app.serviceb);
                if (!app.serviceb) {
                    // This service isn't far enough down on the LRU list to
                    // normally be a B service, but if we are low on RAM and it
                    // is large we want to force it down since we would prefer to
                    // keep launcher over it.
                    if (mService.mLastMemoryLevel > ProcessStats.ADJ_MEM_FACTOR_NORMAL
                            && app.lastPss >= mProcessList.getCachedRestoreThresholdKb()) {
                        app.serviceHighRam = true;
                        app.serviceb = true;
                        //Slog.i(TAG, "ADJ " + app + " high ram!");
                    } else {
                        mNewNumAServiceProcs++;
                        //Slog.i(TAG, "ADJ " + app + " not high ram!");
                    }
                } else {
                    app.serviceHighRam = false;
                }
            }
            if (app.serviceb) {
                adj = ProcessList.SERVICE_B_ADJ;
            }
        }

        app.setCurRawAdj(adj);

        //Slog.i(TAG, "OOM ADJ " + app + ": pid=" + app.pid +
        //      " adj=" + adj + " curAdj=" + app.curAdj + " maxAdj=" + app.maxAdj);
        if (adj > app.maxAdj) {
            adj = app.maxAdj;
            if (app.maxAdj <= ProcessList.PERCEPTIBLE_LOW_APP_ADJ) {
                schedGroup = ProcessList.SCHED_GROUP_DEFAULT;
            }
        }

        // Put bound foreground services in a special sched group for additional
        // restrictions on screen off
        if (procState >= PROCESS_STATE_BOUND_FOREGROUND_SERVICE
                && mService.mWakefulness != PowerManagerInternal.WAKEFULNESS_AWAKE) {
            if (schedGroup > ProcessList.SCHED_GROUP_RESTRICTED) {
                schedGroup = ProcessList.SCHED_GROUP_RESTRICTED;
            }
        }

        // Do final modification to adj.  Everything we do between here and applying
        // the final setAdj must be done in this function, because we will also use
        // it when computing the final cached adj later.  Note that we don't need to
        // worry about this for max adj above, since max adj will always be used to
        // keep it out of the cached vaues.
        app.curAdj = app.modifyRawOomAdj(adj);
        app.setCurrentSchedulingGroup(schedGroup);
        app.setCurProcState(procState);
        app.setCurRawProcState(procState);
        app.setHasForegroundActivities(foregroundActivities);
        app.completedAdjSeq = mAdjSeq;

        // if curAdj or curProcState improved, then this process was promoted
        return app.curAdj < prevAppAdj || app.getCurProcState() < prevProcState;
    }

    /**
     * Checks if for the given app and client, there's a cycle that should skip over the client
     * for now or use partial values to evaluate the effect of the client binding.
     * @param app
     * @param client
     * @param procState procstate evaluated so far for this app
     * @param adj oom_adj evaluated so far for this app
     * @param cycleReEval whether we're currently re-evaluating due to a cycle, and not the first
     *                    evaluation.
     * @return whether to skip using the client connection at this time
     */
    private boolean shouldSkipDueToCycle(ProcessRecord app, ProcessRecord client,
            int procState, int adj, boolean cycleReEval) {
        if (client.containsCycle) {
            // We've detected a cycle. We should retry computeOomAdjLocked later in
            // case a later-checked connection from a client  would raise its
            // priority legitimately.
            app.containsCycle = true;
            // If the client has not been completely evaluated, check if it's worth
            // using the partial values.
            if (client.completedAdjSeq < mAdjSeq) {
                if (cycleReEval) {
                    // If the partial values are no better, skip until the next
                    // attempt
                    if (client.getCurRawProcState() >= procState
                            && client.getCurRawAdj() >= adj) {
                        return true;
                    }
                    // Else use the client's partial procstate and adj to adjust the
                    // effect of the binding
                } else {
                    return true;
                }
            }
        }
        return false;
    }

    /** Inform the oomadj observer of changes to oomadj. Used by tests. */
    @GuardedBy("mService")
    void reportOomAdjMessageLocked(String tag, String msg) {
        Slog.d(tag, msg);
        if (mService.mCurOomAdjObserver != null) {
            mService.mUiHandler.obtainMessage(DISPATCH_OOM_ADJ_OBSERVER_MSG, msg).sendToTarget();
        }
    }

    /** Applies the computed oomadj, procstate and sched group values and freezes them in set* */
    @GuardedBy("mService")
    private final boolean applyOomAdjLocked(ProcessRecord app, boolean doingAll, long now,
            long nowElapsed) {
        boolean success = true;

        if (app.getCurRawAdj() != app.setRawAdj) {
            app.setRawAdj = app.getCurRawAdj();
        }

        int changes = 0;

        // don't compact during bootup
        if (mAppCompact.useCompaction() && mService.mBooted) {
            // Cached and prev/home compaction
            if (app.curAdj != app.setAdj) {
                // Perform a minor compaction when a perceptible app becomes the prev/home app
                // Perform a major compaction when any app enters cached
                // reminder: here, setAdj is previous state, curAdj is upcoming state
                if (app.setAdj <= ProcessList.PERCEPTIBLE_APP_ADJ &&
                        (app.curAdj == ProcessList.PREVIOUS_APP_ADJ ||
                                app.curAdj == ProcessList.HOME_APP_ADJ)) {
                    mAppCompact.compactAppSome(app);
                } else if ((app.setAdj < ProcessList.CACHED_APP_MIN_ADJ
                                || app.setAdj > ProcessList.CACHED_APP_MAX_ADJ)
                        && app.curAdj >= ProcessList.CACHED_APP_MIN_ADJ
                        && app.curAdj <= ProcessList.CACHED_APP_MAX_ADJ) {
                    mAppCompact.compactAppFull(app);
                }
            } else if (mService.mWakefulness != PowerManagerInternal.WAKEFULNESS_AWAKE
                    && app.setAdj < ProcessList.FOREGROUND_APP_ADJ
                    // Because these can fire independent of oom_adj/procstate changes, we need
                    // to throttle the actual dispatch of these requests in addition to the
                    // processing of the requests. As a result, there is throttling both here
                    // and in AppCompactor.
                    && mAppCompact.shouldCompactPersistent(app, now)) {
                mAppCompact.compactAppPersistent(app);
            } else if (mService.mWakefulness != PowerManagerInternal.WAKEFULNESS_AWAKE
                    && app.getCurProcState()
                        == ActivityManager.PROCESS_STATE_BOUND_FOREGROUND_SERVICE
                    && mAppCompact.shouldCompactBFGS(app, now)) {
                mAppCompact.compactAppBfgs(app);
            }
        }

        if (app.curAdj != app.setAdj) {
            ProcessList.setOomAdj(app.pid, app.uid, app.curAdj);
            if (DEBUG_SWITCH || DEBUG_OOM_ADJ || mService.mCurOomAdjUid == app.info.uid) {
                String msg = "Set " + app.pid + " " + app.processName + " adj "
                        + app.curAdj + ": " + app.adjType;
                reportOomAdjMessageLocked(TAG_OOM_ADJ, msg);
            }
            app.setAdj = app.curAdj;
            app.verifiedAdj = ProcessList.INVALID_ADJ;
        }

        final int curSchedGroup = app.getCurrentSchedulingGroup();
        if (app.setSchedGroup != curSchedGroup) {
            int oldSchedGroup = app.setSchedGroup;
            app.setSchedGroup = curSchedGroup;
            if (DEBUG_SWITCH || DEBUG_OOM_ADJ || mService.mCurOomAdjUid == app.uid) {
                String msg = "Setting sched group of " + app.processName
                        + " to " + curSchedGroup + ": " + app.adjType;
                reportOomAdjMessageLocked(TAG_OOM_ADJ, msg);
            }
            if (app.waitingToKill != null && app.curReceivers.isEmpty()
                    && app.setSchedGroup == ProcessList.SCHED_GROUP_BACKGROUND) {
                app.kill(app.waitingToKill, true);
                success = false;
            } else {
                int processGroup;
                switch (curSchedGroup) {
                    case ProcessList.SCHED_GROUP_BACKGROUND:
                        processGroup = THREAD_GROUP_BG_NONINTERACTIVE;
                        break;
                    case ProcessList.SCHED_GROUP_TOP_APP:
                    case ProcessList.SCHED_GROUP_TOP_APP_BOUND:
                        processGroup = THREAD_GROUP_TOP_APP;
                        break;
                    case ProcessList.SCHED_GROUP_RESTRICTED:
                        processGroup = THREAD_GROUP_RESTRICTED;
                        break;
                    default:
                        processGroup = THREAD_GROUP_DEFAULT;
                        break;
                }
                mProcessGroupHandler.sendMessage(mProcessGroupHandler.obtainMessage(
                        0 /* unused */, app.pid, processGroup, app.processName));
                try {
                    if (curSchedGroup == ProcessList.SCHED_GROUP_TOP_APP) {
                        // do nothing if we already switched to RT
                        if (oldSchedGroup != ProcessList.SCHED_GROUP_TOP_APP) {
                            app.getWindowProcessController().onTopProcChanged();
                            if (mService.mUseFifoUiScheduling) {
                                // Switch UI pipeline for app to SCHED_FIFO
                                app.savedPriority = Process.getThreadPriority(app.pid);
                                mService.scheduleAsFifoPriority(app.pid, /* suppressLogs */true);
                                if (app.renderThreadTid != 0) {
                                    mService.scheduleAsFifoPriority(app.renderThreadTid,
                                            /* suppressLogs */true);
                                    if (DEBUG_OOM_ADJ) {
                                        Slog.d("UI_FIFO", "Set RenderThread (TID " +
                                                app.renderThreadTid + ") to FIFO");
                                    }
                                } else {
                                    if (DEBUG_OOM_ADJ) {
                                        Slog.d("UI_FIFO", "Not setting RenderThread TID");
                                    }
                                }
                            } else {
                                // Boost priority for top app UI and render threads
                                setThreadPriority(app.pid, TOP_APP_PRIORITY_BOOST);
                                if (app.renderThreadTid != 0) {
                                    try {
                                        setThreadPriority(app.renderThreadTid,
                                                TOP_APP_PRIORITY_BOOST);
                                    } catch (IllegalArgumentException e) {
                                        // thread died, ignore
                                    }
                                }
                            }
                        }
                    } else if (oldSchedGroup == ProcessList.SCHED_GROUP_TOP_APP &&
                            curSchedGroup != ProcessList.SCHED_GROUP_TOP_APP) {
                        app.getWindowProcessController().onTopProcChanged();
                        if (mService.mUseFifoUiScheduling) {
                            try {
                                // Reset UI pipeline to SCHED_OTHER
                                setThreadScheduler(app.pid, SCHED_OTHER, 0);
                                setThreadPriority(app.pid, app.savedPriority);
                                if (app.renderThreadTid != 0) {
                                    setThreadScheduler(app.renderThreadTid,
                                            SCHED_OTHER, 0);
                                }
                            } catch (IllegalArgumentException e) {
                                Slog.w(TAG,
                                        "Failed to set scheduling policy, thread does not exist:\n"
                                                + e);
                            } catch (SecurityException e) {
                                Slog.w(TAG, "Failed to set scheduling policy, not allowed:\n" + e);
                            }
                        } else {
                            // Reset priority for top app UI and render threads
                            setThreadPriority(app.pid, 0);
                        }

                        if (app.renderThreadTid != 0) {
                            setThreadPriority(app.renderThreadTid, THREAD_PRIORITY_DISPLAY);
                        }
                    }
                } catch (Exception e) {
                    if (DEBUG_ALL) {
                        Slog.w(TAG, "Failed setting thread priority of " + app.pid, e);
                    }
                }
            }
        }
        if (app.repForegroundActivities != app.hasForegroundActivities()) {
            app.repForegroundActivities = app.hasForegroundActivities();
            changes |= ActivityManagerService.ProcessChangeItem.CHANGE_ACTIVITIES;
        }
        if (app.getReportedProcState() != app.getCurProcState()) {
            app.setReportedProcState(app.getCurProcState());
            if (app.thread != null) {
                try {
                    if (false) {
                        //RuntimeException h = new RuntimeException("here");
                        Slog.i(TAG, "Sending new process state " + app.getReportedProcState()
                                + " to " + app /*, h*/);
                    }
                    app.thread.setProcessState(app.getReportedProcState());
                } catch (RemoteException e) {
                }
            }
        }
        if (app.setProcState == PROCESS_STATE_NONEXISTENT
                || ProcessList.procStatesDifferForMem(app.getCurProcState(), app.setProcState)) {
            if (false && mService.mTestPssMode
                    && app.setProcState >= 0 && app.lastStateTime <= (now-200)) {
                // Experimental code to more aggressively collect pss while
                // running test...  the problem is that this tends to collect
                // the data right when a process is transitioning between process
                // states, which will tend to give noisy data.
                long start = SystemClock.uptimeMillis();
                long startTime = SystemClock.currentThreadTimeMillis();
                long pss = Debug.getPss(app.pid, mTmpLong, null);
                long endTime = SystemClock.currentThreadTimeMillis();
                mService.recordPssSampleLocked(app, app.getCurProcState(), pss,
                        mTmpLong[0], mTmpLong[1], mTmpLong[2],
                        ProcessStats.ADD_PSS_INTERNAL_SINGLE, endTime-startTime, now);
                mService.mPendingPssProcesses.remove(app);
                Slog.i(TAG, "Recorded pss for " + app + " state " + app.setProcState
                        + " to " + app.getCurProcState() + ": "
                        + (SystemClock.uptimeMillis()-start) + "ms");
            }
            app.lastStateTime = now;
            app.nextPssTime = ProcessList.computeNextPssTime(app.getCurProcState(),
                    app.procStateMemTracker, mService.mTestPssMode,
                    mService.mAtmInternal.isSleeping(), now);
            if (DEBUG_PSS) Slog.d(TAG_PSS, "Process state change from "
                    + ProcessList.makeProcStateString(app.setProcState) + " to "
                    + ProcessList.makeProcStateString(app.getCurProcState()) + " next pss in "
                    + (app.nextPssTime-now) + ": " + app);
        } else {
            if (now > app.nextPssTime || (now > (app.lastPssTime+ProcessList.PSS_MAX_INTERVAL)
                    && now > (app.lastStateTime+ProcessList.minTimeFromStateChange(
                    mService.mTestPssMode)))) {
                if (mService.requestPssLocked(app, app.setProcState)) {
                    app.nextPssTime = ProcessList.computeNextPssTime(app.getCurProcState(),
                            app.procStateMemTracker, mService.mTestPssMode,
                            mService.mAtmInternal.isSleeping(), now);
                }
            } else if (false && DEBUG_PSS) {
                Slog.d(TAG_PSS,
                        "Not requesting pss of " + app + ": next=" + (app.nextPssTime-now));
            }
        }
        if (app.setProcState != app.getCurProcState()) {
            if (DEBUG_SWITCH || DEBUG_OOM_ADJ || mService.mCurOomAdjUid == app.uid) {
                String msg = "Proc state change of " + app.processName
                        + " to " + ProcessList.makeProcStateString(app.getCurProcState())
                        + " (" + app.getCurProcState() + ")" + ": " + app.adjType;
                reportOomAdjMessageLocked(TAG_OOM_ADJ, msg);
            }
            boolean setImportant = app.setProcState < PROCESS_STATE_SERVICE;
            boolean curImportant = app.getCurProcState() < PROCESS_STATE_SERVICE;
            if (setImportant && !curImportant) {
                // This app is no longer something we consider important enough to allow to use
                // arbitrary amounts of battery power. Note its current CPU time to later know to
                // kill it if it is not behaving well.
                app.setWhenUnimportant(now);
                app.lastCpuTime = 0;
            }
            // Inform UsageStats of important process state change
            // Must be called before updating setProcState
            maybeUpdateUsageStatsLocked(app, nowElapsed);

            maybeUpdateLastTopTime(app, now);

            app.setProcState = app.getCurProcState();
            if (app.setProcState >= ActivityManager.PROCESS_STATE_HOME) {
                app.notCachedSinceIdle = false;
            }
            if (!doingAll) {
                mService.setProcessTrackerStateLocked(app,
                        mService.mProcessStats.getMemFactorLocked(), now);
            } else {
                app.procStateChanged = true;
            }
        } else if (app.reportedInteraction && (nowElapsed - app.getInteractionEventTime())
                > mConstants.USAGE_STATS_INTERACTION_INTERVAL) {
            // For apps that sit around for a long time in the interactive state, we need
            // to report this at least once a day so they don't go idle.
            maybeUpdateUsageStatsLocked(app, nowElapsed);
        } else if (!app.reportedInteraction && (nowElapsed - app.getFgInteractionTime())
                > mConstants.SERVICE_USAGE_INTERACTION_TIME) {
            // For foreground services that sit around for a long time but are not interacted with.
            maybeUpdateUsageStatsLocked(app, nowElapsed);
        }

        if (changes != 0) {
            if (DEBUG_PROCESS_OBSERVERS) Slog.i(TAG_PROCESS_OBSERVERS,
                    "Changes in " + app + ": " + changes);
            ActivityManagerService.ProcessChangeItem item =
                    mService.enqueueProcessChangeItemLocked(app.pid, app.info.uid);
            item.changes = changes;
            item.foregroundActivities = app.repForegroundActivities;
            if (DEBUG_PROCESS_OBSERVERS) Slog.i(TAG_PROCESS_OBSERVERS,
                    "Item " + Integer.toHexString(System.identityHashCode(item))
                            + " " + app.toShortString() + ": changes=" + item.changes
                            + " foreground=" + item.foregroundActivities
                            + " type=" + app.adjType + " source=" + app.adjSource
                            + " target=" + app.adjTarget);
        }

        return success;
    }

    @GuardedBy("mService")
    void setAttachingSchedGroupLocked(ProcessRecord app) {
        int initialSchedGroup = ProcessList.SCHED_GROUP_DEFAULT;
        // If the process has been marked as foreground via Zygote.START_FLAG_USE_TOP_APP_PRIORITY,
        // then verify that the top priority is actually is applied.
        if (app.hasForegroundActivities()) {
            String fallbackReason = null;
            try {
                // The priority must be the same as how does {@link #applyOomAdjLocked} set for
                // {@link ProcessList.SCHED_GROUP_TOP_APP}. We don't check render thread because it
                // is not ready when attaching.
                if (Process.getProcessGroup(app.pid) == THREAD_GROUP_TOP_APP) {
                    app.getWindowProcessController().onTopProcChanged();
                    setThreadPriority(app.pid, TOP_APP_PRIORITY_BOOST);
                } else {
                    fallbackReason = "not expected top priority";
                }
            } catch (Exception e) {
                fallbackReason = e.toString();
            }
            if (fallbackReason == null) {
                initialSchedGroup = ProcessList.SCHED_GROUP_TOP_APP;
            } else {
                // The real scheduling group will depend on if there is any component of the process
                // did something during attaching.
                Slog.w(TAG, "Fallback pre-set sched group to default: " + fallbackReason);
            }
        }

        app.setCurrentSchedulingGroup(app.setSchedGroup = initialSchedGroup);
    }

    // ONLY used for unit testing in OomAdjusterTests.java
    @VisibleForTesting
    void maybeUpdateUsageStats(ProcessRecord app, long nowElapsed) {
        synchronized (mService) {
            maybeUpdateUsageStatsLocked(app, nowElapsed);
        }
    }

    @GuardedBy("mService")
    private void maybeUpdateUsageStatsLocked(ProcessRecord app, long nowElapsed) {
        if (DEBUG_USAGE_STATS) {
            Slog.d(TAG, "Checking proc [" + Arrays.toString(app.getPackageList())
                    + "] state changes: old = " + app.setProcState + ", new = "
                    + app.getCurProcState());
        }
        if (mService.mUsageStatsService == null) {
            return;
        }
        boolean isInteraction;
        // To avoid some abuse patterns, we are going to be careful about what we consider
        // to be an app interaction.  Being the top activity doesn't count while the display
        // is sleeping, nor do short foreground services.
        if (app.getCurProcState() <= PROCESS_STATE_TOP
                || app.getCurProcState() == PROCESS_STATE_BOUND_TOP) {
            isInteraction = true;
            app.setFgInteractionTime(0);
        } else if (app.getCurProcState() <= PROCESS_STATE_FOREGROUND_SERVICE) {
            if (app.getFgInteractionTime() == 0) {
                app.setFgInteractionTime(nowElapsed);
                isInteraction = false;
            } else {
                isInteraction = nowElapsed > app.getFgInteractionTime()
                        + mConstants.SERVICE_USAGE_INTERACTION_TIME;
            }
        } else {
            isInteraction =
                    app.getCurProcState() <= PROCESS_STATE_IMPORTANT_FOREGROUND;
            app.setFgInteractionTime(0);
        }
        if (isInteraction
                && (!app.reportedInteraction || (nowElapsed - app.getInteractionEventTime())
                > mConstants.USAGE_STATS_INTERACTION_INTERVAL)) {
            app.setInteractionEventTime(nowElapsed);
            String[] packages = app.getPackageList();
            if (packages != null) {
                for (int i = 0; i < packages.length; i++) {
                    mService.mUsageStatsService.reportEvent(packages[i], app.userId,
                            UsageEvents.Event.SYSTEM_INTERACTION);
                }
            }
        }
        app.reportedInteraction = isInteraction;
        if (!isInteraction) {
            app.setInteractionEventTime(0);
        }
    }

    private void maybeUpdateLastTopTime(ProcessRecord app, long nowUptime) {
        if (app.setProcState <= PROCESS_STATE_TOP
                && app.getCurProcState() > PROCESS_STATE_TOP) {
            app.lastTopTime = nowUptime;
        }
    }

    /**
     * Look for recently inactive apps and mark them idle after a grace period. If idled, stop
     * any background services and inform listeners.
     */
    @GuardedBy("mService")
    void idleUidsLocked() {
        final int N = mActiveUids.size();
        if (N <= 0) {
            return;
        }
        final long nowElapsed = SystemClock.elapsedRealtime();
        final long maxBgTime = nowElapsed - mConstants.BACKGROUND_SETTLE_TIME;
        long nextTime = 0;
        if (mLocalPowerManager != null) {
            mLocalPowerManager.startUidChanges();
        }
        for (int i = N - 1; i >= 0; i--) {
            final UidRecord uidRec = mActiveUids.valueAt(i);
            final long bgTime = uidRec.lastBackgroundTime;
            if (bgTime > 0 && !uidRec.idle) {
                if (bgTime <= maxBgTime) {
                    EventLogTags.writeAmUidIdle(uidRec.uid);
                    uidRec.idle = true;
                    uidRec.setIdle = true;
                    mService.doStopUidLocked(uidRec.uid, uidRec);
                } else {
                    if (nextTime == 0 || nextTime > bgTime) {
                        nextTime = bgTime;
                    }
                }
            }
        }
        if (mLocalPowerManager != null) {
            mLocalPowerManager.finishUidChanges();
        }
        if (nextTime > 0) {
            mService.mHandler.removeMessages(IDLE_UIDS_MSG);
            mService.mHandler.sendEmptyMessageDelayed(IDLE_UIDS_MSG,
                    nextTime + mConstants.BACKGROUND_SETTLE_TIME - nowElapsed);
        }
    }

    @GuardedBy("mService")
    final void setAppIdTempWhitelistStateLocked(int appId, boolean onWhitelist) {
        boolean changed = false;
        for (int i = mActiveUids.size() - 1; i >= 0; i--) {
            final UidRecord uidRec = mActiveUids.valueAt(i);
            if (UserHandle.getAppId(uidRec.uid) == appId && uidRec.curWhitelist != onWhitelist) {
                uidRec.curWhitelist = onWhitelist;
                changed = true;
            }
        }
        if (changed) {
            updateOomAdjLocked(OOM_ADJ_REASON_WHITELIST);
        }
    }

    @GuardedBy("mService")
    final void setUidTempWhitelistStateLocked(int uid, boolean onWhitelist) {
        boolean changed = false;
        final UidRecord uidRec = mActiveUids.get(uid);
        if (uidRec != null && uidRec.curWhitelist != onWhitelist) {
            uidRec.curWhitelist = onWhitelist;
            updateOomAdjLocked(OOM_ADJ_REASON_WHITELIST);
        }
    }

    @GuardedBy("mService")
    void dumpProcessListVariablesLocked(ProtoOutputStream proto) {
        proto.write(ActivityManagerServiceDumpProcessesProto.ADJ_SEQ, mAdjSeq);
        proto.write(ActivityManagerServiceDumpProcessesProto.LRU_SEQ, mProcessList.mLruSeq);
        proto.write(ActivityManagerServiceDumpProcessesProto.NUM_NON_CACHED_PROCS,
                mNumNonCachedProcs);
        proto.write(ActivityManagerServiceDumpProcessesProto.NUM_SERVICE_PROCS, mNumServiceProcs);
        proto.write(ActivityManagerServiceDumpProcessesProto.NEW_NUM_SERVICE_PROCS,
                mNewNumServiceProcs);

    }

    @GuardedBy("mService")
    void dumpSequenceNumbersLocked(PrintWriter pw) {
        pw.println("  mAdjSeq=" + mAdjSeq + " mLruSeq=" + mProcessList.mLruSeq);
    }

    @GuardedBy("mService")
    void dumpProcCountsLocked(PrintWriter pw) {
        pw.println("  mNumNonCachedProcs=" + mNumNonCachedProcs
                + " (" + mProcessList.getLruSizeLocked() + " total)"
                + " mNumCachedHiddenProcs=" + mNumCachedHiddenProcs
                + " mNumServiceProcs=" + mNumServiceProcs
                + " mNewNumServiceProcs=" + mNewNumServiceProcs);
    }

    @GuardedBy("mService")
    void dumpAppCompactorSettings(PrintWriter pw) {
        mAppCompact.dump(pw);
    }
}<|MERGE_RESOLUTION|>--- conflicted
+++ resolved
@@ -192,12 +192,7 @@
             mMinBServiceAgingTime = Integer.valueOf(mPerf.perfGetProp("ro.vendor.qti.sys.fw.bservice_age", "5000"));
             mBServiceAppThreshold = Integer.valueOf(mPerf.perfGetProp("ro.vendor.qti.sys.fw.bservice_limit", "5"));
             mEnableBServicePropagation = Boolean.parseBoolean(mPerf.perfGetProp("ro.vendor.qti.sys.fw.bservice_enable", "false"));
-<<<<<<< HEAD
-=======
-            mEnableProcessGroupCgroupFollow = Boolean.parseBoolean(mPerf.perfGetProp("ro.vendor.qti.cgroup_follow.enable", "false"));
-            mProcessGroupCgroupFollowDex2oatOnly = Boolean.parseBoolean(mPerf.perfGetProp("ro.vendor.qti.cgroup_follow.dex2oat_only", "false"));
             mIsTopAppRenderThreadBoostEnabled = Boolean.parseBoolean(mPerf.perfGetProp("vendor.perf.topAppRenderThreadBoost.enable", "false"));
->>>>>>> 2101679a
         }
 
         // The process group is usually critical to the response time of foreground app, so the
