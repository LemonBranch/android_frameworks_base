/*
 * Copyright (C) 2013 The Android Open Source Project
 *
 * Licensed under the Apache License, Version 2.0 (the "License");
 * you may not use this file except in compliance with the License.
 * You may obtain a copy of the License at
 *
 *      http://www.apache.org/licenses/LICENSE-2.0
 *
 * Unless required by applicable law or agreed to in writing, software
 * distributed under the License is distributed on an "AS IS" BASIS,
 * WITHOUT WARRANTIES OR CONDITIONS OF ANY KIND, either express or implied.
 * See the License for the specific language governing permissions and
 * limitations under the License.
 */

package com.android.server.am;

import static android.Manifest.permission.ACTIVITY_EMBEDDING;
import static android.Manifest.permission.INTERNAL_SYSTEM_WINDOW;
import static android.Manifest.permission.START_ANY_ACTIVITY;
import static android.app.ActivityManager.LOCK_TASK_MODE_LOCKED;
import static android.app.ActivityManager.START_DELIVERED_TO_TOP;
import static android.app.ActivityManager.START_TASK_TO_FRONT;
import static android.app.ActivityTaskManager.INVALID_STACK_ID;
import static android.app.ITaskStackListener.FORCED_RESIZEABLE_REASON_SECONDARY_DISPLAY;
import static android.app.ITaskStackListener.FORCED_RESIZEABLE_REASON_SPLIT_SCREEN;
import static android.app.WindowConfiguration.ACTIVITY_TYPE_ASSISTANT;
import static android.app.WindowConfiguration.ACTIVITY_TYPE_HOME;
import static android.app.WindowConfiguration.ACTIVITY_TYPE_RECENTS;
import static android.app.WindowConfiguration.ACTIVITY_TYPE_STANDARD;
import static android.app.WindowConfiguration.ACTIVITY_TYPE_UNDEFINED;
import static android.app.WindowConfiguration.WINDOWING_MODE_FREEFORM;
import static android.app.WindowConfiguration.WINDOWING_MODE_FULLSCREEN;
import static android.app.WindowConfiguration.WINDOWING_MODE_FULLSCREEN_OR_SPLIT_SCREEN_SECONDARY;
import static android.app.WindowConfiguration.WINDOWING_MODE_PINNED;
import static android.app.WindowConfiguration.WINDOWING_MODE_SPLIT_SCREEN_PRIMARY;
import static android.app.WindowConfiguration.WINDOWING_MODE_SPLIT_SCREEN_SECONDARY;
import static android.app.WindowConfiguration.WINDOWING_MODE_UNDEFINED;
import static android.app.WindowConfiguration.activityTypeToString;
import static android.app.WindowConfiguration.windowingModeToString;
import static android.content.pm.PackageManager.PERMISSION_DENIED;
import static android.content.pm.PackageManager.PERMISSION_GRANTED;
import static android.graphics.Rect.copyOrNull;
import static android.os.PowerManager.PARTIAL_WAKE_LOCK;
import static android.os.Process.SYSTEM_UID;
import static android.os.Trace.TRACE_TAG_ACTIVITY_MANAGER;
import static android.view.Display.DEFAULT_DISPLAY;
import static android.view.Display.INVALID_DISPLAY;
import static android.view.Display.TYPE_VIRTUAL;
import static android.view.WindowManager.TRANSIT_DOCK_TASK_FROM_RECENTS;

import static com.android.server.am.ActivityManagerDebugConfig.DEBUG_ALL;
import static com.android.server.am.ActivityManagerDebugConfig.DEBUG_FOCUS;
import static com.android.server.am.ActivityManagerDebugConfig.DEBUG_IDLE;
import static com.android.server.am.ActivityManagerDebugConfig.DEBUG_PAUSE;
import static com.android.server.am.ActivityManagerDebugConfig.DEBUG_RECENTS;
import static com.android.server.am.ActivityManagerDebugConfig.DEBUG_RELEASE;
import static com.android.server.am.ActivityManagerDebugConfig.DEBUG_STACK;
import static com.android.server.am.ActivityManagerDebugConfig.DEBUG_STATES;
import static com.android.server.am.ActivityManagerDebugConfig.DEBUG_SWITCH;
import static com.android.server.am.ActivityManagerDebugConfig.DEBUG_TASKS;
import static com.android.server.am.ActivityManagerDebugConfig.POSTFIX_FOCUS;
import static com.android.server.am.ActivityManagerDebugConfig.POSTFIX_IDLE;
import static com.android.server.am.ActivityManagerDebugConfig.POSTFIX_PAUSE;
import static com.android.server.am.ActivityManagerDebugConfig.POSTFIX_RECENTS;
import static com.android.server.am.ActivityManagerDebugConfig.POSTFIX_RELEASE;
import static com.android.server.am.ActivityManagerDebugConfig.POSTFIX_STACK;
import static com.android.server.am.ActivityManagerDebugConfig.POSTFIX_STATES;
import static com.android.server.am.ActivityManagerDebugConfig.POSTFIX_SWITCH;
import static com.android.server.am.ActivityManagerDebugConfig.POSTFIX_TASKS;
import static com.android.server.am.ActivityManagerDebugConfig.TAG_AM;
import static com.android.server.am.ActivityManagerDebugConfig.TAG_WITH_CLASS_NAME;
import static com.android.server.am.ActivityManagerService.ANIMATE;
import static com.android.server.am.ActivityManagerService.FIRST_SUPERVISOR_STACK_MSG;
import static com.android.server.am.ActivityRecord.RELAUNCH_REASON_NONE;
import static com.android.server.am.ActivityStack.ActivityState.DESTROYED;
import static com.android.server.am.ActivityStack.ActivityState.INITIALIZING;
import static com.android.server.am.ActivityStack.ActivityState.PAUSED;
import static com.android.server.am.ActivityStack.ActivityState.PAUSING;
import static com.android.server.am.ActivityStack.ActivityState.RESUMED;
import static com.android.server.am.ActivityStack.ActivityState.STOPPED;
import static com.android.server.am.ActivityStack.ActivityState.STOPPING;
import static com.android.server.am.ActivityStack.REMOVE_TASK_MODE_MOVING;
import static com.android.server.am.ActivityStackSupervisorProto.CONFIGURATION_CONTAINER;
import static com.android.server.am.ActivityStackSupervisorProto.DISPLAYS;
import static com.android.server.am.ActivityStackSupervisorProto.FOCUSED_STACK_ID;
import static com.android.server.am.ActivityStackSupervisorProto.IS_HOME_RECENTS_COMPONENT;
import static com.android.server.am.ActivityStackSupervisorProto.KEYGUARD_CONTROLLER;
import static com.android.server.am.ActivityStackSupervisorProto.PENDING_ACTIVITIES;
import static com.android.server.am.ActivityStackSupervisorProto.RESUMED_ACTIVITY;
import static com.android.server.am.TaskRecord.INVALID_TASK_ID;
import static com.android.server.am.TaskRecord.LOCK_TASK_AUTH_LAUNCHABLE;
import static com.android.server.am.TaskRecord.LOCK_TASK_AUTH_LAUNCHABLE_PRIV;
import static com.android.server.am.TaskRecord.LOCK_TASK_AUTH_WHITELISTED;
import static com.android.server.am.TaskRecord.REPARENT_KEEP_STACK_AT_FRONT;
import static com.android.server.am.TaskRecord.REPARENT_LEAVE_STACK_IN_PLACE;
import static com.android.server.am.TaskRecord.REPARENT_MOVE_STACK_TO_FRONT;

import static java.lang.Integer.MAX_VALUE;

import android.Manifest;
import android.annotation.IntDef;
import android.annotation.NonNull;
import android.annotation.Nullable;
import android.annotation.UserIdInt;
import android.app.Activity;
import android.app.ActivityManager;
import android.app.ActivityManager.RunningTaskInfo;
import android.app.ActivityManager.StackInfo;
import android.app.ActivityManagerInternal;
import android.app.ActivityOptions;
import android.app.AppOpsManager;
import android.app.ProfilerInfo;
import android.app.ResultInfo;
import android.app.WaitResult;
import android.app.WindowConfiguration.ActivityType;
import android.app.WindowConfiguration.WindowingMode;
import android.app.servertransaction.ActivityLifecycleItem;
import android.app.servertransaction.ClientTransaction;
import android.app.servertransaction.LaunchActivityItem;
import android.app.servertransaction.PauseActivityItem;
import android.app.servertransaction.ResumeActivityItem;
import android.content.ComponentName;
import android.content.Context;
import android.content.Intent;
import android.content.pm.ActivityInfo;
import android.content.pm.ApplicationInfo;
import android.content.pm.PackageInfo;
import android.content.pm.PackageManager;
import android.content.pm.ResolveInfo;
import android.content.pm.UserInfo;
import android.content.res.Configuration;
import android.graphics.Rect;
import android.hardware.display.DisplayManager;
import android.hardware.display.DisplayManager.DisplayListener;
import android.hardware.display.DisplayManagerInternal;
import android.hardware.power.V1_0.PowerHint;
import android.os.Binder;
import android.os.Bundle;
import android.os.Debug;
import android.os.Handler;
import android.os.IBinder;
import android.os.Looper;
import android.os.Message;
import android.os.PowerManager;
import android.os.Process;
import android.os.RemoteException;
import android.os.SystemClock;
import android.os.Trace;
import android.os.UserHandle;
import android.os.UserManager;
import android.os.WorkSource;
import android.provider.MediaStore;
import android.service.voice.IVoiceInteractionSession;
import android.util.ArrayMap;
import android.util.ArraySet;
import android.util.EventLog;
import android.util.IntArray;
import android.util.MergedConfiguration;
import android.util.Slog;
import android.util.SparseArray;
import android.util.SparseIntArray;
import android.util.TimeUtils;
import android.util.proto.ProtoOutputStream;
import android.util.BoostFramework;
import android.view.Display;

import com.android.internal.annotations.GuardedBy;
import com.android.internal.annotations.VisibleForTesting;
import com.android.internal.content.ReferrerIntent;
import com.android.internal.os.TransferPipe;
import com.android.internal.os.logging.MetricsLoggerWrapper;
import com.android.internal.util.ArrayUtils;
import com.android.internal.util.function.pooled.PooledLambda;
import com.android.server.LocalServices;
import com.android.server.am.ActivityStack.ActivityState;
import com.android.server.wm.ActivityTaskManagerInternal.SleepToken;
import com.android.server.wm.ConfigurationContainer;
import com.android.server.wm.DisplayWindowController;
import com.android.server.wm.PinnedStackWindowController;
import com.android.server.wm.RootWindowContainerController;
import com.android.server.wm.RootWindowContainerListener;
import com.android.server.wm.WindowManagerService;

import java.io.FileDescriptor;
import java.io.IOException;
import java.io.PrintWriter;
import java.lang.annotation.Retention;
import java.lang.annotation.RetentionPolicy;
import java.util.ArrayList;
import java.util.Iterator;
import java.util.List;
import java.util.Set;

public class ActivityStackSupervisor extends ConfigurationContainer implements DisplayListener,
        RecentTasks.Callbacks, RootWindowContainerListener {
    private static final String TAG = TAG_WITH_CLASS_NAME ? "ActivityStackSupervisor" : TAG_AM;
    private static final String TAG_FOCUS = TAG + POSTFIX_FOCUS;
    private static final String TAG_IDLE = TAG + POSTFIX_IDLE;
    private static final String TAG_PAUSE = TAG + POSTFIX_PAUSE;
    private static final String TAG_RECENTS = TAG + POSTFIX_RECENTS;
    private static final String TAG_RELEASE = TAG + POSTFIX_RELEASE;
    private static final String TAG_STACK = TAG + POSTFIX_STACK;
    private static final String TAG_SWITCH = TAG + POSTFIX_SWITCH;
    static final String TAG_STATES = TAG + POSTFIX_STATES;
    static final String TAG_TASKS = TAG + POSTFIX_TASKS;

    /** How long we wait until giving up on the last activity telling us it is idle. */
    static final int IDLE_TIMEOUT = 10 * 1000;

    /** How long we can hold the sleep wake lock before giving up. */
    static final int SLEEP_TIMEOUT = 5 * 1000;

    // How long we can hold the launch wake lock before giving up.
    static final int LAUNCH_TIMEOUT = 10 * 1000;

    static final int IDLE_TIMEOUT_MSG = FIRST_SUPERVISOR_STACK_MSG;
    static final int IDLE_NOW_MSG = FIRST_SUPERVISOR_STACK_MSG + 1;
    static final int RESUME_TOP_ACTIVITY_MSG = FIRST_SUPERVISOR_STACK_MSG + 2;
    static final int SLEEP_TIMEOUT_MSG = FIRST_SUPERVISOR_STACK_MSG + 3;
    static final int LAUNCH_TIMEOUT_MSG = FIRST_SUPERVISOR_STACK_MSG + 4;

    public static boolean mPerfSendTapHint = false;
    public BoostFramework mPerfBoost = null;
    public BoostFramework mPerfPack = null;

    static final int HANDLE_DISPLAY_ADDED = FIRST_SUPERVISOR_STACK_MSG + 5;
    static final int HANDLE_DISPLAY_CHANGED = FIRST_SUPERVISOR_STACK_MSG + 6;
    static final int HANDLE_DISPLAY_REMOVED = FIRST_SUPERVISOR_STACK_MSG + 7;
    static final int LAUNCH_TASK_BEHIND_COMPLETE = FIRST_SUPERVISOR_STACK_MSG + 12;
    static final int REPORT_MULTI_WINDOW_MODE_CHANGED_MSG = FIRST_SUPERVISOR_STACK_MSG + 14;
    static final int REPORT_PIP_MODE_CHANGED_MSG = FIRST_SUPERVISOR_STACK_MSG + 15;

    private static final String VIRTUAL_DISPLAY_BASE_NAME = "ActivityViewVirtualDisplay";

    // Used to indicate if an object (e.g. stack) that we are trying to get
    // should be created if it doesn't exist already.
    static final boolean CREATE_IF_NEEDED = true;

    // Used to indicate that windows of activities should be preserved during the resize.
    static final boolean PRESERVE_WINDOWS = true;

    // Used to indicate if an object (e.g. task) should be moved/created
    // at the top of its container (e.g. stack).
    static final boolean ON_TOP = true;

    // Don't execute any calls to resume.
    static final boolean DEFER_RESUME = true;

    // Used to indicate that a task is removed it should also be removed from recents.
    static final boolean REMOVE_FROM_RECENTS = true;

    // Used to indicate that pausing an activity should occur immediately without waiting for
    // the activity callback indicating that it has completed pausing
    static final boolean PAUSE_IMMEDIATELY = true;

    /** True if the docked stack is currently being resized. */
    private boolean mDockedStackResizing;

    /**
     * True if there are pending docked bounds that need to be applied after
     * {@link #mDockedStackResizing} is reset to false.
     */
    private boolean mHasPendingDockedBounds;
    private Rect mPendingDockedBounds;
    private Rect mPendingTempDockedTaskBounds;
    private Rect mPendingTempDockedTaskInsetBounds;
    private Rect mPendingTempOtherTaskBounds;
    private Rect mPendingTempOtherTaskInsetBounds;

    /**
     * The modes which affect which tasks are returned when calling
     * {@link ActivityStackSupervisor#anyTaskForIdLocked(int)}.
     */
    @Retention(RetentionPolicy.SOURCE)
    @IntDef({
            MATCH_TASK_IN_STACKS_ONLY,
            MATCH_TASK_IN_STACKS_OR_RECENT_TASKS,
            MATCH_TASK_IN_STACKS_OR_RECENT_TASKS_AND_RESTORE
    })
    public @interface AnyTaskForIdMatchTaskMode {}
    // Match only tasks in the current stacks
    static final int MATCH_TASK_IN_STACKS_ONLY = 0;
    // Match either tasks in the current stacks, or in the recent tasks if not found in the stacks
    static final int MATCH_TASK_IN_STACKS_OR_RECENT_TASKS = 1;
    // Match either tasks in the current stacks, or in the recent tasks, restoring it to the
    // provided stack id
    static final int MATCH_TASK_IN_STACKS_OR_RECENT_TASKS_AND_RESTORE = 2;

    // Activity actions an app cannot start if it uses a permission which is not granted.
    private static final ArrayMap<String, String> ACTION_TO_RUNTIME_PERMISSION =
            new ArrayMap<>();

    static {
        ACTION_TO_RUNTIME_PERMISSION.put(MediaStore.ACTION_IMAGE_CAPTURE,
                Manifest.permission.CAMERA);
        ACTION_TO_RUNTIME_PERMISSION.put(MediaStore.ACTION_VIDEO_CAPTURE,
                Manifest.permission.CAMERA);
        ACTION_TO_RUNTIME_PERMISSION.put(Intent.ACTION_CALL,
                Manifest.permission.CALL_PHONE);
    }

    /** Action restriction: launching the activity is not restricted. */
    private static final int ACTIVITY_RESTRICTION_NONE = 0;
    /** Action restriction: launching the activity is restricted by a permission. */
    private static final int ACTIVITY_RESTRICTION_PERMISSION = 1;
    /** Action restriction: launching the activity is restricted by an app op. */
    private static final int ACTIVITY_RESTRICTION_APPOP = 2;

    // For debugging to make sure the caller when acquiring/releasing our
    // wake lock is the system process.
    static final boolean VALIDATE_WAKE_LOCK_CALLER = false;
    /** The number of distinct task ids that can be assigned to the tasks of a single user */
    private static final int MAX_TASK_IDS_PER_USER = UserHandle.PER_USER_RANGE;

    ActivityTaskManagerService mService;

    /** The historial list of recent tasks including inactive tasks */
    RecentTasks mRecentTasks;

    /** Helper class to abstract out logic for fetching the set of currently running tasks */
    private RunningTasks mRunningTasks;

    final ActivityStackSupervisorHandler mHandler;
    final Looper mLooper;

    /** Short cut */
    WindowManagerService mWindowManager;
    DisplayManager mDisplayManager;

    private LaunchParamsController mLaunchParamsController;

    /**
     * Maps the task identifier that activities are currently being started in to the userId of the
     * task. Each time a new task is created, the entry for the userId of the task is incremented
     */
    private final SparseIntArray mCurTaskIdForUser = new SparseIntArray(20);

    /** The current user */
    int mCurrentUser;

    /** The stack containing the launcher app. Assumed to always be attached to
     * Display.DEFAULT_DISPLAY. */
    ActivityStack mHomeStack;

    /** If this is the same as mFocusedStack then the activity on the top of the focused stack has
     * been resumed. If stacks are changing position this will hold the old stack until the new
     * stack becomes resumed after which it will be set to mFocusedStack. */
    private ActivityStack mLastFocusedStack;

    /** List of activities that are waiting for a new activity to become visible before completing
     * whatever operation they are supposed to do. */
    // TODO: Remove mActivitiesWaitingForVisibleActivity list and just remove activity from
    // mStoppingActivities when something else comes up.
    final ArrayList<ActivityRecord> mActivitiesWaitingForVisibleActivity = new ArrayList<>();

    /** List of processes waiting to find out when a specific activity becomes visible. */
    private final ArrayList<WaitInfo> mWaitingForActivityVisible = new ArrayList<>();

    /** List of processes waiting to find out about the next launched activity. */
    final ArrayList<WaitResult> mWaitingActivityLaunched = new ArrayList<>();

    /** List of activities that are ready to be stopped, but waiting for the next activity to
     * settle down before doing so. */
    final ArrayList<ActivityRecord> mStoppingActivities = new ArrayList<>();

    /** List of activities that are ready to be finished, but waiting for the previous activity to
     * settle down before doing so.  It contains ActivityRecord objects. */
    final ArrayList<ActivityRecord> mFinishingActivities = new ArrayList<>();

    /** List of activities that are in the process of going to sleep. */
    final ArrayList<ActivityRecord> mGoingToSleepActivities = new ArrayList<>();

    /** List of activities whose multi-window mode changed that we need to report to the
     * application */
    final ArrayList<ActivityRecord> mMultiWindowModeChangedActivities = new ArrayList<>();

    /** List of activities whose picture-in-picture mode changed that we need to report to the
     * application */
    final ArrayList<ActivityRecord> mPipModeChangedActivities = new ArrayList<>();

    /**
     * Animations that for the current transition have requested not to
     * be considered for the transition animation.
     */
    final ArrayList<ActivityRecord> mNoAnimActivities = new ArrayList<>();

    /** The target stack bounds for the picture-in-picture mode changed that we need to report to
     * the application */
    Rect mPipModeChangedTargetStackBounds;

    /** Used on user changes */
    final ArrayList<UserState> mStartingUsers = new ArrayList<>();

    /** Set to indicate whether to issue an onUserLeaving callback when a newly launched activity
     * is being brought in front of us. */
    boolean mUserLeaving = false;

    /** Set when a power hint has started, but not ended. */
    private boolean mPowerHintSent;

    /**
     * We don't want to allow the device to go to sleep while in the process
     * of launching an activity.  This is primarily to allow alarm intent
     * receivers to launch an activity and get that to run before the device
     * goes back to sleep.
     */
    PowerManager.WakeLock mLaunchingActivity;

    /**
     * Set when the system is going to sleep, until we have
     * successfully paused the current activity and released our wake lock.
     * At that point the system is allowed to actually sleep.
     */
    PowerManager.WakeLock mGoingToSleep;

    /**
     * A list of tokens that cause the top activity to be put to sleep.
     * They are used by components that may hide and block interaction with underlying
     * activities.
     */
    final ArrayList<SleepToken> mSleepTokens = new ArrayList<>();

    /** Stack id of the front stack when user switched, indexed by userId. */
    SparseIntArray mUserStackInFront = new SparseIntArray(2);

    /** Reference to default display so we can quickly look it up. */
    private ActivityDisplay mDefaultDisplay;

    /**
     * List of displays which contain activities, sorted by z-order.
     * The last entry in the list is the topmost.
     */
    private final ArrayList<ActivityDisplay> mActivityDisplays = new ArrayList<>();

    private final SparseArray<IntArray> mDisplayAccessUIDs = new SparseArray<>();

    private DisplayManagerInternal mDisplayManagerInternal;

    /** Used to keep resumeTopActivityUncheckedLocked() from being entered recursively */
    boolean inResumeTopActivity;

    /**
     * Temporary rect used during docked stack resize calculation so we don't need to create a new
     * object each time.
     */
    private final Rect tempRect = new Rect();
    private final ActivityOptions mTmpOptions = ActivityOptions.makeBasic();

    // The default minimal size that will be used if the activity doesn't specify its minimal size.
    // It will be calculated when the default display gets added.
    int mDefaultMinSizeOfResizeableTask = -1;

    // Whether tasks have moved and we need to rank the tasks before next OOM scoring
    private boolean mTaskLayersChanged = true;

    private ActivityMetricsLogger mActivityMetricsLogger;
    private LaunchTimeTracker mLaunchTimeTracker = new LaunchTimeTracker();

    private final ArrayList<ActivityRecord> mTmpActivityList = new ArrayList<>();

    @Override
    protected int getChildCount() {
        return mActivityDisplays.size();
    }

    @Override
    protected ActivityDisplay getChildAt(int index) {
        return mActivityDisplays.get(index);
    }

    @Override
    protected ConfigurationContainer getParent() {
        return null;
    }

    Configuration getDisplayOverrideConfiguration(int displayId) {
        final ActivityDisplay activityDisplay = getActivityDisplayOrCreateLocked(displayId);
        if (activityDisplay == null) {
            throw new IllegalArgumentException("No display found with id: " + displayId);
        }

        return activityDisplay.getOverrideConfiguration();
    }

    void setDisplayOverrideConfiguration(Configuration overrideConfiguration, int displayId) {
        final ActivityDisplay activityDisplay = getActivityDisplayOrCreateLocked(displayId);
        if (activityDisplay == null) {
            throw new IllegalArgumentException("No display found with id: " + displayId);
        }

        activityDisplay.onOverrideConfigurationChanged(overrideConfiguration);
    }

    /** Check if placing task or activity on specified display is allowed. */
    boolean canPlaceEntityOnDisplay(int displayId, boolean resizeable, int callingPid,
            int callingUid, ActivityInfo activityInfo) {
        if (displayId == DEFAULT_DISPLAY) {
            // No restrictions for the default display.
            return true;
        }
        if (!mService.mSupportsMultiDisplay) {
            // Can't launch on secondary displays if feature is not supported.
            return false;
        }
        if (!resizeable && !displayConfigMatchesGlobal(displayId)) {
            // Can't apply wrong configuration to non-resizeable activities.
            return false;
        }
        if (!isCallerAllowedToLaunchOnDisplay(callingPid, callingUid, displayId, activityInfo)) {
            // Can't place activities to a display that has restricted launch rules.
            // In this case the request should be made by explicitly adding target display id and
            // by caller with corresponding permissions. See #isCallerAllowedToLaunchOnDisplay().
            return false;
        }
        return true;
    }

    /**
     * Check if configuration of specified display matches current global config.
     * Used to check if we can put a non-resizeable activity on a secondary display and it will get
     * the same config as on the default display.
     * @param displayId Id of the display to check.
     * @return {@code true} if configuration matches.
     */
    private boolean displayConfigMatchesGlobal(int displayId) {
        if (displayId == DEFAULT_DISPLAY) {
            return true;
        }
        if (displayId == INVALID_DISPLAY) {
            return false;
        }
        final ActivityDisplay targetDisplay = getActivityDisplayOrCreateLocked(displayId);
        if (targetDisplay == null) {
            throw new IllegalArgumentException("No display found with id: " + displayId);
        }
        return getConfiguration().equals(targetDisplay.getConfiguration());
    }

    static class FindTaskResult {
        ActivityRecord mRecord;
        boolean mIdealMatch;

        void clear() {
            mRecord = null;
            mIdealMatch = false;
        }

        void setTo(FindTaskResult result) {
            mRecord = result.mRecord;
            mIdealMatch = result.mIdealMatch;
        }
    }

    private final FindTaskResult mTmpFindTaskResult = new FindTaskResult();

    /**
     * Used to keep track whether app visibilities got changed since the last pause. Useful to
     * determine whether to invoke the task stack change listener after pausing.
     */
    boolean mAppVisibilitiesChangedSinceLastPause;

    /**
     * Set of tasks that are in resizing mode during an app transition to fill the "void".
     */
    private final ArraySet<Integer> mResizingTasksDuringAnimation = new ArraySet<>();


    /**
     * If set to {@code false} all calls to resize the docked stack {@link #resizeDockedStackLocked}
     * will be ignored. Useful for the case where the caller is handling resizing of other stack and
     * moving tasks around and doesn't want dock stack to be resized due to an automatic trigger
     * like the docked stack going empty.
     */
    private boolean mAllowDockedStackResize = true;

    /**
     * Is dock currently minimized.
     */
    boolean mIsDockMinimized;

    private KeyguardController mKeyguardController;

    private PowerManager mPowerManager;
    private int mDeferResumeCount;

    private boolean mInitialized;

    private RootWindowContainerController mWindowContainerController;

    /**
     * Description of a request to start a new activity, which has been held
     * due to app switches being disabled.
     */
    static class PendingActivityLaunch {
        final ActivityRecord r;
        final ActivityRecord sourceRecord;
        final int startFlags;
        final ActivityStack stack;
        final WindowProcessController callerApp;

        PendingActivityLaunch(ActivityRecord _r, ActivityRecord _sourceRecord,
                int _startFlags, ActivityStack _stack, WindowProcessController app) {
            r = _r;
            sourceRecord = _sourceRecord;
            startFlags = _startFlags;
            stack = _stack;
            callerApp = app;
        }

        void sendErrorResult(String message) {
            try {
                if (callerApp.hasThread()) {
                    callerApp.getThread().scheduleCrash(message);
                }
            } catch (RemoteException e) {
                Slog.e(TAG, "Exception scheduling crash of failed "
                        + "activity launcher sourceRecord=" + sourceRecord, e);
            }
        }
    }

    public ActivityStackSupervisor(ActivityTaskManagerService service, Looper looper) {
        mService = service;
        mLooper = looper;
        mHandler = new ActivityStackSupervisorHandler(looper);
    }

    @VisibleForTesting
    void setService(ActivityTaskManagerService service) {
        mService = service;
    }

    @VisibleForTesting
    void setWindowContainerController(RootWindowContainerController controller) {
        mWindowContainerController = controller;
    }

    public void initialize() {
        if (mInitialized) {
            return;
        }

        mInitialized = true;
        mRunningTasks = createRunningTasks();
        mActivityMetricsLogger = new ActivityMetricsLogger(this, mService.mContext, mHandler.getLooper());
        mKeyguardController = new KeyguardController(mService, this);

        mLaunchParamsController = new LaunchParamsController(mService);
        mLaunchParamsController.registerDefaultModifiers(this);
    }


    public ActivityMetricsLogger getActivityMetricsLogger() {
        return mActivityMetricsLogger;
    }

    LaunchTimeTracker getLaunchTimeTracker() {
        return mLaunchTimeTracker;
    }

    public KeyguardController getKeyguardController() {
        return mKeyguardController;
    }

    void setRecentTasks(RecentTasks recentTasks) {
        mRecentTasks = recentTasks;
        mRecentTasks.registerCallback(this);
    }

    @VisibleForTesting
    RunningTasks createRunningTasks() {
        return new RunningTasks();
    }

    /**
     * At the time when the constructor runs, the power manager has not yet been
     * initialized.  So we initialize our wakelocks afterwards.
     */
    void initPowerManagement() {
        mPowerManager = (PowerManager)mService.mContext.getSystemService(Context.POWER_SERVICE);
        mGoingToSleep = mPowerManager
                .newWakeLock(PARTIAL_WAKE_LOCK, "ActivityManager-Sleep");
        mLaunchingActivity = mPowerManager.newWakeLock(PARTIAL_WAKE_LOCK, "*launch*");
        mLaunchingActivity.setReferenceCounted(false);
    }

    void setWindowManager(WindowManagerService wm) {
        mWindowManager = wm;
        getKeyguardController().setWindowManager(wm);
        setWindowContainerController(new RootWindowContainerController(this));

        mDisplayManager = mService.mContext.getSystemService(DisplayManager.class);
        mDisplayManager.registerDisplayListener(this, null);
        mDisplayManagerInternal = LocalServices.getService(DisplayManagerInternal.class);

        final Display[] displays = mDisplayManager.getDisplays();
        for (int displayNdx = displays.length - 1; displayNdx >= 0; --displayNdx) {
            final Display display = displays[displayNdx];
            final ActivityDisplay activityDisplay = new ActivityDisplay(this, display);
            if (activityDisplay.mDisplayId == DEFAULT_DISPLAY) {
                mDefaultDisplay = activityDisplay;
            }
            addChild(activityDisplay, ActivityDisplay.POSITION_TOP);
            calculateDefaultMinimalSizeOfResizeableTasks(activityDisplay);
        }

        final ActivityDisplay defaultDisplay = getDefaultDisplay();
        mHomeStack = mLastFocusedStack = defaultDisplay.getOrCreateStack(
                WINDOWING_MODE_FULLSCREEN, ACTIVITY_TYPE_HOME, ON_TOP);
        positionChildAt(defaultDisplay, ActivityDisplay.POSITION_TOP);
    }

    /** Change the z-order of the given display. */
    private void positionChildAt(ActivityDisplay display, int position) {
        if (position >= mActivityDisplays.size()) {
            position = mActivityDisplays.size() - 1;
        } else if (position < 0) {
            position = 0;
        }

        if (mActivityDisplays.isEmpty()) {
            mActivityDisplays.add(display);
        } else if (mActivityDisplays.get(position) != display) {
            mActivityDisplays.remove(display);
            mActivityDisplays.add(position, display);
        }
    }

    @Override
    public void onChildPositionChanged(DisplayWindowController childController, int position) {
        // Assume AM lock is held from positionChildAt of controller in each hierarchy.
        final ActivityDisplay display = getActivityDisplay(childController.getDisplayId());
        if (display != null) {
            positionChildAt(display, position);
        }
    }

    ActivityStack getTopDisplayFocusedStack() {
        for (int i = mActivityDisplays.size() - 1; i >= 0; --i) {
            final ActivityStack focusedStack = mActivityDisplays.get(i).getFocusedStack();
            if (focusedStack != null) {
                return focusedStack;
            }
        }
        return null;
    }

    ActivityRecord getTopResumedActivity() {
        if (mWindowManager == null) {
            return null;
        }

        final ActivityStack focusedStack = getTopDisplayFocusedStack();
        if (focusedStack == null) {
            return null;
        }
        final ActivityRecord resumedActivity = focusedStack.getResumedActivity();
        if (resumedActivity != null && resumedActivity.app != null) {
            return resumedActivity;
        }
        // The top focused stack might not have a resumed activity yet - look on all displays in
        // focus order.
        for (int i = mActivityDisplays.size() - 1; i >= 0; --i) {
            final ActivityDisplay display = mActivityDisplays.get(i);
            final ActivityRecord resumedActivityOnDisplay = display.getResumedActivity();
            if (resumedActivityOnDisplay != null) {
                return resumedActivityOnDisplay;
            }
        }
        return null;
    }

    boolean isFocusable(ConfigurationContainer container, boolean alwaysFocusable) {
        if (container.inSplitScreenPrimaryWindowingMode() && mIsDockMinimized) {
            return false;
        }

        return container.getWindowConfiguration().canReceiveKeys() || alwaysFocusable;
    }

    ActivityStack getTopDisplayLastFocusedStack() {
        return mLastFocusedStack;
    }

    boolean isTopDisplayFocusedStack(ActivityStack stack) {
        return stack != null && stack == getTopDisplayFocusedStack();
    }

    /** NOTE: Should only be called from {@link ActivityStack#moveToFront} */
    void setFocusStackUnchecked(String reason, ActivityStack focusCandidate) {
        if (!focusCandidate.isFocusable()) {
            // The focus candidate isn't focusable. Move focus to the top stack that is focusable.
            focusCandidate = getNextFocusableStackLocked(focusCandidate, false /* ignoreCurrent */);
            if (focusCandidate == null) {
                Slog.w(TAG,
                        "setFocusStackUnchecked: No focusable stack found, focus home as default");
                focusCandidate = mHomeStack;
            }
        }

        final ActivityStack currentFocusedStack = getTopDisplayFocusedStack();
        if (currentFocusedStack != focusCandidate) {
            mLastFocusedStack = currentFocusedStack;
            // TODO(b/111541062): Update event log to include focus movements on all displays
            EventLogTags.writeAmFocusedStack(
                    mCurrentUser, focusCandidate == null ? -1 : focusCandidate.getStackId(),
                    mLastFocusedStack == null ? -1 : mLastFocusedStack.getStackId(), reason);
        }

        final ActivityRecord r = topRunningActivityLocked();
        if (mService.mAm.mBooting || !mService.mAm.mBooted) {
            if (r != null && r.idle) {
                checkFinishBootingLocked();
            }
        }
    }

    void moveHomeStackToFront(String reason) {
        mHomeStack.moveToFront(reason);
    }

    void moveRecentsStackToFront(String reason) {
        final ActivityStack recentsStack = getDefaultDisplay().getStack(
                WINDOWING_MODE_UNDEFINED, ACTIVITY_TYPE_RECENTS);
        if (recentsStack != null) {
            recentsStack.moveToFront(reason);
        }
    }

    /** Returns true if the focus activity was adjusted to the home stack top activity. */
    boolean moveHomeStackTaskToTop(String reason) {
        mHomeStack.moveHomeStackTaskToTop();

        final ActivityRecord top = getHomeActivity();
        if (top == null) {
            return false;
        }
        moveFocusableActivityStackToFrontLocked(top, reason);
        return true;
    }

    boolean resumeHomeStackTask(ActivityRecord prev, String reason) {
        if (!mService.mAm.mBooting && !mService.mAm.mBooted) {
            // Not ready yet!
            return false;
        }

        mHomeStack.moveHomeStackTaskToTop();
        ActivityRecord r = getHomeActivity();
        final String myReason = reason + " resumeHomeStackTask";

        // Only resume home activity if isn't finishing.
        if (r != null && !r.finishing) {
            moveFocusableActivityStackToFrontLocked(r, myReason);
            return resumeFocusedStacksTopActivitiesLocked(mHomeStack, prev, null);
        }
        return mService.mAm.startHomeActivityLocked(mCurrentUser, myReason);
    }

    TaskRecord anyTaskForIdLocked(int id) {
        return anyTaskForIdLocked(id, MATCH_TASK_IN_STACKS_OR_RECENT_TASKS_AND_RESTORE);
    }

    TaskRecord anyTaskForIdLocked(int id, @AnyTaskForIdMatchTaskMode int matchMode) {
        return anyTaskForIdLocked(id, matchMode, null, !ON_TOP);
    }

    /**
     * Returns a {@link TaskRecord} for the input id if available. {@code null} otherwise.
     * @param id Id of the task we would like returned.
     * @param matchMode The mode to match the given task id in.
     * @param aOptions The activity options to use for restoration. Can be null.
     * @param onTop If the stack for the task should be the topmost on the display.
     */
    TaskRecord anyTaskForIdLocked(int id, @AnyTaskForIdMatchTaskMode int matchMode,
            @Nullable ActivityOptions aOptions, boolean onTop) {
        // If options are set, ensure that we are attempting to actually restore a task
        if (matchMode != MATCH_TASK_IN_STACKS_OR_RECENT_TASKS_AND_RESTORE && aOptions != null) {
            throw new IllegalArgumentException("Should not specify activity options for non-restore"
                    + " lookup");
        }

        int numDisplays = mActivityDisplays.size();
        for (int displayNdx = 0; displayNdx < numDisplays; ++displayNdx) {
            final ActivityDisplay display = mActivityDisplays.get(displayNdx);
            for (int stackNdx = display.getChildCount() - 1; stackNdx >= 0; --stackNdx) {
                final ActivityStack stack = display.getChildAt(stackNdx);
                final TaskRecord task = stack.taskForIdLocked(id);
                if (task == null) {
                    continue;
                }
                if (aOptions != null) {
                    // Resolve the stack the task should be placed in now based on options
                    // and reparent if needed.
                    final ActivityStack launchStack = getLaunchStack(null, aOptions, task, onTop);
                    if (launchStack != null && stack != launchStack) {
                        final int reparentMode = onTop
                                ? REPARENT_MOVE_STACK_TO_FRONT : REPARENT_LEAVE_STACK_IN_PLACE;
                        task.reparent(launchStack, onTop, reparentMode, ANIMATE, DEFER_RESUME,
                                "anyTaskForIdLocked");
                    }
                }
                return task;
            }
        }

        // If we are matching stack tasks only, return now
        if (matchMode == MATCH_TASK_IN_STACKS_ONLY) {
            return null;
        }

        // Otherwise, check the recent tasks and return if we find it there and we are not restoring
        // the task from recents
        if (DEBUG_RECENTS) Slog.v(TAG_RECENTS, "Looking for task id=" + id + " in recents");
        final TaskRecord task = mRecentTasks.getTask(id);

        if (task == null) {
            if (DEBUG_RECENTS) {
                Slog.d(TAG_RECENTS, "\tDidn't find task id=" + id + " in recents");
            }

            return null;
        }

        if (matchMode == MATCH_TASK_IN_STACKS_OR_RECENT_TASKS) {
            return task;
        }

        // Implicitly, this case is MATCH_TASK_IN_STACKS_OR_RECENT_TASKS_AND_RESTORE
        if (!restoreRecentTaskLocked(task, aOptions, onTop)) {
            if (DEBUG_RECENTS) Slog.w(TAG_RECENTS,
                    "Couldn't restore task id=" + id + " found in recents");
            return null;
        }
        if (DEBUG_RECENTS) Slog.w(TAG_RECENTS, "Restored task id=" + id + " from in recents");
        return task;
    }

    ActivityRecord isInAnyStackLocked(IBinder token) {
        int numDisplays = mActivityDisplays.size();
        for (int displayNdx = 0; displayNdx < numDisplays; ++displayNdx) {
            final ActivityDisplay display = mActivityDisplays.get(displayNdx);
            for (int stackNdx = display.getChildCount() - 1; stackNdx >= 0; --stackNdx) {
                final ActivityStack stack = display.getChildAt(stackNdx);
                final ActivityRecord r = stack.isInStackLocked(token);
                if (r != null) {
                    return r;
                }
            }
        }
        return null;
    }

    /**
     * Detects whether we should show a lock screen in front of this task for a locked user.
     * <p>
     * We'll do this if either of the following holds:
     * <ul>
     *   <li>The top activity explicitly belongs to {@param userId}.</li>
     *   <li>The top activity returns a result to an activity belonging to {@param userId}.</li>
     * </ul>
     *
     * @return {@code true} if the top activity looks like it belongs to {@param userId}.
     */
    private boolean taskTopActivityIsUser(TaskRecord task, @UserIdInt int userId) {
        // To handle the case that work app is in the task but just is not the top one.
        final ActivityRecord activityRecord = task.getTopActivity();
        final ActivityRecord resultTo = (activityRecord != null ? activityRecord.resultTo : null);

        return (activityRecord != null && activityRecord.userId == userId)
                || (resultTo != null && resultTo.userId == userId);
    }

    /**
     * Find all visible task stacks containing {@param userId} and intercept them with an activity
     * to block out the contents and possibly start a credential-confirming intent.
     *
     * @param userId user handle for the locked managed profile.
     */
    void lockAllProfileTasks(@UserIdInt int userId) {
        mWindowManager.deferSurfaceLayout();
        try {
            for (int displayNdx = mActivityDisplays.size() - 1; displayNdx >= 0; --displayNdx) {
                final ActivityDisplay display = mActivityDisplays.get(displayNdx);
                for (int stackNdx = display.getChildCount() - 1; stackNdx >= 0; --stackNdx) {
                    final ActivityStack stack = display.getChildAt(stackNdx);
                    final List<TaskRecord> tasks = stack.getAllTasks();
                    for (int taskNdx = tasks.size() - 1; taskNdx >= 0; taskNdx--) {
                        final TaskRecord task = tasks.get(taskNdx);

                        // Check the task for a top activity belonging to userId, or returning a
                        // result to an activity belonging to userId. Example case: a document
                        // picker for personal files, opened by a work app, should still get locked.
                        if (taskTopActivityIsUser(task, userId)) {
                            mService.getTaskChangeNotificationController().notifyTaskProfileLocked(
                                    task.taskId, userId);
                        }
                    }
                }
            }
        } finally {
            mWindowManager.continueSurfaceLayout();
        }
    }

    void setNextTaskIdForUserLocked(int taskId, int userId) {
        final int currentTaskId = mCurTaskIdForUser.get(userId, -1);
        if (taskId > currentTaskId) {
            mCurTaskIdForUser.put(userId, taskId);
        }
    }

    static int nextTaskIdForUser(int taskId, int userId) {
        int nextTaskId = taskId + 1;
        if (nextTaskId == (userId + 1) * MAX_TASK_IDS_PER_USER) {
            // Wrap around as there will be smaller task ids that are available now.
            nextTaskId -= MAX_TASK_IDS_PER_USER;
        }
        return nextTaskId;
    }

    int getNextTaskIdForUserLocked(int userId) {
        final int currentTaskId = mCurTaskIdForUser.get(userId, userId * MAX_TASK_IDS_PER_USER);
        // for a userId u, a taskId can only be in the range
        // [u*MAX_TASK_IDS_PER_USER, (u+1)*MAX_TASK_IDS_PER_USER-1], so if MAX_TASK_IDS_PER_USER
        // was 10, user 0 could only have taskIds 0 to 9, user 1: 10 to 19, user 2: 20 to 29, so on.
        int candidateTaskId = nextTaskIdForUser(currentTaskId, userId);
        while (mRecentTasks.containsTaskId(candidateTaskId, userId)
                || anyTaskForIdLocked(
                        candidateTaskId, MATCH_TASK_IN_STACKS_OR_RECENT_TASKS) != null) {
            candidateTaskId = nextTaskIdForUser(candidateTaskId, userId);
            if (candidateTaskId == currentTaskId) {
                // Something wrong!
                // All MAX_TASK_IDS_PER_USER task ids are taken up by running tasks for this user
                throw new IllegalStateException("Cannot get an available task id."
                        + " Reached limit of " + MAX_TASK_IDS_PER_USER
                        + " running tasks per user.");
            }
        }
        mCurTaskIdForUser.put(userId, candidateTaskId);
        return candidateTaskId;
    }

    boolean attachApplicationLocked(ProcessRecord app) throws RemoteException {
        final String processName = app.processName;
        boolean didSomething = false;
        for (int displayNdx = mActivityDisplays.size() - 1; displayNdx >= 0; --displayNdx) {
            final ActivityDisplay display = mActivityDisplays.get(displayNdx);
            for (int stackNdx = display.getChildCount() - 1; stackNdx >= 0; --stackNdx) {
                final ActivityStack stack = display.getChildAt(stackNdx);
                if (!isTopDisplayFocusedStack(stack)) {
                    continue;
                }
                stack.getAllRunningVisibleActivitiesLocked(mTmpActivityList);
                final ActivityRecord top = stack.topRunningActivityLocked();
                final int size = mTmpActivityList.size();
                for (int i = 0; i < size; i++) {
                    final ActivityRecord activity = mTmpActivityList.get(i);
                    if (activity.app == null && app.uid == activity.info.applicationInfo.uid
                            && processName.equals(activity.processName)) {
                        try {
                            if (realStartActivityLocked(activity, app,
                                    top == activity /* andResume */, true /* checkConfig */)) {
                                didSomething = true;
                            }
                        } catch (RemoteException e) {
                            Slog.w(TAG, "Exception in new application when starting activity "
                                    + top.intent.getComponent().flattenToShortString(), e);
                            throw e;
                        }
                    }
                }
            }
        }
        if (!didSomething) {
            ensureActivitiesVisibleLocked(null, 0, !PRESERVE_WINDOWS);
        }
        return didSomething;
    }

    boolean allResumedActivitiesIdle() {
        for (int displayNdx = mActivityDisplays.size() - 1; displayNdx >= 0; --displayNdx) {
            final ActivityDisplay display = mActivityDisplays.get(displayNdx);
            for (int stackNdx = display.getChildCount() - 1; stackNdx >= 0; --stackNdx) {
                final ActivityStack stack = display.getChildAt(stackNdx);
                if (!isTopDisplayFocusedStack(stack) || stack.numActivities() == 0) {
                    continue;
                }
                final ActivityRecord resumedActivity = stack.getResumedActivity();
                if (resumedActivity == null || !resumedActivity.idle) {
                    if (DEBUG_STATES) Slog.d(TAG_STATES, "allResumedActivitiesIdle: stack="
                             + stack.mStackId + " " + resumedActivity + " not idle");
                    return false;
                }
            }
        }
        // Send launch end powerhint when idle
        sendPowerHintForLaunchEndIfNeeded();
        return true;
    }

    boolean allResumedActivitiesComplete() {
        for (int displayNdx = mActivityDisplays.size() - 1; displayNdx >= 0; --displayNdx) {
            final ActivityDisplay display = mActivityDisplays.get(displayNdx);
            for (int stackNdx = display.getChildCount() - 1; stackNdx >= 0; --stackNdx) {
                final ActivityStack stack = display.getChildAt(stackNdx);
                if (isTopDisplayFocusedStack(stack)) {
                    final ActivityRecord r = stack.getResumedActivity();
                    if (r != null && !r.isState(RESUMED)) {
                        return false;
                    }
                }
            }
        }
        // TODO: Not sure if this should check if all Paused are complete too.
        final ActivityStack focusedStack = getTopDisplayFocusedStack();
        if (DEBUG_STACK) Slog.d(TAG_STACK,
                "allResumedActivitiesComplete: mLastFocusedStack changing from="
                        + mLastFocusedStack + " to=" + focusedStack);
        mLastFocusedStack = focusedStack;
        return true;
    }

    private boolean allResumedActivitiesVisible() {
        boolean foundResumed = false;
        for (int displayNdx = mActivityDisplays.size() - 1; displayNdx >= 0; --displayNdx) {
            final ActivityDisplay display = mActivityDisplays.get(displayNdx);
            for (int stackNdx = display.getChildCount() - 1; stackNdx >= 0; --stackNdx) {
                final ActivityStack stack = display.getChildAt(stackNdx);
                final ActivityRecord r = stack.getResumedActivity();
                if (r != null) {
                    if (!r.nowVisible || mActivitiesWaitingForVisibleActivity.contains(r)) {
                        return false;
                    }
                    foundResumed = true;
                }
            }
        }
        return foundResumed;
    }

    /**
     * Pause all activities in either all of the stacks or just the back stacks.
     * @param userLeaving Passed to pauseActivity() to indicate whether to call onUserLeaving().
     * @param resuming The resuming activity.
     * @param dontWait The resuming activity isn't going to wait for all activities to be paused
     *                 before resuming.
     * @return true if any activity was paused as a result of this call.
     */
    boolean pauseBackStacks(boolean userLeaving, ActivityRecord resuming, boolean dontWait) {
        boolean someActivityPaused = false;
        for (int displayNdx = mActivityDisplays.size() - 1; displayNdx >= 0; --displayNdx) {
            someActivityPaused |= mActivityDisplays.get(displayNdx)
                    .pauseBackStacks(userLeaving, resuming, dontWait);
        }
        return someActivityPaused;
    }

    boolean allPausedActivitiesComplete() {
        boolean pausing = true;
        for (int displayNdx = mActivityDisplays.size() - 1; displayNdx >= 0; --displayNdx) {
            final ActivityDisplay display = mActivityDisplays.get(displayNdx);
            for (int stackNdx = display.getChildCount() - 1; stackNdx >= 0; --stackNdx) {
                final ActivityStack stack = display.getChildAt(stackNdx);
                final ActivityRecord r = stack.mPausingActivity;
                if (r != null && !r.isState(PAUSED, STOPPED, STOPPING)) {
                    if (DEBUG_STATES) {
                        Slog.d(TAG_STATES,
                                "allPausedActivitiesComplete: r=" + r + " state=" + r.getState());
                        pausing = false;
                    } else {
                        return false;
                    }
                }
            }
        }
        return pausing;
    }

    void cancelInitializingActivities() {
        for (int displayNdx = mActivityDisplays.size() - 1; displayNdx >= 0; --displayNdx) {
            final ActivityDisplay display = mActivityDisplays.get(displayNdx);
            for (int stackNdx = display.getChildCount() - 1; stackNdx >= 0; --stackNdx) {
                final ActivityStack stack = display.getChildAt(stackNdx);
                stack.cancelInitializingActivities();
            }
        }
    }

    void waitActivityVisible(ComponentName name, WaitResult result) {
        final WaitInfo waitInfo = new WaitInfo(name, result);
        mWaitingForActivityVisible.add(waitInfo);
    }

    void cleanupActivity(ActivityRecord r) {
        // Make sure this record is no longer in the pending finishes list.
        // This could happen, for example, if we are trimming activities
        // down to the max limit while they are still waiting to finish.
        mFinishingActivities.remove(r);
        mActivitiesWaitingForVisibleActivity.remove(r);

        for (int i = mWaitingForActivityVisible.size() - 1; i >= 0; --i) {
            if (mWaitingForActivityVisible.get(i).matches(r.realActivity)) {
                mWaitingForActivityVisible.remove(i);
            }
        }
    }

    void reportActivityVisibleLocked(ActivityRecord r) {
        sendWaitingVisibleReportLocked(r);
    }

    void sendWaitingVisibleReportLocked(ActivityRecord r) {
        boolean changed = false;
        for (int i = mWaitingForActivityVisible.size() - 1; i >= 0; --i) {
            final WaitInfo w = mWaitingForActivityVisible.get(i);
            if (w.matches(r.realActivity)) {
                final WaitResult result = w.getResult();
                changed = true;
                result.timeout = false;
                result.who = w.getComponent();
                result.totalTime = SystemClock.uptimeMillis() - result.thisTime;
                result.thisTime = result.totalTime;
                mWaitingForActivityVisible.remove(w);
            }
        }
        if (changed) {
            mService.mGlobalLock.notifyAll();
        }
    }

    void reportWaitingActivityLaunchedIfNeeded(ActivityRecord r, int result) {
        if (mWaitingActivityLaunched.isEmpty()) {
            return;
        }

        if (result != START_DELIVERED_TO_TOP && result != START_TASK_TO_FRONT) {
            return;
        }

        boolean changed = false;

        for (int i = mWaitingActivityLaunched.size() - 1; i >= 0; i--) {
            WaitResult w = mWaitingActivityLaunched.remove(i);
            if (w.who == null) {
                changed = true;
                w.result = result;

                // Unlike START_TASK_TO_FRONT, When an intent is delivered to top, there
                // will be no followup launch signals. Assign the result and launched component.
                if (result == START_DELIVERED_TO_TOP) {
                    w.who = r.realActivity;
                }
            }
        }

        if (changed) {
            mService.mGlobalLock.notifyAll();
        }
    }

    void reportActivityLaunchedLocked(boolean timeout, ActivityRecord r,
            long thisTime, long totalTime) {
        boolean changed = false;
        for (int i = mWaitingActivityLaunched.size() - 1; i >= 0; i--) {
            WaitResult w = mWaitingActivityLaunched.remove(i);
            if (w.who == null) {
                changed = true;
                w.timeout = timeout;
                if (r != null) {
                    w.who = new ComponentName(r.info.packageName, r.info.name);
                }
                w.thisTime = thisTime;
                w.totalTime = totalTime;
                // Do not modify w.result.
            }
        }
        if (changed) {
            mService.mGlobalLock.notifyAll();
        }
    }

    ActivityRecord topRunningActivityLocked() {
        return topRunningActivityLocked(false /* considerKeyguardState */);
    }

    /**
     * Returns the top running activity in the focused stack. In the case the focused stack has no
     * such activity, the next focusable stack on top of a display is returned.
     * @param considerKeyguardState Indicates whether the locked state should be considered. if
     *                            {@code true} and the keyguard is locked, only activities that
     *                            can be shown on top of the keyguard will be considered.
     * @return The top running activity. {@code null} if none is available.
     */
    ActivityRecord topRunningActivityLocked(boolean considerKeyguardState) {
        final ActivityStack focusedStack = getTopDisplayFocusedStack();
        ActivityRecord r = focusedStack.topRunningActivityLocked();
        if (r != null && isValidTopRunningActivity(r, considerKeyguardState)) {
            return r;
        }

        // Look in other non-focused and non-home stacks.
        for (int i = mActivityDisplays.size() - 1; i >= 0; --i) {
            final ActivityDisplay display = mActivityDisplays.get(i);

            // TODO: We probably want to consider the top fullscreen stack as we could have a pinned
            // stack on top.
            final ActivityStack topStack = display.getTopStack();

            // Only consider focusable top stacks other than the current focused one.
            if (topStack == null || !topStack.isFocusable() || topStack == focusedStack) {
                continue;
            }

            final ActivityRecord topActivity = topStack.topRunningActivityLocked();

            // Skip if no top activity.
            if (topActivity == null) {
                continue;
            }


            // This activity can be considered the top running activity if we are not
            // considering the locked state, the keyguard isn't locked, or we can show when
            // locked.
            if (isValidTopRunningActivity(topActivity, considerKeyguardState)) {
                return topActivity;
            }
        }

        return null;
    }

    /**
     * Verifies an {@link ActivityRecord} can be the top activity based on keyguard state and
     * whether we are considering it.
     */
    private boolean isValidTopRunningActivity(ActivityRecord record,
            boolean considerKeyguardState) {
        if (!considerKeyguardState) {
            return true;
        }

        final boolean keyguardLocked = getKeyguardController().isKeyguardLocked();

        if (!keyguardLocked) {
            return true;
        }

        return record.canShowWhenLocked();
    }

    @VisibleForTesting
    void getRunningTasks(int maxNum, List<RunningTaskInfo> list,
            @ActivityType int ignoreActivityType, @WindowingMode int ignoreWindowingMode,
            int callingUid, boolean allowed) {
        mRunningTasks.getTasks(maxNum, list, ignoreActivityType, ignoreWindowingMode,
                mActivityDisplays, callingUid, allowed);
    }

    ActivityInfo resolveActivity(Intent intent, ResolveInfo rInfo, int startFlags,
            ProfilerInfo profilerInfo) {
        final ActivityInfo aInfo = rInfo != null ? rInfo.activityInfo : null;
        if (aInfo != null) {
            // Store the found target back into the intent, because now that
            // we have it we never want to do this again.  For example, if the
            // user navigates back to this point in the history, we should
            // always restart the exact same activity.
            intent.setComponent(new ComponentName(
                    aInfo.applicationInfo.packageName, aInfo.name));

            // Don't debug things in the system process
            if (!aInfo.processName.equals("system")) {
                if ((startFlags & ActivityManager.START_FLAG_DEBUG) != 0) {
                    mService.mAm.setDebugApp(aInfo.processName, true, false);
                }

                if ((startFlags & ActivityManager.START_FLAG_NATIVE_DEBUGGING) != 0) {
                    mService.mAm.setNativeDebuggingAppLocked(aInfo.applicationInfo, aInfo.processName);
                }

                if ((startFlags & ActivityManager.START_FLAG_TRACK_ALLOCATION) != 0) {
                    mService.mAm.setTrackAllocationApp(aInfo.applicationInfo, aInfo.processName);
                }

                if (profilerInfo != null) {
                    mService.mAm.setProfileApp(aInfo.applicationInfo, aInfo.processName, profilerInfo);
                }
            }
            final String intentLaunchToken = intent.getLaunchToken();
            if (aInfo.launchToken == null && intentLaunchToken != null) {
                aInfo.launchToken = intentLaunchToken;
            }
        }
        return aInfo;
    }

    ResolveInfo resolveIntent(Intent intent, String resolvedType, int userId, int flags,
            int filterCallingUid) {
        synchronized (mService.mGlobalLock) {
            try {
                Trace.traceBegin(TRACE_TAG_ACTIVITY_MANAGER, "resolveIntent");
                int modifiedFlags = flags
                        | PackageManager.MATCH_DEFAULT_ONLY | ActivityManagerService.STOCK_PM_FLAGS;
                if (intent.isWebIntent()
                            || (intent.getFlags() & Intent.FLAG_ACTIVITY_MATCH_EXTERNAL) != 0) {
                    modifiedFlags |= PackageManager.MATCH_INSTANT;
                }

                // In order to allow cross-profile lookup, we clear the calling identity here.
                // Note the binder identity won't affect the result, but filterCallingUid will.

                // Cross-user/profile call check are done at the entry points
                // (e.g. AMS.startActivityAsUser).
                final long token = Binder.clearCallingIdentity();
                try {
                    return mService.getPackageManagerInternalLocked().resolveIntent(
                            intent, resolvedType, modifiedFlags, userId, true, filterCallingUid);
                } finally {
                    Binder.restoreCallingIdentity(token);
                }
            } finally {
                Trace.traceEnd(TRACE_TAG_ACTIVITY_MANAGER);
            }
        }
    }

    ActivityInfo resolveActivity(Intent intent, String resolvedType, int startFlags,
            ProfilerInfo profilerInfo, int userId, int filterCallingUid) {
        final ResolveInfo rInfo = resolveIntent(intent, resolvedType, userId, 0, filterCallingUid);
        return resolveActivity(intent, rInfo, startFlags, profilerInfo);
    }

    final boolean realStartActivityLocked(ActivityRecord r, ProcessRecord app,
            boolean andResume, boolean checkConfig) throws RemoteException {

        if (!allPausedActivitiesComplete()) {
            // While there are activities pausing we skipping starting any new activities until
            // pauses are complete. NOTE: that we also do this for activities that are starting in
            // the paused state because they will first be resumed then paused on the client side.
            if (DEBUG_SWITCH || DEBUG_PAUSE || DEBUG_STATES) Slog.v(TAG_PAUSE,
                    "realStartActivityLocked: Skipping start of r=" + r
                    + " some activities pausing...");
            return false;
        }

        final TaskRecord task = r.getTask();
        final ActivityStack stack = task.getStack();

        beginDeferResume();

        try {
            final WindowProcessController proc = app.getWindowProcessController();
            r.startFreezingScreenLocked(proc, 0);

            // schedule launch ticks to collect information about slow apps.
            r.startLaunchTickingLocked();

            r.setProcess(proc);

            if (getKeyguardController().isKeyguardLocked()) {
                r.notifyUnknownVisibilityLaunched();
            }

            // Have the window manager re-evaluate the orientation of the screen based on the new
            // activity order.  Note that as a result of this, it can call back into the activity
            // manager with a new orientation.  We don't care about that, because the activity is
            // not currently running so we are just restarting it anyway.
            if (checkConfig) {
                // Deferring resume here because we're going to launch new activity shortly.
                // We don't want to perform a redundant launch of the same record while ensuring
                // configurations and trying to resume top activity of focused stack.
                ensureVisibilityAndConfig(r, r.getDisplayId(),
                        false /* markFrozenIfConfigChanged */, true /* deferResume */);
            }

            if (r.getStack().checkKeyguardVisibility(r, true /* shouldBeVisible */,
                    true /* isTop */)) {
                // We only set the visibility to true if the activity is allowed to be visible
                // based on
                // keyguard state. This avoids setting this into motion in window manager that is
                // later cancelled due to later calls to ensure visible activities that set
                // visibility back to false.
                r.setVisibility(true);
            }

            final int applicationInfoUid =
                    (r.info.applicationInfo != null) ? r.info.applicationInfo.uid : -1;
            if ((r.userId != app.userId) || (r.appInfo.uid != applicationInfoUid)) {
                Slog.wtf(TAG,
                        "User ID for activity changing for " + r
                                + " appInfo.uid=" + r.appInfo.uid
                                + " info.ai.uid=" + applicationInfoUid
                                + " old=" + r.app + " new=" + app);
            }

            app.waitingToKill = null;
            r.launchCount++;
            r.lastLaunchTime = SystemClock.uptimeMillis();

            if (DEBUG_ALL) Slog.v(TAG, "Launching: " + r);

            proc.addActivityIfNeeded(r);
            proc.updateProcessInfo(false, true, true, true);

            final LockTaskController lockTaskController = mService.getLockTaskController();
            if (task.mLockTaskAuth == LOCK_TASK_AUTH_LAUNCHABLE
                    || task.mLockTaskAuth == LOCK_TASK_AUTH_LAUNCHABLE_PRIV
                    || (task.mLockTaskAuth == LOCK_TASK_AUTH_WHITELISTED
                            && lockTaskController.getLockTaskModeState()
                                    == LOCK_TASK_MODE_LOCKED)) {
                lockTaskController.startLockTaskMode(task, false, 0 /* blank UID */);
            }

            try {
                if (app.thread == null) {
                    throw new RemoteException();
                }
                List<ResultInfo> results = null;
                List<ReferrerIntent> newIntents = null;
                if (andResume) {
                    // We don't need to deliver new intents and/or set results if activity is going
                    // to pause immediately after launch.
                    results = r.results;
                    newIntents = r.newIntents;
                }
                if (DEBUG_SWITCH) Slog.v(TAG_SWITCH,
                        "Launching: " + r + " icicle=" + r.icicle + " with results=" + results
                                + " newIntents=" + newIntents + " andResume=" + andResume);
                EventLog.writeEvent(EventLogTags.AM_RESTART_ACTIVITY, r.userId,
                        System.identityHashCode(r), task.taskId, r.shortComponentName);
                if (r.isActivityTypeHome()) {
                    // Home process is the root process of the task.
                    mService.mHomeProcess = task.mActivities.get(0).app;
                }
                mService.mAm.notifyPackageUse(r.intent.getComponent().getPackageName(),
                        PackageManager.NOTIFY_PACKAGE_USE_ACTIVITY);
                r.sleeping = false;
                r.forceNewConfig = false;
                mService.getAppWarningsLocked().onStartActivity(r);
                r.compat = mService.mAm.compatibilityInfoForPackageLocked(r.info.applicationInfo);
                ProfilerInfo profilerInfo = null;
                if (mService.mAm.mProfileApp != null && mService.mAm.mProfileApp.equals(app.processName)) {
                    if (mService.mAm.mProfileProc == null || mService.mAm.mProfileProc == app) {
                        mService.mAm.mProfileProc = app;
                        ProfilerInfo profilerInfoSvc = mService.mAm.mProfilerInfo;
                        if (profilerInfoSvc != null && profilerInfoSvc.profileFile != null) {
                            if (profilerInfoSvc.profileFd != null) {
                                try {
                                    profilerInfoSvc.profileFd = profilerInfoSvc.profileFd.dup();
                                } catch (IOException e) {
                                    profilerInfoSvc.closeFd();
                                }
                            }

                            profilerInfo = new ProfilerInfo(profilerInfoSvc);
                        }
                    }
                }

                app.hasShownUi = true;
                app.pendingUiClean = true;
                app.forceProcessStateUpTo(mService.mTopProcessState);
                // Because we could be starting an Activity in the system process this may not go
                // across a Binder interface which would create a new Configuration. Consequently
                // we have to always create a new Configuration here.

                final MergedConfiguration mergedConfiguration = new MergedConfiguration(
                        mService.getGlobalConfiguration(), r.getMergedOverrideConfiguration());
                r.setLastReportedConfiguration(mergedConfiguration);

                logIfTransactionTooLarge(r.intent, r.icicle);


                // Create activity launch transaction.
                final ClientTransaction clientTransaction = ClientTransaction.obtain(app.thread,
                        r.appToken);
                clientTransaction.addCallback(LaunchActivityItem.obtain(new Intent(r.intent),
                        System.identityHashCode(r), r.info,
                        // TODO: Have this take the merged configuration instead of separate global
                        // and override configs.
                        mergedConfiguration.getGlobalConfiguration(),
                        mergedConfiguration.getOverrideConfiguration(), r.compat,
                        r.launchedFromPackage, task.voiceInteractor, app.getReportedProcState(),
                        r.icicle, r.persistentState, results, newIntents,
                        mService.isNextTransitionForward(), profilerInfo));

                // Set desired final state.
                final ActivityLifecycleItem lifecycleItem;
                if (andResume) {
                    lifecycleItem = ResumeActivityItem.obtain(mService.isNextTransitionForward());
                } else {
                    lifecycleItem = PauseActivityItem.obtain();
                }
                clientTransaction.setLifecycleStateRequest(lifecycleItem);

                // Schedule transaction.
                mService.getLifecycleManager().scheduleTransaction(clientTransaction);

                if ((app.info.privateFlags & ApplicationInfo.PRIVATE_FLAG_CANT_SAVE_STATE) != 0
                        && mService.mAm.mHasHeavyWeightFeature) {
                    // This may be a heavy-weight process!  Note that the package
                    // manager will ensure that only activity can run in the main
                    // process of the .apk, which is the only thing that will be
                    // considered heavy-weight.
                    if (app.processName.equals(app.info.packageName)) {
                        if (mService.mAm.mHeavyWeightProcess != null
                                && mService.mAm.mHeavyWeightProcess != app) {
                            Slog.w(TAG, "Starting new heavy weight process " + app
                                    + " when already running "
                                    + mService.mAm.mHeavyWeightProcess);
                        }
                        mService.mAm.mHeavyWeightProcess = app;
                        Message msg = mService.mAm.mHandler.obtainMessage(
                                ActivityManagerService.POST_HEAVY_NOTIFICATION_MSG);
                        msg.obj = r;
                        mService.mAm.mHandler.sendMessage(msg);
                    }
                }

            } catch (RemoteException e) {
                if (r.launchFailed) {
                    // This is the second time we failed -- finish activity
                    // and give up.
                    Slog.e(TAG, "Second failure launching "
                            + r.intent.getComponent().flattenToShortString()
                            + ", giving up", e);
                    mService.mAm.appDiedLocked(app);
                    stack.requestFinishActivityLocked(r.appToken, Activity.RESULT_CANCELED, null,
                            "2nd-crash", false);
                    return false;
                }

                // This is the first time we failed -- restart process and
                // retry.
                r.launchFailed = true;
                proc.removeActivity(r);
                throw e;
            }
        } finally {
            endDeferResume();
        }

        r.launchFailed = false;
        if (stack.updateLRUListLocked(r)) {
            Slog.w(TAG, "Activity " + r + " being launched, but already in LRU list");
        }

        // TODO(lifecycler): Resume or pause requests are done as part of launch transaction,
        // so updating the state should be done accordingly.
        if (andResume && readyToResume()) {
            // As part of the process of launching, ActivityThread also performs
            // a resume.
            stack.minimalResumeActivityLocked(r);
        } else {
            // This activity is not starting in the resumed state... which should look like we asked
            // it to pause+stop (but remain visible), and it has done so and reported back the
            // current icicle and other state.
            if (DEBUG_STATES) Slog.v(TAG_STATES,
                    "Moving to PAUSED: " + r + " (starting in paused state)");
            r.setState(PAUSED, "realStartActivityLocked");
        }

        // Launch the new version setup screen if needed.  We do this -after-
        // launching the initial activity (that is, home), so that it can have
        // a chance to initialize itself while in the background, making the
        // switch back to it faster and look better.
        if (isTopDisplayFocusedStack(stack)) {
            mService.getActivityStartController().startSetupActivity();
        }

        // Update any services we are bound to that might care about whether
        // their client may have activities.
        if (r.app != null) {
            r.app.updateServiceConnectionActivities();
        }

        return true;
    }

    /**
     * Ensure all activities visibility, update orientation and configuration.
     *
     * @param starting The currently starting activity or {@code null} if there is none.
     * @param displayId The id of the display where operation is executed.
     * @param markFrozenIfConfigChanged Whether to set {@link ActivityRecord#frozenBeforeDestroy} to
     *                                  {@code true} if config changed.
     * @param deferResume Whether to defer resume while updating config.
     * @return 'true' if starting activity was kept or wasn't provided, 'false' if it was relaunched
     *         because of configuration update.
     */
    boolean ensureVisibilityAndConfig(ActivityRecord starting, int displayId,
            boolean markFrozenIfConfigChanged, boolean deferResume) {
        // First ensure visibility without updating the config just yet. We need this to know what
        // activities are affecting configuration now.
        // Passing null here for 'starting' param value, so that visibility of actual starting
        // activity will be properly updated.
        ensureActivitiesVisibleLocked(null /* starting */, 0 /* configChanges */,
                false /* preserveWindows */, false /* notifyClients */);

        if (displayId == INVALID_DISPLAY) {
            // The caller didn't provide a valid display id, skip updating config.
            return true;
        }

        // Force-update the orientation from the WindowManager, since we need the true configuration
        // to send to the client now.
        final Configuration config = mWindowManager.updateOrientationFromAppTokens(
                getDisplayOverrideConfiguration(displayId),
                starting != null && starting.mayFreezeScreenLocked(starting.app)
                        ? starting.appToken : null,
                displayId, true /* forceUpdate */);
        if (starting != null && markFrozenIfConfigChanged && config != null) {
            starting.frozenBeforeDestroy = true;
        }

        // Update the configuration of the activities on the display.
        return mService.updateDisplayOverrideConfigurationLocked(config, starting, deferResume,
                displayId);
    }

    private void logIfTransactionTooLarge(Intent intent, Bundle icicle) {
        int extrasSize = 0;
        if (intent != null) {
            final Bundle extras = intent.getExtras();
            if (extras != null) {
                extrasSize = extras.getSize();
            }
        }
        int icicleSize = (icicle == null ? 0 : icicle.getSize());
        if (extrasSize + icicleSize > 200000) {
            Slog.e(TAG, "Transaction too large, intent: " + intent + ", extras size: " + extrasSize
                    + ", icicle size: " + icicleSize);
        }
    }

    void startSpecificActivityLocked(ActivityRecord r,
            boolean andResume, boolean checkConfig) {
        // Is this activity's application already running?
        ProcessRecord app = mService.mAm.getProcessRecordLocked(r.processName,
                r.info.applicationInfo.uid, true);

        getLaunchTimeTracker().setLaunchTime(r);

        if (app != null && app.thread != null) {
            try {
                if ((r.info.flags&ActivityInfo.FLAG_MULTIPROCESS) == 0
                        || !"android".equals(r.info.packageName)) {
                    // Don't add this if it is a platform component that is marked
                    // to run in multiple processes, because this is actually
                    // part of the framework so doesn't make sense to track as a
                    // separate apk in the process.
                    app.addPackage(r.info.packageName, r.info.applicationInfo.longVersionCode,
                            mService.mAm.mProcessStats);
                }
                realStartActivityLocked(r, app, andResume, checkConfig);
                return;
            } catch (RemoteException e) {
                Slog.w(TAG, "Exception when starting activity "
                        + r.intent.getComponent().flattenToShortString(), e);
            }

            // If a dead object exception was thrown -- fall through to
            // restart the application.
        }

        mService.mAm.startProcessLocked(r.processName, r.info.applicationInfo, true, 0,
                "activity", r.intent.getComponent(), false, false, true);
    }

    void sendPowerHintForLaunchStartIfNeeded(boolean forceSend, ActivityRecord targetActivity) {
        boolean sendHint = forceSend;

        if (!sendHint) {
            // Send power hint if we don't know what we're launching yet
            sendHint = targetActivity == null || targetActivity.app == null;
        }

        if (!sendHint) { // targetActivity != null
            // Send power hint when the activity's process is different than the current resumed
            // activity on all displays, or if there are no resumed activities in the system.
            boolean noResumedActivities = true;
            boolean allFocusedProcessesDiffer = true;
            for (int displayNdx = 0; displayNdx < mActivityDisplays.size(); ++displayNdx) {
                final ActivityDisplay activityDisplay = mActivityDisplays.get(displayNdx);
                final ActivityRecord resumedActivity = activityDisplay.getResumedActivity();
                final WindowProcessController resumedActivityProcess =
                    resumedActivity == null ? null : resumedActivity.app;

                noResumedActivities &= resumedActivityProcess == null;
                if (resumedActivityProcess != null) {
                    allFocusedProcessesDiffer &= !resumedActivityProcess.equals(targetActivity.app);
                }
            }
            sendHint = noResumedActivities || allFocusedProcessesDiffer;
        }

        if (sendHint && mService.mAm.mLocalPowerManager != null) {
            mService.mAm.mLocalPowerManager.powerHint(PowerHint.LAUNCH, 1);
            mPowerHintSent = true;
        }
    }

    void sendPowerHintForLaunchEndIfNeeded() {
        // Trigger launch power hint if activity is launched
        if (mPowerHintSent && mService.mAm.mLocalPowerManager != null) {
            mService.mAm.mLocalPowerManager.powerHint(PowerHint.LAUNCH, 0);
            mPowerHintSent = false;
        }
    }

    boolean checkStartAnyActivityPermission(Intent intent, ActivityInfo aInfo,
            String resultWho, int requestCode, int callingPid, int callingUid,
            String callingPackage, boolean ignoreTargetSecurity, boolean launchingInTask,
            ProcessRecord callerApp, ActivityRecord resultRecord, ActivityStack resultStack) {
        final boolean isCallerRecents = mService.getRecentTasks() != null
                && mService.getRecentTasks().isCallerRecents(callingUid);
        final int startAnyPerm = mService.checkPermission(START_ANY_ACTIVITY, callingPid,
                callingUid);
        if (startAnyPerm == PERMISSION_GRANTED || (isCallerRecents && launchingInTask)) {
            // If the caller has START_ANY_ACTIVITY, ignore all checks below. In addition, if the
            // caller is the recents component and we are specifically starting an activity in an
            // existing task, then also allow the activity to be fully relaunched.
            return true;
        }
        final int componentRestriction = getComponentRestrictionForCallingPackage(
                aInfo, callingPackage, callingPid, callingUid, ignoreTargetSecurity);
        final int actionRestriction = getActionRestrictionForCallingPackage(
                intent.getAction(), callingPackage, callingPid, callingUid);
        if (componentRestriction == ACTIVITY_RESTRICTION_PERMISSION
                || actionRestriction == ACTIVITY_RESTRICTION_PERMISSION) {
            if (resultRecord != null) {
                resultStack.sendActivityResultLocked(-1,
                        resultRecord, resultWho, requestCode,
                        Activity.RESULT_CANCELED, null);
            }
            final String msg;
            if (actionRestriction == ACTIVITY_RESTRICTION_PERMISSION) {
                msg = "Permission Denial: starting " + intent.toString()
                        + " from " + callerApp + " (pid=" + callingPid
                        + ", uid=" + callingUid + ")" + " with revoked permission "
                        + ACTION_TO_RUNTIME_PERMISSION.get(intent.getAction());
            } else if (!aInfo.exported) {
                msg = "Permission Denial: starting " + intent.toString()
                        + " from " + callerApp + " (pid=" + callingPid
                        + ", uid=" + callingUid + ")"
                        + " not exported from uid " + aInfo.applicationInfo.uid;
            } else {
                msg = "Permission Denial: starting " + intent.toString()
                        + " from " + callerApp + " (pid=" + callingPid
                        + ", uid=" + callingUid + ")"
                        + " requires " + aInfo.permission;
            }
            Slog.w(TAG, msg);
            throw new SecurityException(msg);
        }

        if (actionRestriction == ACTIVITY_RESTRICTION_APPOP) {
            final String message = "Appop Denial: starting " + intent.toString()
                    + " from " + callerApp + " (pid=" + callingPid
                    + ", uid=" + callingUid + ")"
                    + " requires " + AppOpsManager.permissionToOp(
                            ACTION_TO_RUNTIME_PERMISSION.get(intent.getAction()));
            Slog.w(TAG, message);
            return false;
        } else if (componentRestriction == ACTIVITY_RESTRICTION_APPOP) {
            final String message = "Appop Denial: starting " + intent.toString()
                    + " from " + callerApp + " (pid=" + callingPid
                    + ", uid=" + callingUid + ")"
                    + " requires appop " + AppOpsManager.permissionToOp(aInfo.permission);
            Slog.w(TAG, message);
            return false;
        }

        return true;
    }

    /** Check if caller is allowed to launch activities on specified display. */
    boolean isCallerAllowedToLaunchOnDisplay(int callingPid, int callingUid, int launchDisplayId,
            ActivityInfo aInfo) {
        if (DEBUG_TASKS) Slog.d(TAG, "Launch on display check: displayId=" + launchDisplayId
                + " callingPid=" + callingPid + " callingUid=" + callingUid);

        if (callingPid == -1 && callingUid == -1) {
            if (DEBUG_TASKS) Slog.d(TAG, "Launch on display check: no caller info, skip check");
            return true;
        }

        final ActivityDisplay activityDisplay = getActivityDisplayOrCreateLocked(launchDisplayId);
        if (activityDisplay == null || activityDisplay.isRemoved()) {
            Slog.w(TAG, "Launch on display check: display not found");
            return false;
        }

        // Check if the caller has enough privileges to embed activities and launch to private
        // displays.
        final int startAnyPerm = mService.checkPermission(INTERNAL_SYSTEM_WINDOW, callingPid,
                callingUid);
        if (startAnyPerm == PERMISSION_GRANTED) {
            if (DEBUG_TASKS) Slog.d(TAG, "Launch on display check:"
                    + " allow launch any on display");
            return true;
        }

        // Check if caller is already present on display
        final boolean uidPresentOnDisplay = activityDisplay.isUidPresent(callingUid);

        final int displayOwnerUid = activityDisplay.mDisplay.getOwnerUid();
        if (activityDisplay.mDisplay.getType() == TYPE_VIRTUAL && displayOwnerUid != SYSTEM_UID
                && displayOwnerUid != aInfo.applicationInfo.uid) {
            // Limit launching on virtual displays, because their contents can be read from Surface
            // by apps that created them.
            if ((aInfo.flags & ActivityInfo.FLAG_ALLOW_EMBEDDED) == 0) {
                if (DEBUG_TASKS) Slog.d(TAG, "Launch on display check:"
                        + " disallow launch on virtual display for not-embedded activity.");
                return false;
            }
            // Check if the caller is allowed to embed activities from other apps.
            if (mService.checkPermission(ACTIVITY_EMBEDDING, callingPid, callingUid)
                    == PERMISSION_DENIED && !uidPresentOnDisplay) {
                if (DEBUG_TASKS) Slog.d(TAG, "Launch on display check:"
                        + " disallow activity embedding without permission.");
                return false;
            }
        }

        if (!activityDisplay.isPrivate()) {
            // Anyone can launch on a public display.
            if (DEBUG_TASKS) Slog.d(TAG, "Launch on display check:"
                    + " allow launch on public display");
            return true;
        }

        // Check if the caller is the owner of the display.
        if (displayOwnerUid == callingUid) {
            if (DEBUG_TASKS) Slog.d(TAG, "Launch on display check:"
                    + " allow launch for owner of the display");
            return true;
        }

        if (uidPresentOnDisplay) {
            if (DEBUG_TASKS) Slog.d(TAG, "Launch on display check:"
                    + " allow launch for caller present on the display");
            return true;
        }

        Slog.w(TAG, "Launch on display check: denied");
        return false;
    }

    /** Update lists of UIDs that are present on displays and have access to them. */
    void updateUIDsPresentOnDisplay() {
        mDisplayAccessUIDs.clear();
        for (int displayNdx = mActivityDisplays.size() - 1; displayNdx >= 0; --displayNdx) {
            final ActivityDisplay activityDisplay = mActivityDisplays.get(displayNdx);
            // Only bother calculating the whitelist for private displays
            if (activityDisplay.isPrivate()) {
                mDisplayAccessUIDs.append(
                        activityDisplay.mDisplayId, activityDisplay.getPresentUIDs());
            }
        }
        // Store updated lists in DisplayManager. Callers from outside of AM should get them there.
        mDisplayManagerInternal.setDisplayAccessUIDs(mDisplayAccessUIDs);
    }

    UserInfo getUserInfo(int userId) {
        final long identity = Binder.clearCallingIdentity();
        try {
            return UserManager.get(mService.mContext).getUserInfo(userId);
        } finally {
            Binder.restoreCallingIdentity(identity);
        }
    }

    private int getComponentRestrictionForCallingPackage(ActivityInfo activityInfo,
            String callingPackage, int callingPid, int callingUid, boolean ignoreTargetSecurity) {
        if (!ignoreTargetSecurity && mService.mAm.checkComponentPermission(activityInfo.permission,
                callingPid, callingUid, activityInfo.applicationInfo.uid, activityInfo.exported)
                == PERMISSION_DENIED) {
            return ACTIVITY_RESTRICTION_PERMISSION;
        }

        if (activityInfo.permission == null) {
            return ACTIVITY_RESTRICTION_NONE;
        }

        final int opCode = AppOpsManager.permissionToOpCode(activityInfo.permission);
        if (opCode == AppOpsManager.OP_NONE) {
            return ACTIVITY_RESTRICTION_NONE;
        }

        if (mService.getAppOpsService().noteOperation(opCode, callingUid, callingPackage)
                != AppOpsManager.MODE_ALLOWED) {
            if (!ignoreTargetSecurity) {
                return ACTIVITY_RESTRICTION_APPOP;
            }
        }

        return ACTIVITY_RESTRICTION_NONE;
    }

    private int getActionRestrictionForCallingPackage(String action,
            String callingPackage, int callingPid, int callingUid) {
        if (action == null) {
            return ACTIVITY_RESTRICTION_NONE;
        }

        String permission = ACTION_TO_RUNTIME_PERMISSION.get(action);
        if (permission == null) {
            return ACTIVITY_RESTRICTION_NONE;
        }

        final PackageInfo packageInfo;
        try {
            packageInfo = mService.mContext.getPackageManager()
                    .getPackageInfo(callingPackage, PackageManager.GET_PERMISSIONS);
        } catch (PackageManager.NameNotFoundException e) {
            Slog.i(TAG, "Cannot find package info for " + callingPackage);
            return ACTIVITY_RESTRICTION_NONE;
        }

        if (!ArrayUtils.contains(packageInfo.requestedPermissions, permission)) {
            return ACTIVITY_RESTRICTION_NONE;
        }

        if (mService.checkPermission(permission, callingPid, callingUid) == PERMISSION_DENIED) {
            return ACTIVITY_RESTRICTION_PERMISSION;
        }

        final int opCode = AppOpsManager.permissionToOpCode(permission);
        if (opCode == AppOpsManager.OP_NONE) {
            return ACTIVITY_RESTRICTION_NONE;
        }

        if (mService.getAppOpsService().noteOperation(opCode, callingUid, callingPackage)
                != AppOpsManager.MODE_ALLOWED) {
            return ACTIVITY_RESTRICTION_APPOP;
        }

        return ACTIVITY_RESTRICTION_NONE;
    }

    void setLaunchSource(int uid) {
        mLaunchingActivity.setWorkSource(new WorkSource(uid));
    }

    void acquireLaunchWakelock() {
        if (VALIDATE_WAKE_LOCK_CALLER && Binder.getCallingUid() != Process.myUid()) {
            throw new IllegalStateException("Calling must be system uid");
        }
        mLaunchingActivity.acquire();
        if (!mHandler.hasMessages(LAUNCH_TIMEOUT_MSG)) {
            // To be safe, don't allow the wake lock to be held for too long.
            mHandler.sendEmptyMessageDelayed(LAUNCH_TIMEOUT_MSG, LAUNCH_TIMEOUT);
        }
    }

    /**
     * Called when the frontmost task is idle.
     * @return the state of mService.mAm.mBooting before this was called.
     */
    @GuardedBy("mService")
    private boolean checkFinishBootingLocked() {
        final boolean booting = mService.mAm.mBooting;
        boolean enableScreen = false;
        mService.mAm.mBooting = false;
        if (!mService.mAm.mBooted) {
            mService.mAm.mBooted = true;
            enableScreen = true;
        }
        if (booting || enableScreen) {
            mService.mAm.postFinishBooting(booting, enableScreen);
        }
        return booting;
    }

    // Checked.
    @GuardedBy("mService")
    final ActivityRecord activityIdleInternalLocked(final IBinder token, boolean fromTimeout,
            boolean processPausingActivities, Configuration config) {
        if (DEBUG_ALL) Slog.v(TAG, "Activity idle: " + token);

        ArrayList<ActivityRecord> finishes = null;
        ArrayList<UserState> startingUsers = null;
        int NS = 0;
        int NF = 0;
        boolean booting = false;
        boolean activityRemoved = false;

        ActivityRecord r = ActivityRecord.forTokenLocked(token);
        if (r != null) {
            if (DEBUG_IDLE) Slog.d(TAG_IDLE, "activityIdleInternalLocked: Callers="
                    + Debug.getCallers(4));
            mHandler.removeMessages(IDLE_TIMEOUT_MSG, r);
            r.finishLaunchTickingLocked();
            if (fromTimeout) {
                reportActivityLaunchedLocked(fromTimeout, r, -1, -1);
            }

            // This is a hack to semi-deal with a race condition
            // in the client where it can be constructed with a
            // newer configuration from when we asked it to launch.
            // We'll update with whatever configuration it now says
            // it used to launch.
            if (config != null) {
                r.setLastReportedGlobalConfiguration(config);
            }

            // We are now idle.  If someone is waiting for a thumbnail from
            // us, we can now deliver.
            r.idle = true;

            //Slog.i(TAG, "IDLE: mBooted=" + mBooted + ", fromTimeout=" + fromTimeout);
            if (isTopDisplayFocusedStack(r.getStack()) || fromTimeout) {
                booting = checkFinishBootingLocked();
            }

            // When activity is idle, we consider the relaunch must be successful, so let's clear
            // the flag.
            r.mRelaunchReason = RELAUNCH_REASON_NONE;
        }

        if (allResumedActivitiesIdle()) {
            if (r != null) {
                mService.scheduleAppGcsLocked();
            }

            if (mLaunchingActivity.isHeld()) {
                mHandler.removeMessages(LAUNCH_TIMEOUT_MSG);
                if (VALIDATE_WAKE_LOCK_CALLER &&
                        Binder.getCallingUid() != Process.myUid()) {
                    throw new IllegalStateException("Calling must be system uid");
                }
                mLaunchingActivity.release();
            }
            ensureActivitiesVisibleLocked(null, 0, !PRESERVE_WINDOWS);
        }

        // Atomically retrieve all of the other things to do.
        final ArrayList<ActivityRecord> stops = processStoppingActivitiesLocked(r,
                true /* remove */, processPausingActivities);
        NS = stops != null ? stops.size() : 0;
        if ((NF = mFinishingActivities.size()) > 0) {
            finishes = new ArrayList<>(mFinishingActivities);
            mFinishingActivities.clear();
        }

        if (mStartingUsers.size() > 0) {
            startingUsers = new ArrayList<>(mStartingUsers);
            mStartingUsers.clear();
        }

        // Stop any activities that are scheduled to do so but have been
        // waiting for the next one to start.
        for (int i = 0; i < NS; i++) {
            r = stops.get(i);
            final ActivityStack stack = r.getStack();
            if (stack != null) {
                if (r.finishing) {
                    stack.finishCurrentActivityLocked(r, ActivityStack.FINISH_IMMEDIATELY, false,
                            "activityIdleInternalLocked");
                } else {
                    stack.stopActivityLocked(r);
                }
            }
        }

        // Finish any activities that are scheduled to do so but have been
        // waiting for the next one to start.
        for (int i = 0; i < NF; i++) {
            r = finishes.get(i);
            final ActivityStack stack = r.getStack();
            if (stack != null) {
                activityRemoved |= stack.destroyActivityLocked(r, true, "finish-idle");
            }
        }

        if (!booting) {
            // Complete user switch
            if (startingUsers != null) {
                for (int i = 0; i < startingUsers.size(); i++) {
                    mService.mAmInternal.finishUserSwitch(startingUsers.get(i));
                }
            }
        }

        mService.mAmInternal.trimApplications();
        //dump();
        //mWindowManager.dump();

        if (activityRemoved) {
            resumeFocusedStacksTopActivitiesLocked();
        }

        return r;
    }

    boolean handleAppDiedLocked(WindowProcessController app) {
        boolean hasVisibleActivities = false;
        for (int displayNdx = mActivityDisplays.size() - 1; displayNdx >= 0; --displayNdx) {
            final ActivityDisplay display = mActivityDisplays.get(displayNdx);
            for (int stackNdx = display.getChildCount() - 1; stackNdx >= 0; --stackNdx) {
                final ActivityStack stack = display.getChildAt(stackNdx);
                hasVisibleActivities |= stack.handleAppDiedLocked(app);
            }
        }
        return hasVisibleActivities;
    }

    void closeSystemDialogsLocked() {
        for (int displayNdx = mActivityDisplays.size() - 1; displayNdx >= 0; --displayNdx) {
            final ActivityDisplay display = mActivityDisplays.get(displayNdx);
            for (int stackNdx = display.getChildCount() - 1; stackNdx >= 0; --stackNdx) {
                final ActivityStack stack = display.getChildAt(stackNdx);
                stack.closeSystemDialogsLocked();
            }
        }
    }

    void removeUserLocked(int userId) {
        mUserStackInFront.delete(userId);
    }

    /**
     * Update the last used stack id for non-current user (current user's last
     * used stack is the focused stack)
     */
    void updateUserStackLocked(int userId, ActivityStack stack) {
        if (userId != mCurrentUser) {
            mUserStackInFront.put(userId, stack != null ? stack.getStackId() : mHomeStack.mStackId);
        }
    }

    /**
     * @return true if some activity was finished (or would have finished if doit were true).
     */
    boolean finishDisabledPackageActivitiesLocked(String packageName, Set<String> filterByClasses,
            boolean doit, boolean evenPersistent, int userId) {
        boolean didSomething = false;
        for (int displayNdx = mActivityDisplays.size() - 1; displayNdx >= 0; --displayNdx) {
            final ActivityDisplay display = mActivityDisplays.get(displayNdx);
            for (int stackNdx = display.getChildCount() - 1; stackNdx >= 0; --stackNdx) {
                final ActivityStack stack = display.getChildAt(stackNdx);
                if (stack.finishDisabledPackageActivitiesLocked(
                        packageName, filterByClasses, doit, evenPersistent, userId)) {
                    didSomething = true;
                }
            }
        }
        return didSomething;
    }

    void updatePreviousProcessLocked(ActivityRecord r) {
        // Now that this process has stopped, we may want to consider
        // it to be the previous app to try to keep around in case
        // the user wants to return to it.

        // First, found out what is currently the foreground app, so that
        // we don't blow away the previous app if this activity is being
        // hosted by the process that is actually still the foreground.
        WindowProcessController fgApp = null;
        for (int displayNdx = mActivityDisplays.size() - 1; displayNdx >= 0; --displayNdx) {
            final ActivityDisplay display = mActivityDisplays.get(displayNdx);
            for (int stackNdx = display.getChildCount() - 1; stackNdx >= 0; --stackNdx) {
                final ActivityStack stack = display.getChildAt(stackNdx);
                if (isTopDisplayFocusedStack(stack)) {
                    final ActivityRecord resumedActivity = stack.getResumedActivity();
                    if (resumedActivity != null) {
                        fgApp = resumedActivity.app;
                    } else if (stack.mPausingActivity != null) {
                        fgApp = stack.mPausingActivity.app;
                    }
                    break;
                }
            }
        }

        // Now set this one as the previous process, only if that really
        // makes sense to.
        if (r.hasProcess() && fgApp != null && r.app != fgApp
                && r.lastVisibleTime > mService.mPreviousProcessVisibleTime
                && r.app != mService.mHomeProcess) {
            mService.mPreviousProcess = r.app;
            mService.mPreviousProcessVisibleTime = r.lastVisibleTime;
        }
    }

    boolean resumeFocusedStacksTopActivitiesLocked() {
        return resumeFocusedStacksTopActivitiesLocked(null, null, null);
    }

    boolean resumeFocusedStacksTopActivitiesLocked(
            ActivityStack targetStack, ActivityRecord target, ActivityOptions targetOptions) {

        if (!readyToResume()) {
            return false;
        }

        if (targetStack != null && targetStack.isTopStackOnDisplay()) {
            return targetStack.resumeTopActivityUncheckedLocked(target, targetOptions);
        }

        // Resume all top activities in focused stacks on all displays.
        for (int displayNdx = mActivityDisplays.size() - 1; displayNdx >= 0; --displayNdx) {
            final ActivityDisplay display = mActivityDisplays.get(displayNdx);
            final ActivityStack focusedStack = display.getFocusedStack();
            if (focusedStack == null) {
                continue;
            }
            final ActivityRecord r = focusedStack.topRunningActivityLocked();
            if (r == null || !r.isState(RESUMED)) {
                focusedStack.resumeTopActivityUncheckedLocked(null, null);
            } else if (r.isState(RESUMED)) {
                // Kick off any lingering app transitions form the MoveTaskToFront operation.
                focusedStack.executeAppTransition(targetOptions);
            }
        }

        return false;
    }

    void updateActivityApplicationInfoLocked(ApplicationInfo aInfo) {
        for (int displayNdx = mActivityDisplays.size() - 1; displayNdx >= 0; --displayNdx) {
            final ActivityDisplay display = mActivityDisplays.get(displayNdx);
            for (int stackNdx = display.getChildCount() - 1; stackNdx >= 0; --stackNdx) {
                final ActivityStack stack = display.getChildAt(stackNdx);
                stack.updateActivityApplicationInfoLocked(aInfo);
            }
        }
    }

    /**
     * Finish the topmost activities in all stacks that belong to the crashed app.
     * @param app The app that crashed.
     * @param reason Reason to perform this action.
     * @return The task that was finished in this stack, {@code null} if haven't found any.
     */
    TaskRecord finishTopCrashedActivitiesLocked(WindowProcessController app, String reason) {
        TaskRecord finishedTask = null;
        ActivityStack focusedStack = getTopDisplayFocusedStack();
        for (int displayNdx = mActivityDisplays.size() - 1; displayNdx >= 0; --displayNdx) {
            final ActivityDisplay display = mActivityDisplays.get(displayNdx);
            // It is possible that request to finish activity might also remove its task and stack,
            // so we need to be careful with indexes in the loop and check child count every time.
            for (int stackNdx = 0; stackNdx < display.getChildCount(); ++stackNdx) {
                final ActivityStack stack = display.getChildAt(stackNdx);
                final TaskRecord t = stack.finishTopCrashedActivityLocked(app, reason);
                if (stack == focusedStack || finishedTask == null) {
                    finishedTask = t;
                }
            }
        }
        return finishedTask;
    }

    void finishVoiceTask(IVoiceInteractionSession session) {
        for (int displayNdx = mActivityDisplays.size() - 1; displayNdx >= 0; --displayNdx) {
            final ActivityDisplay display = mActivityDisplays.get(displayNdx);
            final int numStacks = display.getChildCount();
            for (int stackNdx = 0; stackNdx < numStacks; ++stackNdx) {
                final ActivityStack stack = display.getChildAt(stackNdx);
                stack.finishVoiceTask(session);
            }
        }
    }

    /**
     * This doesn't just find a task, it also moves the task to front.
     */
    void findTaskToMoveToFront(TaskRecord task, int flags, ActivityOptions options, String reason,
            boolean forceNonResizeable) {
        final ActivityStack currentStack = task.getStack();

        ActivityStack focusedStack = getTopDisplayFocusedStack();
        ActivityRecord top_activity = focusedStack != null ? focusedStack.getTopActivity() : null;

        //top_activity = task.stack.topRunningActivityLocked();
        /* App is launching from recent apps and it's a new process */
        if(top_activity != null && top_activity.getState() == ActivityState.DESTROYED) {
            acquireAppLaunchPerfLock(top_activity.packageName);
        }

        if (currentStack == null) {
            Slog.e(TAG, "findTaskToMoveToFront: can't move task="
                    + task + " to front. Stack is null");
            return;
        }

        if ((flags & ActivityManager.MOVE_TASK_NO_USER_ACTION) == 0) {
            mUserLeaving = true;
        }

        final ActivityRecord prev = topRunningActivityLocked();

        if ((flags & ActivityManager.MOVE_TASK_WITH_HOME) != 0
                || (prev != null && prev.isActivityTypeRecents())) {
            // Caller wants the home activity moved with it or the previous task is recents in which
            // case we always return home from the task we are moving to the front.
            moveHomeStackToFront("findTaskToMoveToFront");
        }

        if (task.isResizeable() && canUseActivityOptionsLaunchBounds(options)) {
            final Rect bounds = options.getLaunchBounds();
            task.updateOverrideConfiguration(bounds);

            ActivityStack stack = getLaunchStack(null, options, task, ON_TOP);

            if (stack != currentStack) {
                task.reparent(stack, ON_TOP, REPARENT_KEEP_STACK_AT_FRONT, !ANIMATE, DEFER_RESUME,
                        "findTaskToMoveToFront");
                stack = currentStack;
                // moveTaskToStackUncheckedLocked() should already placed the task on top,
                // still need moveTaskToFrontLocked() below for any transition settings.
            }
            if (stack.resizeStackWithLaunchBounds()) {
                resizeStackLocked(stack, bounds, null /* tempTaskBounds */,
                        null /* tempTaskInsetBounds */, !PRESERVE_WINDOWS,
                        true /* allowResizeInDockedMode */, !DEFER_RESUME);
            } else {
                // WM resizeTask must be done after the task is moved to the correct stack,
                // because Task's setBounds() also updates dim layer's bounds, but that has
                // dependency on the stack.
                task.resizeWindowContainer();
            }
        }

        final ActivityRecord r = task.getTopActivity();
        currentStack.moveTaskToFrontLocked(task, false /* noAnimation */, options,
                r == null ? null : r.appTimeTracker, reason);

        if (DEBUG_STACK) Slog.d(TAG_STACK,
                "findTaskToMoveToFront: moved to front of stack=" + currentStack);

        handleNonResizableTaskIfNeeded(task, WINDOWING_MODE_UNDEFINED, DEFAULT_DISPLAY,
                currentStack, forceNonResizeable);
    }

    boolean canUseActivityOptionsLaunchBounds(ActivityOptions options) {
        // We use the launch bounds in the activity options is the device supports freeform
        // window management or is launching into the pinned stack.
        if (options == null || options.getLaunchBounds() == null) {
            return false;
        }
        return (mService.mSupportsPictureInPicture
                && options.getLaunchWindowingMode() == WINDOWING_MODE_PINNED)
                || mService.mSupportsFreeformWindowManagement;
    }

    LaunchParamsController getLaunchParamsController() {
        return mLaunchParamsController;
    }

    protected <T extends ActivityStack> T getStack(int stackId) {
        for (int i = mActivityDisplays.size() - 1; i >= 0; --i) {
            final T stack = mActivityDisplays.get(i).getStack(stackId);
            if (stack != null) {
                return stack;
            }
        }
        return null;
    }

    /** @see ActivityDisplay#getStack(int, int) */
    private <T extends ActivityStack> T getStack(int windowingMode, int activityType) {
        for (int i = mActivityDisplays.size() - 1; i >= 0; --i) {
            final T stack = mActivityDisplays.get(i).getStack(windowingMode, activityType);
            if (stack != null) {
                return stack;
            }
        }
        return null;
    }

    int resolveActivityType(@Nullable ActivityRecord r, @Nullable ActivityOptions options,
            @Nullable TaskRecord task) {
        // Preference is given to the activity type for the activity then the task since the type
        // once set shouldn't change.
        int activityType = r != null ? r.getActivityType() : ACTIVITY_TYPE_UNDEFINED;
        if (activityType == ACTIVITY_TYPE_UNDEFINED && task != null) {
            activityType = task.getActivityType();
        }
        if (activityType != ACTIVITY_TYPE_UNDEFINED) {
            return activityType;
        }
        if (options != null) {
            activityType = options.getLaunchActivityType();
        }
        return activityType != ACTIVITY_TYPE_UNDEFINED ? activityType : ACTIVITY_TYPE_STANDARD;
    }

    <T extends ActivityStack> T getLaunchStack(@Nullable ActivityRecord r,
            @Nullable ActivityOptions options, @Nullable TaskRecord candidateTask, boolean onTop) {
        return getLaunchStack(r, options, candidateTask, onTop, INVALID_DISPLAY);
    }

    /**
     * Returns the right stack to use for launching factoring in all the input parameters.
     *
     * @param r The activity we are trying to launch. Can be null.
     * @param options The activity options used to the launch. Can be null.
     * @param candidateTask The possible task the activity might be launched in. Can be null.
     *
     * @return The stack to use for the launch or INVALID_STACK_ID.
     */
    <T extends ActivityStack> T getLaunchStack(@Nullable ActivityRecord r,
            @Nullable ActivityOptions options, @Nullable TaskRecord candidateTask, boolean onTop,
            int candidateDisplayId) {
        int taskId = INVALID_TASK_ID;
        int displayId = INVALID_DISPLAY;
        //Rect bounds = null;

        // We give preference to the launch preference in activity options.
        if (options != null) {
            taskId = options.getLaunchTaskId();
            displayId = options.getLaunchDisplayId();
            // TODO: Need to work this into the equation...
            //bounds = options.getLaunchBounds();
        }

        // First preference for stack goes to the task Id set in the activity options. Use the stack
        // associated with that if possible.
        if (taskId != INVALID_TASK_ID) {
            // Temporarily set the task id to invalid in case in re-entry.
            options.setLaunchTaskId(INVALID_TASK_ID);
            final TaskRecord task = anyTaskForIdLocked(taskId,
                    MATCH_TASK_IN_STACKS_OR_RECENT_TASKS_AND_RESTORE, options, onTop);
            options.setLaunchTaskId(taskId);
            if (task != null) {
                return task.getStack();
            }
        }

        final int activityType = resolveActivityType(r, options, candidateTask);
        T stack = null;

        // Next preference for stack goes to the display Id set in the activity options or the
        // candidate display.
        if (displayId == INVALID_DISPLAY) {
            displayId = candidateDisplayId;
        }
        if (displayId != INVALID_DISPLAY && canLaunchOnDisplay(r, displayId)) {
            if (r != null) {
                stack = (T) getValidLaunchStackOnDisplay(displayId, r, options);
                if (stack != null) {
                    return stack;
                }
            }
            final ActivityDisplay display = getActivityDisplayOrCreateLocked(displayId);
            if (display != null) {
                stack = display.getOrCreateStack(r, options, candidateTask, activityType, onTop);
                if (stack != null) {
                    return stack;
                }
            }
        }

        // Give preference to the stack and display of the input task and activity if they match the
        // mode we want to launch into.
        stack = null;
        ActivityDisplay display = null;
        if (candidateTask != null) {
            stack = candidateTask.getStack();
        }
        if (stack == null && r != null) {
            stack = r.getStack();
        }
        if (stack != null) {
            display = stack.getDisplay();
            if (display != null && canLaunchOnDisplay(r, display.mDisplayId)) {
                final int windowingMode =
                        display.resolveWindowingMode(r, options, candidateTask, activityType);
                if (stack.isCompatible(windowingMode, activityType)) {
                    return stack;
                }
                if (windowingMode == WINDOWING_MODE_FULLSCREEN_OR_SPLIT_SCREEN_SECONDARY
                        && display.getSplitScreenPrimaryStack() == stack
                        && candidateTask == stack.topTask()) {
                    // This is a special case when we try to launch an activity that is currently on
                    // top of split-screen primary stack, but is targeting split-screen secondary.
                    // In this case we don't want to move it to another stack.
                    // TODO(b/78788972): Remove after differentiating between preferred and required
                    // launch options.
                    return stack;
                }
            }
        }

        if (display == null || !canLaunchOnDisplay(r, display.mDisplayId)) {
            display = getDefaultDisplay();
        }

        return display.getOrCreateStack(r, options, candidateTask, activityType, onTop);
    }

    /** @return true if activity record is null or can be launched on provided display. */
    private boolean canLaunchOnDisplay(ActivityRecord r, int displayId) {
        if (r == null) {
            return true;
        }
        return r.canBeLaunchedOnDisplay(displayId);
    }

    /**
     * Get a topmost stack on the display, that is a valid launch stack for specified activity.
     * If there is no such stack, new dynamic stack can be created.
     * @param displayId Target display.
     * @param r Activity that should be launched there.
     * @return Existing stack if there is a valid one, new dynamic stack if it is valid or null.
     */
    ActivityStack getValidLaunchStackOnDisplay(int displayId, @NonNull ActivityRecord r,
            @Nullable ActivityOptions options) {
        final ActivityDisplay activityDisplay = getActivityDisplayOrCreateLocked(displayId);
        if (activityDisplay == null) {
            throw new IllegalArgumentException(
                    "Display with displayId=" + displayId + " not found.");
        }

        if (!r.canBeLaunchedOnDisplay(displayId)) {
            return null;
        }

        // Return the topmost valid stack on the display.
        for (int i = activityDisplay.getChildCount() - 1; i >= 0; --i) {
            final ActivityStack stack = activityDisplay.getChildAt(i);
            if (isValidLaunchStack(stack, displayId, r)) {
                return stack;
            }
        }

        // If there is no valid stack on the external display - check if new dynamic stack will do.
        if (displayId != DEFAULT_DISPLAY) {
            return activityDisplay.createStack(
                    options != null ? options.getLaunchWindowingMode() : r.getWindowingMode(),
                    options != null ? options.getLaunchActivityType() : r.getActivityType(),
                    true /*onTop*/);
        }

        Slog.w(TAG, "getValidLaunchStackOnDisplay: can't launch on displayId " + displayId);
        return null;
    }

    // TODO: Can probably be consolidated into getLaunchStack()...
    private boolean isValidLaunchStack(ActivityStack stack, int displayId, ActivityRecord r) {
        switch (stack.getActivityType()) {
            case ACTIVITY_TYPE_HOME: return r.isActivityTypeHome();
            case ACTIVITY_TYPE_RECENTS: return r.isActivityTypeRecents();
            case ACTIVITY_TYPE_ASSISTANT: return r.isActivityTypeAssistant();
        }
        // There is a 1-to-1 relationship between stack and task when not in
        // primary split-windowing mode.
        if (stack.getWindowingMode() != WINDOWING_MODE_SPLIT_SCREEN_PRIMARY) {
            return false;
        } else {
            return r.supportsSplitScreenWindowingMode();
        }
    }

    /**
     * Get next focusable stack in the system. This will search through the stack on the same
     * display as the current focused stack, looking for a focusable and visible stack, different
     * from the target stack. If no valid candidates will be found, it will then go through all
     * displays and stacks in last-focused order.
     *
     * @param currentFocus The stack that previously had focus.
     * @param ignoreCurrent If we should ignore {@param currentFocus} when searching for next
     *                     candidate.
     * @return Next focusable {@link ActivityStack}, {@code null} if not found.
     */
    ActivityStack getNextFocusableStackLocked(@NonNull ActivityStack currentFocus,
            boolean ignoreCurrent) {
        // First look for next focusable stack on the same display
        final ActivityDisplay preferredDisplay = currentFocus.getDisplay();
        final ActivityStack preferredFocusableStack = preferredDisplay.getNextFocusableStack(
                currentFocus, ignoreCurrent);
        if (preferredFocusableStack != null) {
            return preferredFocusableStack;
        }

        // Now look through all displays
        for (int i = mActivityDisplays.size() - 1; i >= 0; --i) {
            final ActivityDisplay display = mActivityDisplays.get(i);
            if (display == preferredDisplay) {
                // We've already checked this one
                continue;
            }
            final ActivityStack nextFocusableStack = display.getNextFocusableStack(currentFocus,
                    ignoreCurrent);
            if (nextFocusableStack != null) {
                return nextFocusableStack;
            }
        }

        return null;
    }

    /**
     * Get next valid stack for launching provided activity in the system. This will search across
     * displays and stacks in last-focused order for a focusable and visible stack, except those
     * that are on a currently focused display.
     *
     * @param r The activity that is being launched.
     * @param currentFocus The display that previously had focus and thus needs to be ignored when
     *                     searching for the next candidate.
     * @return Next valid {@link ActivityStack}, null if not found.
     */
    ActivityStack getNextValidLaunchStackLocked(@NonNull ActivityRecord r, int currentFocus) {
        for (int i = mActivityDisplays.size() - 1; i >= 0; --i) {
            final ActivityDisplay display = mActivityDisplays.get(i);
            if (display.mDisplayId == currentFocus) {
                continue;
            }
            final ActivityStack stack = getValidLaunchStackOnDisplay(display.mDisplayId, r,
                    null /* options */);
            if (stack != null) {
                return stack;
            }
        }
        return null;
    }

    ActivityRecord getHomeActivity() {
        return getHomeActivityForUser(mCurrentUser);
    }

    ActivityRecord getHomeActivityForUser(int userId) {
        final ArrayList<TaskRecord> tasks = mHomeStack.getAllTasks();
        for (int taskNdx = tasks.size() - 1; taskNdx >= 0; --taskNdx) {
            final TaskRecord task = tasks.get(taskNdx);
            if (task.isActivityTypeHome()) {
                final ArrayList<ActivityRecord> activities = task.mActivities;
                for (int activityNdx = activities.size() - 1; activityNdx >= 0; --activityNdx) {
                    final ActivityRecord r = activities.get(activityNdx);
                    if (r.isActivityTypeHome()
                            && ((userId == UserHandle.USER_ALL) || (r.userId == userId))) {
                        return r;
                    }
                }
            }
        }
        return null;
    }

    void resizeStackLocked(ActivityStack stack, Rect bounds, Rect tempTaskBounds,
            Rect tempTaskInsetBounds, boolean preserveWindows, boolean allowResizeInDockedMode,
            boolean deferResume) {

        if (stack.inSplitScreenPrimaryWindowingMode()) {
            resizeDockedStackLocked(bounds, tempTaskBounds, tempTaskInsetBounds, null, null,
                    preserveWindows, deferResume);
            return;
        }

        final boolean splitScreenActive = getDefaultDisplay().hasSplitScreenPrimaryStack();
        if (!allowResizeInDockedMode
                && !stack.getWindowConfiguration().tasksAreFloating() && splitScreenActive) {
            // If the docked stack exists, don't resize non-floating stacks independently of the
            // size computed from the docked stack size (otherwise they will be out of sync)
            return;
        }

        Trace.traceBegin(TRACE_TAG_ACTIVITY_MANAGER, "am.resizeStack_" + stack.mStackId);
        mWindowManager.deferSurfaceLayout();
        try {
            if (stack.affectedBySplitScreenResize()) {
                if (bounds == null && stack.inSplitScreenWindowingMode()) {
                    // null bounds = fullscreen windowing mode...at least for now.
                    stack.setWindowingMode(WINDOWING_MODE_FULLSCREEN);
                } else if (splitScreenActive) {
                    // If we are in split-screen mode and this stack support split-screen, then
                    // it should be split-screen secondary mode. i.e. adjacent to the docked stack.
                    stack.setWindowingMode(WINDOWING_MODE_SPLIT_SCREEN_SECONDARY);
                }
            }
            stack.resize(bounds, tempTaskBounds, tempTaskInsetBounds);
            if (!deferResume) {
                stack.ensureVisibleActivitiesConfigurationLocked(
                        stack.topRunningActivityLocked(), preserveWindows);
            }
        } finally {
            mWindowManager.continueSurfaceLayout();
            Trace.traceEnd(TRACE_TAG_ACTIVITY_MANAGER);
        }
    }

    void deferUpdateRecentsHomeStackBounds() {
        deferUpdateBounds(ACTIVITY_TYPE_RECENTS);
        deferUpdateBounds(ACTIVITY_TYPE_HOME);
    }

    void deferUpdateBounds(int activityType) {
        final ActivityStack stack = getStack(WINDOWING_MODE_UNDEFINED, activityType);
        if (stack != null) {
            stack.deferUpdateBounds();
        }
    }

    void continueUpdateRecentsHomeStackBounds() {
        continueUpdateBounds(ACTIVITY_TYPE_RECENTS);
        continueUpdateBounds(ACTIVITY_TYPE_HOME);
    }

    void continueUpdateBounds(int activityType) {
        final ActivityStack stack = getStack(WINDOWING_MODE_UNDEFINED, activityType);
        if (stack != null) {
            stack.continueUpdateBounds();
        }
    }

    void notifyAppTransitionDone() {
        continueUpdateRecentsHomeStackBounds();
        for (int i = mResizingTasksDuringAnimation.size() - 1; i >= 0; i--) {
            final int taskId = mResizingTasksDuringAnimation.valueAt(i);
            final TaskRecord task = anyTaskForIdLocked(taskId, MATCH_TASK_IN_STACKS_ONLY);
            if (task != null) {
                task.setTaskDockedResizing(false);
            }
        }
        mResizingTasksDuringAnimation.clear();
    }

    /**
     * TODO: This should just change the windowing mode and resize vs. actually moving task around.
     * Can do that once we are no longer using static stack ids.
     */
    private void moveTasksToFullscreenStackInSurfaceTransaction(ActivityStack fromStack,
            int toDisplayId, boolean onTop) {

        mWindowManager.deferSurfaceLayout();
        try {
            final int windowingMode = fromStack.getWindowingMode();
            final boolean inPinnedWindowingMode = windowingMode == WINDOWING_MODE_PINNED;
            final ActivityDisplay toDisplay = getActivityDisplay(toDisplayId);

            if (windowingMode == WINDOWING_MODE_SPLIT_SCREEN_PRIMARY) {
                // Tell the display we are exiting split-screen mode.
                toDisplay.onExitingSplitScreenMode();
                // We are moving all tasks from the docked stack to the fullscreen stack,
                // which is dismissing the docked stack, so resize all other stacks to
                // fullscreen here already so we don't end up with resize trashing.
                for (int i = toDisplay.getChildCount() - 1; i >= 0; --i) {
                    final ActivityStack otherStack = toDisplay.getChildAt(i);
                    if (!otherStack.inSplitScreenSecondaryWindowingMode()) {
                        continue;
                    }
                    otherStack.setWindowingMode(WINDOWING_MODE_UNDEFINED);
                }

                // Also disable docked stack resizing since we have manually adjusted the
                // size of other stacks above and we don't want to trigger a docked stack
                // resize when we remove task from it below and it is detached from the
                // display because it no longer contains any tasks.
                mAllowDockedStackResize = false;
            }

            // If we are moving from the pinned stack, then the animation takes care of updating
            // the picture-in-picture mode.
            final boolean schedulePictureInPictureModeChange = inPinnedWindowingMode;
            final ArrayList<TaskRecord> tasks = fromStack.getAllTasks();

            if (!tasks.isEmpty()) {
                mTmpOptions.setLaunchWindowingMode(WINDOWING_MODE_FULLSCREEN);
                final int size = tasks.size();
                for (int i = 0; i < size; ++i) {
                    final TaskRecord task = tasks.get(i);
                    final ActivityStack toStack = toDisplay.getOrCreateStack(
                                null, mTmpOptions, task, task.getActivityType(), onTop);

                    if (onTop) {
                        final boolean isTopTask = i == (size - 1);
                        // Defer resume until all the tasks have been moved to the fullscreen stack
                        task.reparent(toStack, ON_TOP, REPARENT_MOVE_STACK_TO_FRONT,
                                isTopTask /* animate */, DEFER_RESUME,
                                schedulePictureInPictureModeChange,
                                "moveTasksToFullscreenStack - onTop");
                        MetricsLoggerWrapper.logPictureInPictureFullScreen(mService.mContext,
                                task.effectiveUid, task.realActivity.flattenToString());
                    } else {
                        // Position the tasks in the fullscreen stack in order at the bottom of the
                        // stack. Also defer resume until all the tasks have been moved to the
                        // fullscreen stack.
                        task.reparent(toStack, ON_TOP,
                                REPARENT_LEAVE_STACK_IN_PLACE, !ANIMATE, DEFER_RESUME,
                                schedulePictureInPictureModeChange,
                                "moveTasksToFullscreenStack - NOT_onTop");
                    }
                }
            }

            ensureActivitiesVisibleLocked(null, 0, PRESERVE_WINDOWS);
            resumeFocusedStacksTopActivitiesLocked();
        } finally {
            mAllowDockedStackResize = true;
            mWindowManager.continueSurfaceLayout();
        }
    }

    void moveTasksToFullscreenStackLocked(ActivityStack fromStack, boolean onTop) {
        moveTasksToFullscreenStackLocked(fromStack, DEFAULT_DISPLAY, onTop);
    }

    void moveTasksToFullscreenStackLocked(ActivityStack fromStack, int toDisplayId, boolean onTop) {
        mWindowManager.inSurfaceTransaction(() ->
                moveTasksToFullscreenStackInSurfaceTransaction(fromStack, toDisplayId, onTop));
    }

    void setSplitScreenResizing(boolean resizing) {
        if (resizing == mDockedStackResizing) {
            return;
        }

        mDockedStackResizing = resizing;
        mWindowManager.setDockedStackResizing(resizing);

        if (!resizing && mHasPendingDockedBounds) {
            resizeDockedStackLocked(mPendingDockedBounds, mPendingTempDockedTaskBounds,
                    mPendingTempDockedTaskInsetBounds, mPendingTempOtherTaskBounds,
                    mPendingTempOtherTaskInsetBounds, PRESERVE_WINDOWS);

            mHasPendingDockedBounds = false;
            mPendingDockedBounds = null;
            mPendingTempDockedTaskBounds = null;
            mPendingTempDockedTaskInsetBounds = null;
            mPendingTempOtherTaskBounds = null;
            mPendingTempOtherTaskInsetBounds = null;
        }
    }

    void resizeDockedStackLocked(Rect dockedBounds, Rect tempDockedTaskBounds,
            Rect tempDockedTaskInsetBounds, Rect tempOtherTaskBounds, Rect tempOtherTaskInsetBounds,
            boolean preserveWindows) {
        resizeDockedStackLocked(dockedBounds, tempDockedTaskBounds, tempDockedTaskInsetBounds,
                tempOtherTaskBounds, tempOtherTaskInsetBounds, preserveWindows,
                false /* deferResume */);
    }

    private void resizeDockedStackLocked(Rect dockedBounds, Rect tempDockedTaskBounds,
            Rect tempDockedTaskInsetBounds, Rect tempOtherTaskBounds, Rect tempOtherTaskInsetBounds,
            boolean preserveWindows, boolean deferResume) {

        if (!mAllowDockedStackResize) {
            // Docked stack resize currently disabled.
            return;
        }

        final ActivityStack stack = getDefaultDisplay().getSplitScreenPrimaryStack();
        if (stack == null) {
            Slog.w(TAG, "resizeDockedStackLocked: docked stack not found");
            return;
        }

        if (mDockedStackResizing) {
            mHasPendingDockedBounds = true;
            mPendingDockedBounds = copyOrNull(dockedBounds);
            mPendingTempDockedTaskBounds = copyOrNull(tempDockedTaskBounds);
            mPendingTempDockedTaskInsetBounds = copyOrNull(tempDockedTaskInsetBounds);
            mPendingTempOtherTaskBounds = copyOrNull(tempOtherTaskBounds);
            mPendingTempOtherTaskInsetBounds = copyOrNull(tempOtherTaskInsetBounds);
        }

        Trace.traceBegin(TRACE_TAG_ACTIVITY_MANAGER, "am.resizeDockedStack");
        mWindowManager.deferSurfaceLayout();
        try {
            // Don't allow re-entry while resizing. E.g. due to docked stack detaching.
            mAllowDockedStackResize = false;
            ActivityRecord r = stack.topRunningActivityLocked();
            stack.resize(dockedBounds, tempDockedTaskBounds, tempDockedTaskInsetBounds);

            // TODO: Checking for isAttached might not be needed as if the user passes in null
            // dockedBounds then they want the docked stack to be dismissed.
            if (stack.getWindowingMode() == WINDOWING_MODE_FULLSCREEN
                    || (dockedBounds == null && !stack.isAttached())) {
                // The dock stack either was dismissed or went fullscreen, which is kinda the same.
                // In this case we make all other static stacks fullscreen and move all
                // docked stack tasks to the fullscreen stack.
                moveTasksToFullscreenStackLocked(stack, ON_TOP);

                // stack shouldn't contain anymore activities, so nothing to resume.
                r = null;
            } else {
                // Docked stacks occupy a dedicated region on screen so the size of all other
                // static stacks need to be adjusted so they don't overlap with the docked stack.
                // We get the bounds to use from window manager which has been adjusted for any
                // screen controls and is also the same for all stacks.
                final ActivityDisplay display = getDefaultDisplay();
                final Rect otherTaskRect = new Rect();
                for (int i = display.getChildCount() - 1; i >= 0; --i) {
                    final ActivityStack current = display.getChildAt(i);
                    if (current.getWindowingMode() == WINDOWING_MODE_SPLIT_SCREEN_PRIMARY) {
                        continue;
                    }
                    if (!current.affectedBySplitScreenResize()) {
                        continue;
                    }
                    if (mDockedStackResizing && !current.isTopActivityVisible()) {
                        // Non-visible stacks get resized once we're done with the resize
                        // interaction.
                        continue;
                    }
                    // Need to set windowing mode here before we try to get the dock bounds.
                    current.setWindowingMode(WINDOWING_MODE_SPLIT_SCREEN_SECONDARY);
                    current.getStackDockedModeBounds(
                            tempOtherTaskBounds /* currentTempTaskBounds */,
                            tempRect /* outStackBounds */,
                            otherTaskRect /* outTempTaskBounds */, true /* ignoreVisibility */);

                    resizeStackLocked(current, !tempRect.isEmpty() ? tempRect : null,
                            !otherTaskRect.isEmpty() ? otherTaskRect : tempOtherTaskBounds,
                            tempOtherTaskInsetBounds, preserveWindows,
                            true /* allowResizeInDockedMode */, deferResume);
                }
            }
            if (!deferResume) {
                stack.ensureVisibleActivitiesConfigurationLocked(r, preserveWindows);
            }
        } finally {
            mAllowDockedStackResize = true;
            mWindowManager.continueSurfaceLayout();
            Trace.traceEnd(TRACE_TAG_ACTIVITY_MANAGER);
        }
    }

    void resizePinnedStackLocked(Rect pinnedBounds, Rect tempPinnedTaskBounds) {
        // TODO(multi-display): Pinned stack display should be passed in.
        final PinnedActivityStack stack = getDefaultDisplay().getPinnedStack();
        if (stack == null) {
            Slog.w(TAG, "resizePinnedStackLocked: pinned stack not found");
            return;
        }

        // It is possible for the bounds animation from the WM to call this but be delayed by
        // another AM call that is holding the AMS lock. In such a case, the pinnedBounds may be
        // incorrect if AMS.resizeStackWithBoundsFromWindowManager() is already called while waiting
        // for the AMS lock to be freed. So check and make sure these bounds are still good.
        final PinnedStackWindowController stackController = stack.getWindowContainerController();
        if (stackController.pinnedStackResizeDisallowed()) {
            return;
        }

        Trace.traceBegin(TRACE_TAG_ACTIVITY_MANAGER, "am.resizePinnedStack");
        mWindowManager.deferSurfaceLayout();
        try {
            ActivityRecord r = stack.topRunningActivityLocked();
            Rect insetBounds = null;
            if (tempPinnedTaskBounds != null && stack.isAnimatingBoundsToFullscreen()) {
                // Use 0,0 as the position for the inset rect because we are headed for fullscreen.
                insetBounds = tempRect;
                insetBounds.top = 0;
                insetBounds.left = 0;
                insetBounds.right = tempPinnedTaskBounds.width();
                insetBounds.bottom = tempPinnedTaskBounds.height();
            }
            if (pinnedBounds != null && tempPinnedTaskBounds == null) {
                // We have finished the animation into PiP, and are resizing the tasks to match the
                // stack bounds, while layouts are deferred, update any task state as a part of
                // transitioning it from fullscreen into a floating state.
                stack.onPipAnimationEndResize();
            }
            stack.resize(pinnedBounds, tempPinnedTaskBounds, insetBounds);
            stack.ensureVisibleActivitiesConfigurationLocked(r, false);
        } finally {
            mWindowManager.continueSurfaceLayout();
            Trace.traceEnd(TRACE_TAG_ACTIVITY_MANAGER);
        }
    }

    private void removeStackInSurfaceTransaction(ActivityStack stack) {
        final ArrayList<TaskRecord> tasks = stack.getAllTasks();
        if (stack.getWindowingMode() == WINDOWING_MODE_PINNED) {
            /**
             * Workaround: Force-stop all the activities in the pinned stack before we reparent them
             * to the fullscreen stack.  This is to guarantee that when we are removing a stack,
             * that the client receives onStop() before it is reparented.  We do this by detaching
             * the stack from the display so that it will be considered invisible when
             * ensureActivitiesVisibleLocked() is called, and all of its activitys will be marked
             * invisible as well and added to the stopping list.  After which we process the
             * stopping list by handling the idle.
             */
            final PinnedActivityStack pinnedStack = (PinnedActivityStack) stack;
            pinnedStack.mForceHidden = true;
            pinnedStack.ensureActivitiesVisibleLocked(null, 0, PRESERVE_WINDOWS);
            pinnedStack.mForceHidden = false;
            activityIdleInternalLocked(null, false /* fromTimeout */,
                    true /* processPausingActivites */, null /* configuration */);

            // Move all the tasks to the bottom of the fullscreen stack
            moveTasksToFullscreenStackLocked(pinnedStack, !ON_TOP);
        } else {
            for (int i = tasks.size() - 1; i >= 0; i--) {
                removeTaskByIdLocked(tasks.get(i).taskId, true /* killProcess */,
                        REMOVE_FROM_RECENTS, "remove-stack");
            }
        }
    }

    /**
     * Removes the stack associated with the given {@param stack}. If the {@param stack} is the
     * pinned stack, then its tasks are not explicitly removed when the stack is destroyed, but
     * instead moved back onto the fullscreen stack.
     */
    void removeStack(ActivityStack stack) {
        mWindowManager.inSurfaceTransaction(() -> removeStackInSurfaceTransaction(stack));
    }

    /**
     * Removes stacks in the input windowing modes from the system if they are of activity type
     * ACTIVITY_TYPE_STANDARD or ACTIVITY_TYPE_UNDEFINED
     */
    void removeStacksInWindowingModes(int... windowingModes) {
        for (int i = mActivityDisplays.size() - 1; i >= 0; --i) {
            mActivityDisplays.get(i).removeStacksInWindowingModes(windowingModes);
        }
    }

    void removeStacksWithActivityTypes(int... activityTypes) {
        for (int i = mActivityDisplays.size() - 1; i >= 0; --i) {
            mActivityDisplays.get(i).removeStacksWithActivityTypes(activityTypes);
        }
    }

    /**
     * See {@link #removeTaskByIdLocked(int, boolean, boolean, boolean)}
     */
    boolean removeTaskByIdLocked(int taskId, boolean killProcess, boolean removeFromRecents,
            String reason) {
        return removeTaskByIdLocked(taskId, killProcess, removeFromRecents, !PAUSE_IMMEDIATELY,
                reason);
    }

    /**
     * Removes the task with the specified task id.
     *
     * @param taskId Identifier of the task to be removed.
     * @param killProcess Kill any process associated with the task if possible.
     * @param removeFromRecents Whether to also remove the task from recents.
     * @param pauseImmediately Pauses all task activities immediately without waiting for the
     *                         pause-complete callback from the activity.
     * @return Returns true if the given task was found and removed.
     */
    boolean removeTaskByIdLocked(int taskId, boolean killProcess, boolean removeFromRecents,
            boolean pauseImmediately, String reason) {
        final TaskRecord tr = anyTaskForIdLocked(taskId, MATCH_TASK_IN_STACKS_OR_RECENT_TASKS);
        if (tr != null) {
            tr.removeTaskActivitiesLocked(pauseImmediately, reason);
            cleanUpRemovedTaskLocked(tr, killProcess, removeFromRecents);
            mService.getLockTaskController().clearLockedTask(tr);
            if (tr.isPersistable) {
                mService.notifyTaskPersisterLocked(null, true);
            }
            return true;
        }
        Slog.w(TAG, "Request to remove task ignored for non-existent task " + taskId);
        return false;
    }

    void cleanUpRemovedTaskLocked(TaskRecord tr, boolean killProcess, boolean removeFromRecents) {
        if (removeFromRecents) {
            mRecentTasks.remove(tr);
        }
        ComponentName component = tr.getBaseIntent().getComponent();
        if (component == null) {
            Slog.w(TAG, "No component for base intent of task: " + tr);
            return;
        }

        // Find any running services associated with this app and stop if needed.
        mService.mAm.mServices.cleanUpRemovedTaskLocked(tr, component, new Intent(tr.getBaseIntent()));

        if (!killProcess) {
            return;
        }

        // Determine if the process(es) for this task should be killed.
        final String pkg = component.getPackageName();
        ArrayList<Object> procsToKill = new ArrayList<>();
        ArrayMap<String, SparseArray<WindowProcessController>> pmap =
                mService.mProcessNames.getMap();
        for (int i = 0; i < pmap.size(); i++) {

            SparseArray<WindowProcessController> uids = pmap.valueAt(i);
            for (int j = 0; j < uids.size(); j++) {
                WindowProcessController proc = uids.valueAt(j);
                if (proc.mUserId != tr.userId) {
                    // Don't kill process for a different user.
                    continue;
                }
                if (proc == mService.mHomeProcess) {
                    // Don't kill the home process along with tasks from the same package.
                    continue;
                }
                if (!proc.mPkgList.contains(pkg)) {
                    // Don't kill process that is not associated with this task.
                    continue;
                }

                if (!proc.shouldKillProcessForRemovedTask(tr)) {
                    // Don't kill process(es) that has an activity in a different task that is also
                    // in recents, or has an activity not stopped.
                    return;
                }

                if (proc.hasForegroundServices()) {
                    // Don't kill process(es) with foreground service.
                    return;
                }

                // Add process to kill list.
                procsToKill.add(proc);
            }
        }

        // Kill the running processes. Post on handle since we don't want to hold the service lock
        // while calling into AM.
        final Runnable r = PooledLambda.obtainRunnable(
                ActivityManagerInternal::killProcessesForRemovedTask, mService.mAmInternal,
                procsToKill);
        mService.mH.post(r);
    }

    /**
     * Called to restore the state of the task into the stack that it's supposed to go into.
     *
     * @param task The recent task to be restored.
     * @param aOptions The activity options to use for restoration.
     * @param onTop If the stack for the task should be the topmost on the display.
     * @return true if the task has been restored successfully.
     */
    boolean restoreRecentTaskLocked(TaskRecord task, ActivityOptions aOptions, boolean onTop) {
        final ActivityStack stack = getLaunchStack(null, aOptions, task, onTop);
        final ActivityStack currentStack = task.getStack();
        if (currentStack != null) {
            // Task has already been restored once. See if we need to do anything more
            if (currentStack == stack) {
                // Nothing else to do since it is already restored in the right stack.
                return true;
            }
            // Remove current stack association, so we can re-associate the task with the
            // right stack below.
            currentStack.removeTask(task, "restoreRecentTaskLocked", REMOVE_TASK_MODE_MOVING);
        }

        stack.addTask(task, onTop, "restoreRecentTask");
        // TODO: move call for creation here and other place into Stack.addTask()
        task.createWindowContainer(onTop, true /* showForAllUsers */);
        if (DEBUG_RECENTS) Slog.v(TAG_RECENTS,
                "Added restored task=" + task + " to stack=" + stack);
        final ArrayList<ActivityRecord> activities = task.mActivities;
        for (int activityNdx = activities.size() - 1; activityNdx >= 0; --activityNdx) {
            activities.get(activityNdx).createWindowContainer();
        }
        return true;
    }

    @Override
    public void onRecentTaskAdded(TaskRecord task) {
        task.touchActiveTime();
    }

    @Override
    public void onRecentTaskRemoved(TaskRecord task, boolean wasTrimmed, boolean killProcess) {
        if (wasTrimmed) {
            // Task was trimmed from the recent tasks list -- remove the active task record as well
            // since the user won't really be able to go back to it
            removeTaskByIdLocked(task.taskId, killProcess, false /* removeFromRecents */,
                    !PAUSE_IMMEDIATELY, "recent-task-trimmed");
        }
        task.removedFromRecents();
    }

    /**
     * Move stack with all its existing content to specified display.
     * @param stackId Id of stack to move.
     * @param displayId Id of display to move stack to.
     * @param onTop Indicates whether container should be place on top or on bottom.
     */
    void moveStackToDisplayLocked(int stackId, int displayId, boolean onTop) {
        final ActivityDisplay activityDisplay = getActivityDisplayOrCreateLocked(displayId);
        if (activityDisplay == null) {
            throw new IllegalArgumentException("moveStackToDisplayLocked: Unknown displayId="
                    + displayId);
        }
        final ActivityStack stack = getStack(stackId);
        if (stack == null) {
            throw new IllegalArgumentException("moveStackToDisplayLocked: Unknown stackId="
                    + stackId);
        }

        final ActivityDisplay currentDisplay = stack.getDisplay();
        if (currentDisplay == null) {
            throw new IllegalStateException("moveStackToDisplayLocked: Stack with stack=" + stack
                    + " is not attached to any display.");
        }

        if (currentDisplay.mDisplayId == displayId) {
            throw new IllegalArgumentException("Trying to move stack=" + stack
                    + " to its current displayId=" + displayId);
        }

        stack.reparent(activityDisplay, onTop);
        // TODO(multi-display): resize stacks properly if moved from split-screen.
    }

    /**
     * Returns the reparent target stack, creating the stack if necessary.  This call also enforces
     * the various checks on tasks that are going to be reparented from one stack to another.
     */
    // TODO: Look into changing users to this method to ActivityDisplay.resolveWindowingMode()
    ActivityStack getReparentTargetStack(TaskRecord task, ActivityStack stack, boolean toTop) {
        final ActivityStack prevStack = task.getStack();
        final int stackId = stack.mStackId;
        final boolean inMultiWindowMode = stack.inMultiWindowMode();

        // Check that we aren't reparenting to the same stack that the task is already in
        if (prevStack != null && prevStack.mStackId == stackId) {
            Slog.w(TAG, "Can not reparent to same stack, task=" + task
                    + " already in stackId=" + stackId);
            return prevStack;
        }

        // Ensure that we aren't trying to move into a multi-window stack without multi-window
        // support
        if (inMultiWindowMode && !mService.mSupportsMultiWindow) {
            throw new IllegalArgumentException("Device doesn't support multi-window, can not"
                    + " reparent task=" + task + " to stack=" + stack);
        }

        // Ensure that we're not moving a task to a dynamic stack if device doesn't support
        // multi-display.
        if (stack.mDisplayId != DEFAULT_DISPLAY && !mService.mSupportsMultiDisplay) {
            throw new IllegalArgumentException("Device doesn't support multi-display, can not"
                    + " reparent task=" + task + " to stackId=" + stackId);
        }

        // Ensure that we aren't trying to move into a freeform stack without freeform support
        if (stack.getWindowingMode() == WINDOWING_MODE_FREEFORM
                && !mService.mSupportsFreeformWindowManagement) {
            throw new IllegalArgumentException("Device doesn't support freeform, can not reparent"
                    + " task=" + task);
        }

        // Leave the task in its current stack or a fullscreen stack if it isn't resizeable and the
        // preferred stack is in multi-window mode.
        if (inMultiWindowMode && !task.isResizeable()) {
            Slog.w(TAG, "Can not move unresizeable task=" + task + " to multi-window stack=" + stack
                    + " Moving to a fullscreen stack instead.");
            if (prevStack != null) {
                return prevStack;
            }
            stack = stack.getDisplay().createStack(
                    WINDOWING_MODE_FULLSCREEN, stack.getActivityType(), toTop);
        }
        return stack;
    }

    boolean moveTopStackActivityToPinnedStackLocked(int stackId, Rect destBounds) {
        final ActivityStack stack = getStack(stackId);
        if (stack == null) {
            throw new IllegalArgumentException(
                    "moveTopStackActivityToPinnedStackLocked: Unknown stackId=" + stackId);
        }

        final ActivityRecord r = stack.topRunningActivityLocked();
        if (r == null) {
            Slog.w(TAG, "moveTopStackActivityToPinnedStackLocked: No top running activity"
                    + " in stack=" + stack);
            return false;
        }

        if (!mService.mForceResizableActivities && !r.supportsPictureInPicture()) {
            Slog.w(TAG,
                    "moveTopStackActivityToPinnedStackLocked: Picture-In-Picture not supported for "
                            + " r=" + r);
            return false;
        }

        moveActivityToPinnedStackLocked(r, null /* sourceBounds */, 0f /* aspectRatio */,
                "moveTopActivityToPinnedStack");
        return true;
    }

    void moveActivityToPinnedStackLocked(ActivityRecord r, Rect sourceHintBounds, float aspectRatio,
            String reason) {

        mWindowManager.deferSurfaceLayout();

        final ActivityDisplay display = r.getStack().getDisplay();
        PinnedActivityStack stack = display.getPinnedStack();

        // This will clear the pinned stack by moving an existing task to the full screen stack,
        // ensuring only one task is present.
        if (stack != null) {
            moveTasksToFullscreenStackLocked(stack, !ON_TOP);
        }

        // Need to make sure the pinned stack exist so we can resize it below...
        stack = display.getOrCreateStack(WINDOWING_MODE_PINNED, r.getActivityType(), ON_TOP);

        // Calculate the target bounds here before the task is reparented back into pinned windowing
        // mode (which will reset the saved bounds)
        final Rect destBounds = stack.getDefaultPictureInPictureBounds(aspectRatio);

        try {
            final TaskRecord task = r.getTask();
            // Resize the pinned stack to match the current size of the task the activity we are
            // going to be moving is currently contained in. We do this to have the right starting
            // animation bounds for the pinned stack to the desired bounds the caller wants.
            resizeStackLocked(stack, task.getOverrideBounds(), null /* tempTaskBounds */,
                    null /* tempTaskInsetBounds */, !PRESERVE_WINDOWS,
                    true /* allowResizeInDockedMode */, !DEFER_RESUME);

            if (task.mActivities.size() == 1) {
                // Defer resume until below, and do not schedule PiP changes until we animate below
                task.reparent(stack, ON_TOP, REPARENT_MOVE_STACK_TO_FRONT, !ANIMATE, DEFER_RESUME,
                        false /* schedulePictureInPictureModeChange */, reason);
            } else {
                // There are multiple activities in the task and moving the top activity should
                // reveal/leave the other activities in their original task.

                // Currently, we don't support reparenting activities across tasks in two different
                // stacks, so instead, just create a new task in the same stack, reparent the
                // activity into that task, and then reparent the whole task to the new stack. This
                // ensures that all the necessary work to migrate states in the old and new stacks
                // is also done.
                final TaskRecord newTask = task.getStack().createTaskRecord(
                        getNextTaskIdForUserLocked(r.userId), r.info, r.intent, null, null, true);
                r.reparent(newTask, MAX_VALUE, "moveActivityToStack");

                // Defer resume until below, and do not schedule PiP changes until we animate below
                newTask.reparent(stack, ON_TOP, REPARENT_MOVE_STACK_TO_FRONT, !ANIMATE,
                        DEFER_RESUME, false /* schedulePictureInPictureModeChange */, reason);
            }

            // Reset the state that indicates it can enter PiP while pausing after we've moved it
            // to the pinned stack
            r.supportsEnterPipOnTaskSwitch = false;
        } finally {
            mWindowManager.continueSurfaceLayout();
        }

        stack.animateResizePinnedStack(sourceHintBounds, destBounds, -1 /* animationDuration */,
                true /* fromFullscreen */);

        // Update the visibility of all activities after the they have been reparented to the new
        // stack.  This MUST run after the animation above is scheduled to ensure that the windows
        // drawn signal is scheduled after the bounds animation start call on the bounds animator
        // thread.
        ensureActivitiesVisibleLocked(null, 0, !PRESERVE_WINDOWS);
        resumeFocusedStacksTopActivitiesLocked();

        mService.getTaskChangeNotificationController().notifyActivityPinned(r);
    }

    /** Move activity with its stack to front and make the stack focused. */
    boolean moveFocusableActivityStackToFrontLocked(ActivityRecord r, String reason) {
        if (r == null || !r.isFocusable()) {
            if (DEBUG_FOCUS) Slog.d(TAG_FOCUS,
                    "moveActivityStackToFront: unfocusable r=" + r);
            return false;
        }

        final TaskRecord task = r.getTask();
        final ActivityStack stack = r.getStack();
        if (stack == null) {
            Slog.w(TAG, "moveActivityStackToFront: invalid task or stack: r="
                    + r + " task=" + task);
            return false;
        }

        if (r == getTopResumedActivity()) {
            if (DEBUG_FOCUS) Slog.d(TAG_FOCUS,
                    "moveActivityStackToFront: already on top, r=" + r);
            return false;
        }

        if (DEBUG_FOCUS) Slog.d(TAG_FOCUS,
                "moveActivityStackToFront: r=" + r);

        stack.moveToFront(reason, task);
        // Report top activity change to tracking services and WM
        if (r == getTopResumedActivity()) {
            // TODO(b/111361570): Support multiple focused apps in WM
            mService.setResumedActivityUncheckLocked(r, reason);
        }
        return true;
    }

<<<<<<< HEAD
    void acquireAppLaunchPerfLock(String packageName) {
       /* Acquire perf lock during new app launch */
       if (mPerfBoost == null) {
           mPerfBoost = new BoostFramework();
       }
       if (mPerfBoost != null) {
           mPerfBoost.perfHint(BoostFramework.VENDOR_HINT_FIRST_LAUNCH_BOOST, packageName, -1, BoostFramework.Launch.BOOST_V1);
           mPerfSendTapHint = true;
       }
       if (mPerfPack == null) {
           mPerfPack = new BoostFramework();
       }
       if (mPerfPack != null) {
           mPerfPack.perfHint(BoostFramework.VENDOR_HINT_FIRST_LAUNCH_BOOST, packageName, -1, BoostFramework.Launch.BOOST_V2);
       }
    }

    ActivityRecord findTaskLocked(ActivityRecord r, int displayId) {
        mTmpFindTaskResult.r = null;
        mTmpFindTaskResult.matchedByRootAffinity = false;
        ActivityRecord affinityMatch = null;
=======
    ActivityRecord findTaskLocked(ActivityRecord r, int preferredDisplayId) {
>>>>>>> cbdf1ce3
        if (DEBUG_TASKS) Slog.d(TAG_TASKS, "Looking for task of " + r);
        mTmpFindTaskResult.clear();

        // Looking up task on preferred display first
        final ActivityDisplay preferredDisplay = getActivityDisplay(preferredDisplayId);
        if (preferredDisplay != null) {
            preferredDisplay.findTaskLocked(r, true /* isPreferredDisplay */, mTmpFindTaskResult);
            if (mTmpFindTaskResult.mIdealMatch) {
                return mTmpFindTaskResult.mRecord;
            }
        }

        for (int displayNdx = mActivityDisplays.size() - 1; displayNdx >= 0; --displayNdx) {
<<<<<<< HEAD
            final ActivityDisplay display = mActivityDisplays.valueAt(displayNdx);
            for (int stackNdx = display.getChildCount() - 1; stackNdx >= 0; --stackNdx) {
                final ActivityStack stack = display.getChildAt(stackNdx);
                if (!r.hasCompatibleActivityType(stack)) {
                    if (DEBUG_TASKS) Slog.d(TAG_TASKS, "Skipping stack: (mismatch activity/stack) "
                            + stack);
                    continue;
                }
                stack.findTaskLocked(r, mTmpFindTaskResult);
                // It is possible to have tasks in multiple stacks with the same root affinity, so
                // we should keep looking after finding an affinity match to see if there is a
                // better match in another stack. Also, task affinity isn't a good enough reason
                // to target a display which isn't the source of the intent, so skip any affinity
                // matches not on the specified display.
                if (mTmpFindTaskResult.r != null) {
                    if (!mTmpFindTaskResult.matchedByRootAffinity) {
                        if(mTmpFindTaskResult.r.getState() == ActivityState.DESTROYED ) {
                            /*It's a new app launch */
                            acquireAppLaunchPerfLock(r.packageName);
                        }
                        return mTmpFindTaskResult.r;
                    } else if (mTmpFindTaskResult.r.getDisplayId() == displayId) {
                        // Note: since the traversing through the stacks is top down, the floating
                        // tasks should always have lower priority than any affinity-matching tasks
                        // in the fullscreen stacks
                        affinityMatch = mTmpFindTaskResult.r;
                    } else if (DEBUG_TASKS && mTmpFindTaskResult.matchedByRootAffinity) {
                        Slog.d(TAG_TASKS, "Skipping match on different display "
                                + mTmpFindTaskResult.r.getDisplayId() + " " + displayId);
                    }
                }
            }
        }

        /* Acquire perf lock *only* during new app launch */
        if (mTmpFindTaskResult.r == null || mTmpFindTaskResult.r.getState() == ActivityState.DESTROYED) {
            acquireAppLaunchPerfLock(r.packageName);
        }

        if (DEBUG_TASKS && affinityMatch == null) Slog.d(TAG_TASKS, "No task found");
        return affinityMatch;
=======
            final ActivityDisplay display = mActivityDisplays.get(displayNdx);
            if (display.mDisplayId == preferredDisplayId) {
                continue;
            }

            display.findTaskLocked(r, false /* isPreferredDisplay */, mTmpFindTaskResult);
            if (mTmpFindTaskResult.mIdealMatch) {
                return mTmpFindTaskResult.mRecord;
            }
        }

        if (DEBUG_TASKS && mTmpFindTaskResult.mRecord == null) Slog.d(TAG_TASKS, "No task found");
        return mTmpFindTaskResult.mRecord;
>>>>>>> cbdf1ce3
    }

    ActivityRecord findActivityLocked(Intent intent, ActivityInfo info,
            boolean compareIntentFilters) {
        for (int displayNdx = mActivityDisplays.size() - 1; displayNdx >= 0; --displayNdx) {
            final ActivityDisplay display = mActivityDisplays.get(displayNdx);
            for (int stackNdx = display.getChildCount() - 1; stackNdx >= 0; --stackNdx) {
                final ActivityStack stack = display.getChildAt(stackNdx);
                final ActivityRecord ar = stack.findActivityLocked(
                        intent, info, compareIntentFilters);
                if (ar != null) {
                    return ar;
                }
            }
        }
        return null;
    }

    boolean hasAwakeDisplay() {
        for (int displayNdx = mActivityDisplays.size() - 1; displayNdx >= 0; --displayNdx) {
            final ActivityDisplay display = mActivityDisplays.get(displayNdx);
            if (!display.shouldSleep()) {
                return true;
            }
        }
        return false;
    }

    void goingToSleepLocked() {
        scheduleSleepTimeout();
        if (!mGoingToSleep.isHeld()) {
            mGoingToSleep.acquire();
            if (mLaunchingActivity.isHeld()) {
                if (VALIDATE_WAKE_LOCK_CALLER && Binder.getCallingUid() != Process.myUid()) {
                    throw new IllegalStateException("Calling must be system uid");
                }
                mLaunchingActivity.release();
                mService.mAm.mHandler.removeMessages(LAUNCH_TIMEOUT_MSG);
            }
        }

        applySleepTokensLocked(false /* applyToStacks */);

        checkReadyForSleepLocked(true /* allowDelay */);
    }

    void prepareForShutdownLocked() {
        for (int i = 0; i < mActivityDisplays.size(); i++) {
            createSleepTokenLocked("shutdown", mActivityDisplays.get(i).mDisplayId);
        }
    }

    boolean shutdownLocked(int timeout) {
        goingToSleepLocked();

        boolean timedout = false;
        final long endTime = System.currentTimeMillis() + timeout;
        while (true) {
            if (!putStacksToSleepLocked(true /* allowDelay */, true /* shuttingDown */)) {
                long timeRemaining = endTime - System.currentTimeMillis();
                if (timeRemaining > 0) {
                    try {
                        mService.mGlobalLock.wait(timeRemaining);
                    } catch (InterruptedException e) {
                    }
                } else {
                    Slog.w(TAG, "Activity manager shutdown timed out");
                    timedout = true;
                    break;
                }
            } else {
                break;
            }
        }

        // Force checkReadyForSleep to complete.
        checkReadyForSleepLocked(false /* allowDelay */);

        return timedout;
    }

    void comeOutOfSleepIfNeededLocked() {
        removeSleepTimeouts();
        if (mGoingToSleep.isHeld()) {
            mGoingToSleep.release();
        }
    }

    void applySleepTokensLocked(boolean applyToStacks) {
        for (int displayNdx = mActivityDisplays.size() - 1; displayNdx >= 0; --displayNdx) {
            // Set the sleeping state of the display.
            final ActivityDisplay display = mActivityDisplays.get(displayNdx);
            final boolean displayShouldSleep = display.shouldSleep();
            if (displayShouldSleep == display.isSleeping()) {
                continue;
            }
            display.setIsSleeping(displayShouldSleep);

            if (!applyToStacks) {
                continue;
            }

            // Set the sleeping state of the stacks on the display.
            for (int stackNdx = display.getChildCount() - 1; stackNdx >= 0; --stackNdx) {
                final ActivityStack stack = display.getChildAt(stackNdx);
                if (displayShouldSleep) {
                    stack.goToSleepIfPossible(false /* shuttingDown */);
                } else {
                    stack.awakeFromSleepingLocked();
                    if (isTopDisplayFocusedStack(stack) && !getKeyguardController()
                            .isKeyguardOrAodShowing(display.mDisplayId)) {
                        // If the keyguard is unlocked - resume immediately.
                        // It is possible that the display will not be awake at the time we
                        // process the keyguard going away, which can happen before the sleep token
                        // is released. As a result, it is important we resume the activity here.
                        resumeFocusedStacksTopActivitiesLocked();
                    }
                }
            }

            if (displayShouldSleep || mGoingToSleepActivities.isEmpty()) {
                continue;
            }
            // The display is awake now, so clean up the going to sleep list.
            for (Iterator<ActivityRecord> it = mGoingToSleepActivities.iterator(); it.hasNext(); ) {
                final ActivityRecord r = it.next();
                if (r.getDisplayId() == display.mDisplayId) {
                    it.remove();
                }
            }
        }
    }

    void activitySleptLocked(ActivityRecord r) {
        mGoingToSleepActivities.remove(r);
        final ActivityStack s = r.getStack();
        if (s != null) {
            s.checkReadyForSleep();
        } else {
            checkReadyForSleepLocked(true);
        }
    }

    void checkReadyForSleepLocked(boolean allowDelay) {
        if (!mService.isSleepingOrShuttingDownLocked()) {
            // Do not care.
            return;
        }

        if (!putStacksToSleepLocked(allowDelay, false /* shuttingDown */)) {
            return;
        }

        // Send launch end powerhint before going sleep
        sendPowerHintForLaunchEndIfNeeded();

        removeSleepTimeouts();

        if (mGoingToSleep.isHeld()) {
            mGoingToSleep.release();
        }
        if (mService.mShuttingDown) {
            mService.mGlobalLock.notifyAll();
        }
    }

    // Tries to put all activity stacks to sleep. Returns true if all stacks were
    // successfully put to sleep.
    private boolean putStacksToSleepLocked(boolean allowDelay, boolean shuttingDown) {
        boolean allSleep = true;
        for (int displayNdx = mActivityDisplays.size() - 1; displayNdx >= 0; --displayNdx) {
            final ActivityDisplay display = mActivityDisplays.get(displayNdx);
            for (int stackNdx = display.getChildCount() - 1; stackNdx >= 0; --stackNdx) {
                final ActivityStack stack = display.getChildAt(stackNdx);
                if (allowDelay) {
                    allSleep &= stack.goToSleepIfPossible(shuttingDown);
                } else {
                    stack.goToSleep();
                }
            }
        }
        return allSleep;
    }

    boolean reportResumedActivityLocked(ActivityRecord r) {
        // A resumed activity cannot be stopping. remove from list
        mStoppingActivities.remove(r);

        final ActivityStack stack = r.getStack();
        if (isTopDisplayFocusedStack(stack)) {
            mService.mAm.updateUsageStats(r, true);
        }
        if (allResumedActivitiesComplete()) {
            ensureActivitiesVisibleLocked(null, 0, !PRESERVE_WINDOWS);
            mWindowManager.executeAppTransition();
            return true;
        }
        return false;
    }

    void handleAppCrashLocked(WindowProcessController app) {
        for (int displayNdx = mActivityDisplays.size() - 1; displayNdx >= 0; --displayNdx) {
            final ActivityDisplay display = mActivityDisplays.get(displayNdx);
            for (int stackNdx = display.getChildCount() - 1; stackNdx >= 0; --stackNdx) {
                final ActivityStack stack = display.getChildAt(stackNdx);
                stack.handleAppCrashLocked(app);
            }
        }
    }

    // Called when WindowManager has finished animating the launchingBehind activity to the back.
    private void handleLaunchTaskBehindCompleteLocked(ActivityRecord r) {
        final TaskRecord task = r.getTask();
        final ActivityStack stack = task.getStack();

        r.mLaunchTaskBehind = false;
        mRecentTasks.add(task);
        mService.getTaskChangeNotificationController().notifyTaskStackChanged();
        r.setVisibility(false);

        // When launching tasks behind, update the last active time of the top task after the new
        // task has been shown briefly
        final ActivityRecord top = stack.getTopActivity();
        if (top != null) {
            top.getTask().touchActiveTime();
        }
    }

    void scheduleLaunchTaskBehindComplete(IBinder token) {
        mHandler.obtainMessage(LAUNCH_TASK_BEHIND_COMPLETE, token).sendToTarget();
    }

    /**
     * Make sure that all activities that need to be visible in the system actually are and update
     * their configuration.
     */
    void ensureActivitiesVisibleLocked(ActivityRecord starting, int configChanges,
            boolean preserveWindows) {
        ensureActivitiesVisibleLocked(starting, configChanges, preserveWindows,
                true /* notifyClients */);
    }

    /**
     * @see #ensureActivitiesVisibleLocked(ActivityRecord, int, boolean)
     */
    void ensureActivitiesVisibleLocked(ActivityRecord starting, int configChanges,
            boolean preserveWindows, boolean notifyClients) {
        getKeyguardController().beginActivityVisibilityUpdate();
        try {
            // First the front stacks. In case any are not fullscreen and are in front of home.
            for (int displayNdx = mActivityDisplays.size() - 1; displayNdx >= 0; --displayNdx) {
                final ActivityDisplay display = mActivityDisplays.get(displayNdx);
                for (int stackNdx = display.getChildCount() - 1; stackNdx >= 0; --stackNdx) {
                    final ActivityStack stack = display.getChildAt(stackNdx);
                    stack.ensureActivitiesVisibleLocked(starting, configChanges, preserveWindows,
                            notifyClients);
                }
            }
        } finally {
            getKeyguardController().endActivityVisibilityUpdate();
        }
    }

    void addStartingWindowsForVisibleActivities(boolean taskSwitch) {
        for (int displayNdx = mActivityDisplays.size() - 1; displayNdx >= 0; --displayNdx) {
            final ActivityDisplay display = mActivityDisplays.get(displayNdx);
            for (int stackNdx = display.getChildCount() - 1; stackNdx >= 0; --stackNdx) {
                final ActivityStack stack = display.getChildAt(stackNdx);
                stack.addStartingWindowsForVisibleActivities(taskSwitch);
            }
        }
    }

    void invalidateTaskLayers() {
        mTaskLayersChanged = true;
    }

    void rankTaskLayersIfNeeded() {
        if (!mTaskLayersChanged) {
            return;
        }
        mTaskLayersChanged = false;
        for (int displayNdx = 0; displayNdx < mActivityDisplays.size(); displayNdx++) {
            final ActivityDisplay display = mActivityDisplays.get(displayNdx);
            int baseLayer = 0;
            for (int stackNdx = display.getChildCount() - 1; stackNdx >= 0; --stackNdx) {
                final ActivityStack stack = display.getChildAt(stackNdx);
                baseLayer += stack.rankTaskLayers(baseLayer);
            }
        }
    }

    void clearOtherAppTimeTrackers(AppTimeTracker except) {
        for (int displayNdx = mActivityDisplays.size() - 1; displayNdx >= 0; --displayNdx) {
            final ActivityDisplay display = mActivityDisplays.get(displayNdx);
            for (int stackNdx = display.getChildCount() - 1; stackNdx >= 0; --stackNdx) {
                final ActivityStack stack = display.getChildAt(stackNdx);
                stack.clearOtherAppTimeTrackers(except);
            }
        }
    }

    void scheduleDestroyAllActivities(WindowProcessController app, String reason) {
        for (int displayNdx = mActivityDisplays.size() - 1; displayNdx >= 0; --displayNdx) {
            final ActivityDisplay display = mActivityDisplays.get(displayNdx);
            for (int stackNdx = display.getChildCount() - 1; stackNdx >= 0; --stackNdx) {
                final ActivityStack stack = display.getChildAt(stackNdx);
                stack.scheduleDestroyActivities(app, reason);
            }
        }
    }

    void releaseSomeActivitiesLocked(WindowProcessController app, String reason) {
        // Tasks is non-null only if two or more tasks are found.
        ArraySet<TaskRecord> tasks = app.getReleaseSomeActivitiesTasks();
        if (tasks == null) {
            if (DEBUG_RELEASE) Slog.d(TAG_RELEASE, "Didn't find two or more tasks to release");
            return;
        }
        // If we have activities in multiple tasks that are in a position to be destroyed,
        // let's iterate through the tasks and release the oldest one.
        final int numDisplays = mActivityDisplays.size();
        for (int displayNdx = 0; displayNdx < numDisplays; ++displayNdx) {
            final ActivityDisplay display = mActivityDisplays.get(displayNdx);
            final int stackCount = display.getChildCount();
            // Step through all stacks starting from behind, to hit the oldest things first.
            for (int stackNdx = 0; stackNdx < stackCount; stackNdx++) {
                final ActivityStack stack = display.getChildAt(stackNdx);
                // Try to release activities in this stack; if we manage to, we are done.
                if (stack.releaseSomeActivitiesLocked(app, tasks, reason) > 0) {
                    return;
                }
            }
        }
    }

    boolean switchUserLocked(int userId, UserState uss) {
        final int focusStackId = getTopDisplayFocusedStack().getStackId();
        // We dismiss the docked stack whenever we switch users.
        final ActivityStack dockedStack = getDefaultDisplay().getSplitScreenPrimaryStack();
        if (dockedStack != null) {
            moveTasksToFullscreenStackLocked(dockedStack, dockedStack.isFocusedStackOnDisplay());
        }
        // Also dismiss the pinned stack whenever we switch users. Removing the pinned stack will
        // also cause all tasks to be moved to the fullscreen stack at a position that is
        // appropriate.
        removeStacksInWindowingModes(WINDOWING_MODE_PINNED);

        mUserStackInFront.put(mCurrentUser, focusStackId);
        final int restoreStackId = mUserStackInFront.get(userId, mHomeStack.mStackId);
        mCurrentUser = userId;

        mStartingUsers.add(uss);
        for (int displayNdx = mActivityDisplays.size() - 1; displayNdx >= 0; --displayNdx) {
            final ActivityDisplay display = mActivityDisplays.get(displayNdx);
            for (int stackNdx = display.getChildCount() - 1; stackNdx >= 0; --stackNdx) {
                final ActivityStack stack = display.getChildAt(stackNdx);
                stack.switchUserLocked(userId);
                TaskRecord task = stack.topTask();
                if (task != null) {
                    stack.positionChildWindowContainerAtTop(task);
                }
            }
        }

        ActivityStack stack = getStack(restoreStackId);
        if (stack == null) {
            stack = mHomeStack;
        }
        final boolean homeInFront = stack.isActivityTypeHome();
        if (stack.isOnHomeDisplay()) {
            stack.moveToFront("switchUserOnHomeDisplay");
        } else {
            // Stack was moved to another display while user was swapped out.
            resumeHomeStackTask(null, "switchUserOnOtherDisplay");
        }
        return homeInFront;
    }

    /** Checks whether the userid is a profile of the current user. */
    boolean isCurrentProfileLocked(int userId) {
        if (userId == mCurrentUser) return true;
        return mService.mAmInternal.isCurrentProfile(userId);
    }

    /**
     * Returns whether a stopping activity is present that should be stopped after visible, rather
     * than idle.
     * @return {@code true} if such activity is present. {@code false} otherwise.
     */
    boolean isStoppingNoHistoryActivity() {
        // Activities that are marked as nohistory should be stopped immediately after the resumed
        // activity has become visible.
        for (ActivityRecord record : mStoppingActivities) {
            if (record.isNoHistory()) {
                return true;
            }
        }

        return false;
    }

    final ArrayList<ActivityRecord> processStoppingActivitiesLocked(ActivityRecord idleActivity,
            boolean remove, boolean processPausingActivities) {
        ArrayList<ActivityRecord> stops = null;

        final boolean nowVisible = allResumedActivitiesVisible();
        for (int activityNdx = mStoppingActivities.size() - 1; activityNdx >= 0; --activityNdx) {
            ActivityRecord s = mStoppingActivities.get(activityNdx);
            boolean waitingVisible = mActivitiesWaitingForVisibleActivity.contains(s);
            if (DEBUG_STATES) Slog.v(TAG, "Stopping " + s + ": nowVisible=" + nowVisible
                    + " waitingVisible=" + waitingVisible + " finishing=" + s.finishing);
            if (waitingVisible && nowVisible) {
                mActivitiesWaitingForVisibleActivity.remove(s);
                waitingVisible = false;
                if (s.finishing) {
                    // If this activity is finishing, it is sitting on top of
                    // everyone else but we now know it is no longer needed...
                    // so get rid of it.  Otherwise, we need to go through the
                    // normal flow and hide it once we determine that it is
                    // hidden by the activities in front of it.
                    if (DEBUG_STATES) Slog.v(TAG, "Before stopping, can hide: " + s);
                    s.setVisibility(false);
                }
            }
            if (remove) {
                final ActivityStack stack = s.getStack();
                final boolean shouldSleepOrShutDown = stack != null
                        ? stack.shouldSleepOrShutDownActivities()
                        : mService.isSleepingOrShuttingDownLocked();
                if (!waitingVisible || shouldSleepOrShutDown) {
                    if (!processPausingActivities && s.isState(PAUSING)) {
                        // Defer processing pausing activities in this iteration and reschedule
                        // a delayed idle to reprocess it again
                        removeTimeoutsForActivityLocked(idleActivity);
                        scheduleIdleTimeoutLocked(idleActivity);
                        continue;
                    }

                    if (DEBUG_STATES) Slog.v(TAG, "Ready to stop: " + s);
                    if (stops == null) {
                        stops = new ArrayList<>();
                    }
                    stops.add(s);

                    // Make sure to remove it in all cases in case we entered this block with
                    // shouldSleepOrShutDown
                    mActivitiesWaitingForVisibleActivity.remove(s);
                    mStoppingActivities.remove(activityNdx);
                }
            }
        }

        return stops;
    }

    void validateTopActivitiesLocked() {
        for (int displayNdx = mActivityDisplays.size() - 1; displayNdx >= 0; --displayNdx) {
            final ActivityDisplay display = mActivityDisplays.get(displayNdx);
            for (int stackNdx = display.getChildCount() - 1; stackNdx >= 0; --stackNdx) {
                final ActivityStack stack = display.getChildAt(stackNdx);
                final ActivityRecord r = stack.topRunningActivityLocked();
                final ActivityState state = r == null ? DESTROYED : r.getState();
                if (isTopDisplayFocusedStack(stack)) {
                    if (r == null) Slog.e(TAG,
                            "validateTop...: null top activity, stack=" + stack);
                    else {
                        final ActivityRecord pausing = stack.mPausingActivity;
                        if (pausing != null && pausing == r) Slog.e(TAG,
                                "validateTop...: top stack has pausing activity r=" + r
                                + " state=" + state);
                        if (state != INITIALIZING && state != RESUMED) Slog.e(TAG,
                                "validateTop...: activity in front not resumed r=" + r
                                + " state=" + state);
                    }
                } else {
                    final ActivityRecord resumed = stack.getResumedActivity();
                    if (resumed != null && resumed == r) Slog.e(TAG,
                            "validateTop...: back stack has resumed activity r=" + r
                            + " state=" + state);
                    if (r != null && (state == INITIALIZING || state == RESUMED)) Slog.e(TAG,
                            "validateTop...: activity in back resumed r=" + r + " state=" + state);
                }
            }
        }
    }

    public void dumpDisplays(PrintWriter pw) {
        for (int i = mActivityDisplays.size() - 1; i >= 0; --i) {
            final ActivityDisplay display = mActivityDisplays.get(i);
            pw.print("[id:" + display.mDisplayId + " stacks:");
            display.dumpStacks(pw);
            pw.print("]");
        }
    }

    public void dump(PrintWriter pw, String prefix) {
        pw.print(prefix); pw.print("mFocusedStack=" + getTopDisplayFocusedStack());
                pw.print(" mLastFocusedStack="); pw.println(mLastFocusedStack);
        pw.print(prefix);
        pw.println("mCurTaskIdForUser=" + mCurTaskIdForUser);
        pw.print(prefix); pw.println("mUserStackInFront=" + mUserStackInFront);
        for (int i = mActivityDisplays.size() - 1; i >= 0; --i) {
            final ActivityDisplay display = mActivityDisplays.get(i);
            display.dump(pw, prefix);
        }
        if (!mWaitingForActivityVisible.isEmpty()) {
            pw.print(prefix); pw.println("mWaitingForActivityVisible=");
            for (int i = 0; i < mWaitingForActivityVisible.size(); ++i) {
                pw.print(prefix); pw.print(prefix); mWaitingForActivityVisible.get(i).dump(pw, prefix);
            }
        }
        pw.print(prefix); pw.print("isHomeRecentsComponent=");
        pw.print(mRecentTasks.isRecentsComponentHomeActivity(mCurrentUser));

        getKeyguardController().dump(pw, prefix);
        mService.getLockTaskController().dump(pw, prefix);
    }

    public void writeToProto(ProtoOutputStream proto, long fieldId) {
        final long token = proto.start(fieldId);
        super.writeToProto(proto, CONFIGURATION_CONTAINER, false /* trim */);
        for (int displayNdx = 0; displayNdx < mActivityDisplays.size(); ++displayNdx) {
            final ActivityDisplay activityDisplay = mActivityDisplays.get(displayNdx);
            activityDisplay.writeToProto(proto, DISPLAYS);
        }
        getKeyguardController().writeToProto(proto, KEYGUARD_CONTROLLER);
        // TODO(b/111541062): Update tests to look for resumed activities on all displays
        final ActivityStack focusedStack = getTopDisplayFocusedStack();
        if (focusedStack != null) {
            proto.write(FOCUSED_STACK_ID, focusedStack.mStackId);
            final ActivityRecord focusedActivity = focusedStack.getDisplay().getResumedActivity();
            if (focusedActivity != null) {
                focusedActivity.writeIdentifierToProto(proto, RESUMED_ACTIVITY);
            }
        } else {
            proto.write(FOCUSED_STACK_ID, INVALID_STACK_ID);
        }
        proto.write(IS_HOME_RECENTS_COMPONENT,
                mRecentTasks.isRecentsComponentHomeActivity(mCurrentUser));
        mService.getActivityStartController().writeToProto(proto, PENDING_ACTIVITIES);
        proto.end(token);
    }

    /**
     * Dump all connected displays' configurations.
     * @param prefix Prefix to apply to each line of the dump.
     */
    void dumpDisplayConfigs(PrintWriter pw, String prefix) {
        pw.print(prefix); pw.println("Display override configurations:");
        final int displayCount = mActivityDisplays.size();
        for (int i = 0; i < displayCount; i++) {
            final ActivityDisplay activityDisplay = mActivityDisplays.get(i);
            pw.print(prefix); pw.print("  "); pw.print(activityDisplay.mDisplayId); pw.print(": ");
                    pw.println(activityDisplay.getOverrideConfiguration());
        }
    }

    /**
     * Dumps the activities matching the given {@param name} in the either the focused stack
     * or all visible stacks if {@param dumpVisibleStacks} is true.
     */
    ArrayList<ActivityRecord> getDumpActivitiesLocked(String name, boolean dumpVisibleStacksOnly,
            boolean dumpFocusedStackOnly) {
        if (dumpFocusedStackOnly) {
            return getTopDisplayFocusedStack().getDumpActivitiesLocked(name);
        } else {
            ArrayList<ActivityRecord> activities = new ArrayList<>();
            int numDisplays = mActivityDisplays.size();
            for (int displayNdx = 0; displayNdx < numDisplays; ++displayNdx) {
                final ActivityDisplay display = mActivityDisplays.get(displayNdx);
                for (int stackNdx = display.getChildCount() - 1; stackNdx >= 0; --stackNdx) {
                    final ActivityStack stack = display.getChildAt(stackNdx);
                    if (!dumpVisibleStacksOnly || stack.shouldBeVisible(null)) {
                        activities.addAll(stack.getDumpActivitiesLocked(name));
                    }
                }
            }
            return activities;
        }
    }

    static boolean printThisActivity(PrintWriter pw, ActivityRecord activity, String dumpPackage,
            boolean needSep, String prefix) {
        if (activity != null) {
            if (dumpPackage == null || dumpPackage.equals(activity.packageName)) {
                if (needSep) {
                    pw.println();
                }
                pw.print(prefix);
                pw.println(activity);
                return true;
            }
        }
        return false;
    }

    boolean dumpActivitiesLocked(FileDescriptor fd, PrintWriter pw, boolean dumpAll,
            boolean dumpClient, String dumpPackage) {
        boolean printed = false;
        boolean needSep = false;
        for (int displayNdx = mActivityDisplays.size() - 1; displayNdx >= 0; --displayNdx) {
            ActivityDisplay activityDisplay = mActivityDisplays.get(displayNdx);
            pw.print("Display #"); pw.print(activityDisplay.mDisplayId);
                    pw.println(" (activities from top to bottom):");
            final ActivityDisplay display = mActivityDisplays.get(displayNdx);
            for (int stackNdx = display.getChildCount() - 1; stackNdx >= 0; --stackNdx) {
                final ActivityStack stack = display.getChildAt(stackNdx);
                pw.println();
                pw.println("  Stack #" + stack.mStackId
                        + ": type=" + activityTypeToString(stack.getActivityType())
                        + " mode=" + windowingModeToString(stack.getWindowingMode()));
                pw.println("  isSleeping=" + stack.shouldSleepActivities());
                pw.println("  mBounds=" + stack.getOverrideBounds());

                printed |= stack.dumpActivitiesLocked(fd, pw, dumpAll, dumpClient, dumpPackage,
                        needSep);

                printed |= dumpHistoryList(fd, pw, stack.mLRUActivities, "    ", "Run", false,
                        !dumpAll, false, dumpPackage, true,
                        "    Running activities (most recent first):", null);

                needSep = printed;
                boolean pr = printThisActivity(pw, stack.mPausingActivity, dumpPackage, needSep,
                        "    mPausingActivity: ");
                if (pr) {
                    printed = true;
                    needSep = false;
                }
                pr = printThisActivity(pw, stack.getResumedActivity(), dumpPackage, needSep,
                        "    mResumedActivity: ");
                if (pr) {
                    printed = true;
                    needSep = false;
                }
                if (dumpAll) {
                    pr = printThisActivity(pw, stack.mLastPausedActivity, dumpPackage, needSep,
                            "    mLastPausedActivity: ");
                    if (pr) {
                        printed = true;
                        needSep = true;
                    }
                    printed |= printThisActivity(pw, stack.mLastNoHistoryActivity, dumpPackage,
                            needSep, "    mLastNoHistoryActivity: ");
                }
                needSep = printed;
            }
            printThisActivity(pw, activityDisplay.getResumedActivity(), dumpPackage, needSep,
                    " ResumedActivity:");
        }

        printed |= dumpHistoryList(fd, pw, mFinishingActivities, "  ", "Fin", false, !dumpAll,
                false, dumpPackage, true, "  Activities waiting to finish:", null);
        printed |= dumpHistoryList(fd, pw, mStoppingActivities, "  ", "Stop", false, !dumpAll,
                false, dumpPackage, true, "  Activities waiting to stop:", null);
        printed |= dumpHistoryList(fd, pw, mActivitiesWaitingForVisibleActivity, "  ", "Wait",
                false, !dumpAll, false, dumpPackage, true,
                "  Activities waiting for another to become visible:", null);
        printed |= dumpHistoryList(fd, pw, mGoingToSleepActivities, "  ", "Sleep", false, !dumpAll,
                false, dumpPackage, true, "  Activities waiting to sleep:", null);

        return printed;
    }

    static boolean dumpHistoryList(FileDescriptor fd, PrintWriter pw, List<ActivityRecord> list,
            String prefix, String label, boolean complete, boolean brief, boolean client,
            String dumpPackage, boolean needNL, String header, TaskRecord lastTask) {
        String innerPrefix = null;
        String[] args = null;
        boolean printed = false;
        for (int i=list.size()-1; i>=0; i--) {
            final ActivityRecord r = list.get(i);
            if (dumpPackage != null && !dumpPackage.equals(r.packageName)) {
                continue;
            }
            if (innerPrefix == null) {
                innerPrefix = prefix + "      ";
                args = new String[0];
            }
            printed = true;
            final boolean full = !brief && (complete || !r.isInHistory());
            if (needNL) {
                pw.println("");
                needNL = false;
            }
            if (header != null) {
                pw.println(header);
                header = null;
            }
            if (lastTask != r.getTask()) {
                lastTask = r.getTask();
                pw.print(prefix);
                pw.print(full ? "* " : "  ");
                pw.println(lastTask);
                if (full) {
                    lastTask.dump(pw, prefix + "  ");
                } else if (complete) {
                    // Complete + brief == give a summary.  Isn't that obvious?!?
                    if (lastTask.intent != null) {
                        pw.print(prefix); pw.print("  ");
                                pw.println(lastTask.intent.toInsecureStringWithClip());
                    }
                }
            }
            pw.print(prefix); pw.print(full ? "  * " : "    "); pw.print(label);
            pw.print(" #"); pw.print(i); pw.print(": ");
            pw.println(r);
            if (full) {
                r.dump(pw, innerPrefix);
            } else if (complete) {
                // Complete + brief == give a summary.  Isn't that obvious?!?
                pw.print(innerPrefix); pw.println(r.intent.toInsecureString());
                if (r.app != null) {
                    pw.print(innerPrefix); pw.println(r.app);
                }
            }
            if (client && r.attachedToProcess()) {
                // flush anything that is already in the PrintWriter since the thread is going
                // to write to the file descriptor directly
                pw.flush();
                try {
                    TransferPipe tp = new TransferPipe();
                    try {
                        r.app.getThread().dumpActivity(
                                tp.getWriteFd(), r.appToken, innerPrefix, args);
                        // Short timeout, since blocking here can deadlock with the application.
                        tp.go(fd, 2000);
                    } finally {
                        tp.kill();
                    }
                } catch (IOException e) {
                    pw.println(innerPrefix + "Failure while dumping the activity: " + e);
                } catch (RemoteException e) {
                    pw.println(innerPrefix + "Got a RemoteException while dumping the activity");
                }
                needNL = true;
            }
        }
        return printed;
    }

    void scheduleIdleTimeoutLocked(ActivityRecord next) {
        if (DEBUG_IDLE) Slog.d(TAG_IDLE,
                "scheduleIdleTimeoutLocked: Callers=" + Debug.getCallers(4));
        Message msg = mHandler.obtainMessage(IDLE_TIMEOUT_MSG, next);
        mHandler.sendMessageDelayed(msg, IDLE_TIMEOUT);
    }

    final void scheduleIdleLocked() {
        mHandler.sendEmptyMessage(IDLE_NOW_MSG);
    }

    void removeTimeoutsForActivityLocked(ActivityRecord r) {
        if (DEBUG_IDLE) Slog.d(TAG_IDLE, "removeTimeoutsForActivity: Callers="
                + Debug.getCallers(4));
        mHandler.removeMessages(IDLE_TIMEOUT_MSG, r);
    }

    final void scheduleResumeTopActivities() {
        if (!mHandler.hasMessages(RESUME_TOP_ACTIVITY_MSG)) {
            mHandler.sendEmptyMessage(RESUME_TOP_ACTIVITY_MSG);
        }
    }

    void removeSleepTimeouts() {
        mHandler.removeMessages(SLEEP_TIMEOUT_MSG);
    }

    final void scheduleSleepTimeout() {
        removeSleepTimeouts();
        mHandler.sendEmptyMessageDelayed(SLEEP_TIMEOUT_MSG, SLEEP_TIMEOUT);
    }

    @Override
    public void onDisplayAdded(int displayId) {
        if (DEBUG_STACK) Slog.v(TAG, "Display added displayId=" + displayId);
        mHandler.sendMessage(mHandler.obtainMessage(HANDLE_DISPLAY_ADDED, displayId, 0));
    }

    @Override
    public void onDisplayRemoved(int displayId) {
        if (DEBUG_STACK) Slog.v(TAG, "Display removed displayId=" + displayId);
        mHandler.sendMessage(mHandler.obtainMessage(HANDLE_DISPLAY_REMOVED, displayId, 0));
    }

    @Override
    public void onDisplayChanged(int displayId) {
        if (DEBUG_STACK) Slog.v(TAG, "Display changed displayId=" + displayId);
        mHandler.sendMessage(mHandler.obtainMessage(HANDLE_DISPLAY_CHANGED, displayId, 0));
    }

    private void handleDisplayAdded(int displayId) {
        synchronized (mService.mGlobalLock) {
            getActivityDisplayOrCreateLocked(displayId);
        }
    }

    /** Check if display with specified id is added to the list. */
    boolean isDisplayAdded(int displayId) {
        return getActivityDisplayOrCreateLocked(displayId) != null;
    }

    // TODO: Look into consolidating with getActivityDisplayOrCreateLocked()
    ActivityDisplay getActivityDisplay(int displayId) {
        for (int i = mActivityDisplays.size() - 1; i >= 0; --i) {
            final ActivityDisplay activityDisplay = mActivityDisplays.get(i);
            if (activityDisplay.mDisplayId == displayId) {
                return activityDisplay;
            }
        }
        return null;
    }

    // TODO(multi-display): Look at all callpoints to make sure they make sense in multi-display.
    ActivityDisplay getDefaultDisplay() {
        return mDefaultDisplay;
    }

    /**
     * Get an existing instance of {@link ActivityDisplay} or create new if there is a
     * corresponding record in display manager.
     */
    // TODO: Look into consolidating with getActivityDisplay()
    ActivityDisplay getActivityDisplayOrCreateLocked(int displayId) {
        ActivityDisplay activityDisplay = getActivityDisplay(displayId);
        if (activityDisplay != null) {
            return activityDisplay;
        }
        if (mDisplayManager == null) {
            // The system isn't fully initialized yet.
            return null;
        }
        final Display display = mDisplayManager.getDisplay(displayId);
        if (display == null) {
            // The display is not registered in DisplayManager.
            return null;
        }
        // The display hasn't been added to ActivityManager yet, create a new record now.
        activityDisplay = new ActivityDisplay(this, display);
        addChild(activityDisplay, ActivityDisplay.POSITION_BOTTOM);
        calculateDefaultMinimalSizeOfResizeableTasks(activityDisplay);
        mWindowManager.onDisplayAdded(displayId);
        return activityDisplay;
    }

    @VisibleForTesting
    void addChild(ActivityDisplay activityDisplay, int position) {
        positionChildAt(activityDisplay, position);
        mWindowContainerController.positionChildAt(
                activityDisplay.getWindowContainerController(), position);
    }

    void removeChild(ActivityDisplay activityDisplay) {
        // The caller must tell the controller of {@link ActivityDisplay} to release its container
        // {@link DisplayContent}. That is done in {@link ActivityDisplay#releaseSelfIfNeeded}).
        mActivityDisplays.remove(activityDisplay);
    }

    private void calculateDefaultMinimalSizeOfResizeableTasks(ActivityDisplay display) {
        mDefaultMinSizeOfResizeableTask =
                mService.mContext.getResources().getDimensionPixelSize(
                        com.android.internal.R.dimen.default_minimal_size_resizable_task);
    }

    private void handleDisplayRemoved(int displayId) {
        if (displayId == DEFAULT_DISPLAY) {
            throw new IllegalArgumentException("Can't remove the primary display.");
        }

        synchronized (mService.mGlobalLock) {
            final ActivityDisplay activityDisplay = getActivityDisplay(displayId);
            if (activityDisplay == null) {
                return;
            }

            activityDisplay.remove();

            releaseSleepTokens(activityDisplay);
        }
    }

    private void handleDisplayChanged(int displayId) {
        synchronized (mService.mGlobalLock) {
            ActivityDisplay activityDisplay = getActivityDisplay(displayId);
            // TODO: The following code block should be moved into {@link ActivityDisplay}.
            if (activityDisplay != null) {
                // The window policy is responsible for stopping activities on the default display
                if (displayId != Display.DEFAULT_DISPLAY) {
                    int displayState = activityDisplay.mDisplay.getState();
                    if (displayState == Display.STATE_OFF && activityDisplay.mOffToken == null) {
                        activityDisplay.mOffToken =
                                mService.acquireSleepToken("Display-off", displayId);
                    } else if (displayState == Display.STATE_ON
                            && activityDisplay.mOffToken != null) {
                        activityDisplay.mOffToken.release();
                        activityDisplay.mOffToken = null;
                    }
                }

                activityDisplay.updateBounds();
            }
            mWindowManager.onDisplayChanged(displayId);
        }
    }

    SleepToken createSleepTokenLocked(String tag, int displayId) {
        final ActivityDisplay display = getActivityDisplay(displayId);
        if (display == null) {
            throw new IllegalArgumentException("Invalid display: " + displayId);
        }

        final SleepTokenImpl token = new SleepTokenImpl(tag, displayId);
        mSleepTokens.add(token);
        display.mAllSleepTokens.add(token);
        return token;
    }

    private void removeSleepTokenLocked(SleepTokenImpl token) {
        mSleepTokens.remove(token);

        final ActivityDisplay display = getActivityDisplay(token.mDisplayId);
        if (display != null) {
            display.mAllSleepTokens.remove(token);
            if (display.mAllSleepTokens.isEmpty()) {
                mService.updateSleepIfNeededLocked();
            }
        }
    }

    private void releaseSleepTokens(ActivityDisplay display) {
        if (display.mAllSleepTokens.isEmpty()) {
            return;
        }
        for (SleepToken token : display.mAllSleepTokens) {
            mSleepTokens.remove(token);
        }
        display.mAllSleepTokens.clear();

        mService.updateSleepIfNeededLocked();
    }

    private StackInfo getStackInfo(ActivityStack stack) {
        final int displayId = stack.mDisplayId;
        final ActivityDisplay display = getActivityDisplay(displayId);
        StackInfo info = new StackInfo();
        stack.getWindowContainerBounds(info.bounds);
        info.displayId = displayId;
        info.stackId = stack.mStackId;
        info.userId = stack.mCurrentUser;
        info.visible = stack.shouldBeVisible(null);
        // A stack might be not attached to a display.
        info.position = display != null ? display.getIndexOf(stack) : 0;
        info.configuration.setTo(stack.getConfiguration());

        ArrayList<TaskRecord> tasks = stack.getAllTasks();
        final int numTasks = tasks.size();
        int[] taskIds = new int[numTasks];
        String[] taskNames = new String[numTasks];
        Rect[] taskBounds = new Rect[numTasks];
        int[] taskUserIds = new int[numTasks];
        for (int i = 0; i < numTasks; ++i) {
            final TaskRecord task = tasks.get(i);
            taskIds[i] = task.taskId;
            taskNames[i] = task.origActivity != null ? task.origActivity.flattenToString()
                    : task.realActivity != null ? task.realActivity.flattenToString()
                    : task.getTopActivity() != null ? task.getTopActivity().packageName
                    : "unknown";
            taskBounds[i] = new Rect();
            task.getWindowContainerBounds(taskBounds[i]);
            taskUserIds[i] = task.userId;
        }
        info.taskIds = taskIds;
        info.taskNames = taskNames;
        info.taskBounds = taskBounds;
        info.taskUserIds = taskUserIds;

        final ActivityRecord top = stack.topRunningActivityLocked();
        info.topActivity = top != null ? top.intent.getComponent() : null;
        return info;
    }

    StackInfo getStackInfo(int stackId) {
        ActivityStack stack = getStack(stackId);
        if (stack != null) {
            return getStackInfo(stack);
        }
        return null;
    }

    StackInfo getStackInfo(int windowingMode, int activityType) {
        final ActivityStack stack = getStack(windowingMode, activityType);
        return (stack != null) ? getStackInfo(stack) : null;
    }

    ArrayList<StackInfo> getAllStackInfosLocked() {
        ArrayList<StackInfo> list = new ArrayList<>();
        for (int displayNdx = 0; displayNdx < mActivityDisplays.size(); ++displayNdx) {
            final ActivityDisplay display = mActivityDisplays.get(displayNdx);
            for (int stackNdx = display.getChildCount() - 1; stackNdx >= 0; --stackNdx) {
                final ActivityStack stack = display.getChildAt(stackNdx);
                list.add(getStackInfo(stack));
            }
        }
        return list;
    }

    void handleNonResizableTaskIfNeeded(TaskRecord task, int preferredWindowingMode,
            int preferredDisplayId, ActivityStack actualStack) {
        handleNonResizableTaskIfNeeded(task, preferredWindowingMode, preferredDisplayId,
                actualStack, false /* forceNonResizable */);
    }

    void handleNonResizableTaskIfNeeded(TaskRecord task, int preferredWindowingMode,
            int preferredDisplayId, ActivityStack actualStack, boolean forceNonResizable) {
        final boolean isSecondaryDisplayPreferred =
                (preferredDisplayId != DEFAULT_DISPLAY && preferredDisplayId != INVALID_DISPLAY);
        final boolean inSplitScreenMode = actualStack != null
                && actualStack.getDisplay().hasSplitScreenPrimaryStack();
        if (((!inSplitScreenMode && preferredWindowingMode != WINDOWING_MODE_SPLIT_SCREEN_PRIMARY)
                && !isSecondaryDisplayPreferred) || !task.isActivityTypeStandardOrUndefined()) {
            return;
        }

        // Handle incorrect launch/move to secondary display if needed.
        if (isSecondaryDisplayPreferred) {
            final int actualDisplayId = task.getStack().mDisplayId;
            if (!task.canBeLaunchedOnDisplay(actualDisplayId)) {
                throw new IllegalStateException("Task resolved to incompatible display");
            }
            // The task might have landed on a display different from requested.
            // TODO(multi-display): Find proper stack for the task on the default display.
            mService.setTaskWindowingMode(task.taskId,
                    WINDOWING_MODE_FULLSCREEN_OR_SPLIT_SCREEN_SECONDARY, true /* toTop */);
            if (preferredDisplayId != actualDisplayId) {
                // Display a warning toast that we tried to put a non-resizeable task on a secondary
                // display with config different from global config.
                mService.getTaskChangeNotificationController()
                        .notifyActivityLaunchOnSecondaryDisplayFailed();
                return;
            }
        }

        if (!task.supportsSplitScreenWindowingMode() || forceNonResizable) {
            // Display a warning toast that we tried to put an app that doesn't support split-screen
            // in split-screen.
            mService.getTaskChangeNotificationController().notifyActivityDismissingDockedStack();

            // Dismiss docked stack. If task appeared to be in docked stack but is not resizable -
            // we need to move it to top of fullscreen stack, otherwise it will be covered.

            final ActivityStack dockedStack =
                    task.getStack().getDisplay().getSplitScreenPrimaryStack();
            if (dockedStack != null) {
                moveTasksToFullscreenStackLocked(dockedStack, actualStack == dockedStack);
            }
            return;
        }

        final ActivityRecord topActivity = task.getTopActivity();
        if (topActivity != null && topActivity.isNonResizableOrForcedResizable()
            && !topActivity.noDisplay) {
            final String packageName = topActivity.appInfo.packageName;
            final int reason = isSecondaryDisplayPreferred
                    ? FORCED_RESIZEABLE_REASON_SECONDARY_DISPLAY
                    : FORCED_RESIZEABLE_REASON_SPLIT_SCREEN;
            mService.getTaskChangeNotificationController().notifyActivityForcedResizable(
                    task.taskId, reason, packageName);
        }
    }

    void activityRelaunchedLocked(IBinder token) {
        mWindowManager.notifyAppRelaunchingFinished(token);
        final ActivityRecord r = ActivityRecord.isInStackLocked(token);
        if (r != null) {
            if (r.getStack().shouldSleepOrShutDownActivities()) {
                r.setSleeping(true, true);
            }
        }
    }

    void activityRelaunchingLocked(ActivityRecord r) {
        mWindowManager.notifyAppRelaunching(r.appToken);
    }

    void logStackState() {
        mActivityMetricsLogger.logWindowState();
    }

    void scheduleUpdateMultiWindowMode(TaskRecord task) {
        // If the stack is animating in a way where we will be forcing a multi-mode change at the
        // end, then ensure that we defer all in between multi-window mode changes
        if (task.getStack().deferScheduleMultiWindowModeChanged()) {
            return;
        }

        for (int i = task.mActivities.size() - 1; i >= 0; i--) {
            final ActivityRecord r = task.mActivities.get(i);
            if (r.attachedToProcess()) {
                mMultiWindowModeChangedActivities.add(r);
            }
        }

        if (!mHandler.hasMessages(REPORT_MULTI_WINDOW_MODE_CHANGED_MSG)) {
            mHandler.sendEmptyMessage(REPORT_MULTI_WINDOW_MODE_CHANGED_MSG);
        }
    }

    void scheduleUpdatePictureInPictureModeIfNeeded(TaskRecord task, ActivityStack prevStack) {
        final ActivityStack stack = task.getStack();
        if (prevStack == null || prevStack == stack
                || (!prevStack.inPinnedWindowingMode() && !stack.inPinnedWindowingMode())) {
            return;
        }

        scheduleUpdatePictureInPictureModeIfNeeded(task, stack.getOverrideBounds());
    }

    void scheduleUpdatePictureInPictureModeIfNeeded(TaskRecord task, Rect targetStackBounds) {
        for (int i = task.mActivities.size() - 1; i >= 0; i--) {
            final ActivityRecord r = task.mActivities.get(i);
            if (r.attachedToProcess()) {
                mPipModeChangedActivities.add(r);
                // If we are scheduling pip change, then remove this activity from multi-window
                // change list as the processing of pip change will make sure multi-window changed
                // message is processed in the right order relative to pip changed.
                mMultiWindowModeChangedActivities.remove(r);
            }
        }
        mPipModeChangedTargetStackBounds = targetStackBounds;

        if (!mHandler.hasMessages(REPORT_PIP_MODE_CHANGED_MSG)) {
            mHandler.sendEmptyMessage(REPORT_PIP_MODE_CHANGED_MSG);
        }
    }

    void updatePictureInPictureMode(TaskRecord task, Rect targetStackBounds, boolean forceUpdate) {
        mHandler.removeMessages(REPORT_PIP_MODE_CHANGED_MSG);
        for (int i = task.mActivities.size() - 1; i >= 0; i--) {
            final ActivityRecord r = task.mActivities.get(i);
            if (r.attachedToProcess()) {
                r.updatePictureInPictureMode(targetStackBounds, forceUpdate);
            }
        }
    }

    void setDockedStackMinimized(boolean minimized) {
        // Get currently focused stack before setting mIsDockMinimized. We do this because if
        // split-screen is active, primary stack will not be focusable (see #isFocusable) while
        // still occluding other stacks. This will cause getTopDisplayFocusedStack() to return null.
        final ActivityStack current = getTopDisplayFocusedStack();
        mIsDockMinimized = minimized;
        if (mIsDockMinimized) {
            if (current.inSplitScreenPrimaryWindowingMode()) {
                // The primary split-screen stack can't be focused while it is minimize, so move
                // focus to something else.
                current.adjustFocusToNextFocusableStack("setDockedStackMinimized");
            }
        }
    }

    void wakeUp(String reason) {
        mPowerManager.wakeUp(SystemClock.uptimeMillis(), "android.server.am:TURN_ON:" + reason);
    }

    /**
     * Begin deferring resume to avoid duplicate resumes in one pass.
     */
    private void beginDeferResume() {
        mDeferResumeCount++;
    }

    /**
     * End deferring resume and determine if resume can be called.
     */
    private void endDeferResume() {
        mDeferResumeCount--;
    }

    /**
     * @return True if resume can be called.
     */
    private boolean readyToResume() {
        return mDeferResumeCount == 0;
    }

    private final class ActivityStackSupervisorHandler extends Handler {

        public ActivityStackSupervisorHandler(Looper looper) {
            super(looper);
        }

        void activityIdleInternal(ActivityRecord r, boolean processPausingActivities) {
            synchronized (mService.mGlobalLock) {
                activityIdleInternalLocked(r != null ? r.appToken : null, true /* fromTimeout */,
                        processPausingActivities, null);
            }
        }

        @Override
        public void handleMessage(Message msg) {
            switch (msg.what) {
                case REPORT_MULTI_WINDOW_MODE_CHANGED_MSG: {
                    synchronized (mService.mGlobalLock) {
                        for (int i = mMultiWindowModeChangedActivities.size() - 1; i >= 0; i--) {
                            final ActivityRecord r = mMultiWindowModeChangedActivities.remove(i);
                            r.updateMultiWindowMode();
                        }
                    }
                } break;
                case REPORT_PIP_MODE_CHANGED_MSG: {
                    synchronized (mService.mGlobalLock) {
                        for (int i = mPipModeChangedActivities.size() - 1; i >= 0; i--) {
                            final ActivityRecord r = mPipModeChangedActivities.remove(i);
                            r.updatePictureInPictureMode(mPipModeChangedTargetStackBounds,
                                    false /* forceUpdate */);
                        }
                    }
                } break;
                case IDLE_TIMEOUT_MSG: {
                    if (DEBUG_IDLE) Slog.d(TAG_IDLE,
                            "handleMessage: IDLE_TIMEOUT_MSG: r=" + msg.obj);
                    // We don't at this point know if the activity is fullscreen,
                    // so we need to be conservative and assume it isn't.
                    activityIdleInternal((ActivityRecord) msg.obj,
                            true /* processPausingActivities */);
                } break;
                case IDLE_NOW_MSG: {
                    if (DEBUG_IDLE) Slog.d(TAG_IDLE, "handleMessage: IDLE_NOW_MSG: r=" + msg.obj);
                    activityIdleInternal((ActivityRecord) msg.obj,
                            false /* processPausingActivities */);
                } break;
                case RESUME_TOP_ACTIVITY_MSG: {
                    synchronized (mService.mGlobalLock) {
                        resumeFocusedStacksTopActivitiesLocked();
                    }
                } break;
                case SLEEP_TIMEOUT_MSG: {
                    synchronized (mService.mGlobalLock) {
                        if (mService.isSleepingOrShuttingDownLocked()) {
                            Slog.w(TAG, "Sleep timeout!  Sleeping now.");
                            checkReadyForSleepLocked(false /* allowDelay */);
                        }
                    }
                } break;
                case LAUNCH_TIMEOUT_MSG: {
                    synchronized (mService.mGlobalLock) {
                        if (mLaunchingActivity.isHeld()) {
                            Slog.w(TAG, "Launch timeout has expired, giving up wake lock!");
                            if (VALIDATE_WAKE_LOCK_CALLER
                                    && Binder.getCallingUid() != Process.myUid()) {
                                throw new IllegalStateException("Calling must be system uid");
                            }
                            mLaunchingActivity.release();
                        }
                    }
                } break;
                case HANDLE_DISPLAY_ADDED: {
                    handleDisplayAdded(msg.arg1);
                } break;
                case HANDLE_DISPLAY_CHANGED: {
                    handleDisplayChanged(msg.arg1);
                } break;
                case HANDLE_DISPLAY_REMOVED: {
                    handleDisplayRemoved(msg.arg1);
                } break;
                case LAUNCH_TASK_BEHIND_COMPLETE: {
                    synchronized (mService.mGlobalLock) {
                        ActivityRecord r = ActivityRecord.forTokenLocked((IBinder) msg.obj);
                        if (r != null) {
                            handleLaunchTaskBehindCompleteLocked(r);
                        }
                    }
                } break;

            }
        }
    }

    ActivityStack findStackBehind(ActivityStack stack) {
        final ActivityDisplay display = getActivityDisplay(stack.mDisplayId);
        if (display != null) {
            for (int i = display.getChildCount() - 1; i >= 0; i--) {
                if (display.getChildAt(i) == stack && i > 0) {
                    return display.getChildAt(i - 1);
                }
            }
        }
        throw new IllegalStateException("Failed to find a stack behind stack=" + stack
                + " in=" + display);
    }

    /**
     * Puts a task into resizing mode during the next app transition.
     *
     * @param task The task to put into resizing mode
     */
    void setResizingDuringAnimation(TaskRecord task) {
        mResizingTasksDuringAnimation.add(task.taskId);
        task.setTaskDockedResizing(true);
    }

    int startActivityFromRecents(int callingPid, int callingUid, int taskId,
            SafeActivityOptions options) {
        TaskRecord task = null;
        final String callingPackage;
        final Intent intent;
        final int userId;
        int activityType = ACTIVITY_TYPE_UNDEFINED;
        int windowingMode = WINDOWING_MODE_UNDEFINED;
        final ActivityOptions activityOptions = options != null
                ? options.getOptions(this)
                : null;
        if (activityOptions != null) {
            activityType = activityOptions.getLaunchActivityType();
            windowingMode = activityOptions.getLaunchWindowingMode();
        }
        if (activityType == ACTIVITY_TYPE_HOME || activityType == ACTIVITY_TYPE_RECENTS) {
            throw new IllegalArgumentException("startActivityFromRecents: Task "
                    + taskId + " can't be launch in the home/recents stack.");
        }

        mWindowManager.deferSurfaceLayout();
        try {
            if (windowingMode == WINDOWING_MODE_SPLIT_SCREEN_PRIMARY) {
                mWindowManager.setDockedStackCreateState(
                        activityOptions.getSplitScreenCreateMode(), null /* initialBounds */);

                // Defer updating the stack in which recents is until the app transition is done, to
                // not run into issues where we still need to draw the task in recents but the
                // docked stack is already created.
                deferUpdateRecentsHomeStackBounds();
                mWindowManager.prepareAppTransition(TRANSIT_DOCK_TASK_FROM_RECENTS, false);
            }

            task = anyTaskForIdLocked(taskId, MATCH_TASK_IN_STACKS_OR_RECENT_TASKS_AND_RESTORE,
                    activityOptions, ON_TOP);
            if (task == null) {
                continueUpdateRecentsHomeStackBounds();
                mWindowManager.executeAppTransition();
                throw new IllegalArgumentException(
                        "startActivityFromRecents: Task " + taskId + " not found.");
            }

            if (windowingMode != WINDOWING_MODE_SPLIT_SCREEN_PRIMARY) {
                // We always want to return to the home activity instead of the recents activity
                // from whatever is started from the recents activity, so move the home stack
                // forward.
                moveHomeStackToFront("startActivityFromRecents");
            }

            // If the user must confirm credentials (e.g. when first launching a work app and the
            // Work Challenge is present) let startActivityInPackage handle the intercepting.
            if (!mService.mAmInternal.shouldConfirmCredentials(task.userId)
                    && task.getRootActivity() != null) {
                final ActivityRecord targetActivity = task.getTopActivity();

                sendPowerHintForLaunchStartIfNeeded(true /* forceSend */, targetActivity);
                mActivityMetricsLogger.notifyActivityLaunching();
                try {
                    mService.moveTaskToFrontLocked(task.taskId, 0, options,
                            true /* fromRecents */);
                } finally {
                    mActivityMetricsLogger.notifyActivityLaunched(START_TASK_TO_FRONT,
                            targetActivity);
                }

                mService.getActivityStartController().postStartActivityProcessingForLastStarter(
                        task.getTopActivity(), ActivityManager.START_TASK_TO_FRONT,
                        task.getStack());
                return ActivityManager.START_TASK_TO_FRONT;
            }
            callingPackage = task.mCallingPackage;
            intent = task.intent;
            intent.addFlags(Intent.FLAG_ACTIVITY_LAUNCHED_FROM_HISTORY);
            userId = task.userId;
            return mService.getActivityStartController().startActivityInPackage(
                    task.mCallingUid, callingPid, callingUid, callingPackage, intent, null, null,
                    null, 0, 0, options, userId, task, "startActivityFromRecents",
                    false /* validateIncomingUser */, null /* originatingPendingIntent */);
        } finally {
            if (windowingMode == WINDOWING_MODE_SPLIT_SCREEN_PRIMARY && task != null) {
                // If we are launching the task in the docked stack, put it into resizing mode so
                // the window renders full-screen with the background filling the void. Also only
                // call this at the end to make sure that tasks exists on the window manager side.
                setResizingDuringAnimation(task);

                final ActivityDisplay display = task.getStack().getDisplay();
                final ActivityStack topSecondaryStack =
                        display.getTopStackInWindowingMode(WINDOWING_MODE_SPLIT_SCREEN_SECONDARY);
                if (topSecondaryStack.isActivityTypeHome()) {
                    // If the home activity if the top split-screen secondary stack, then the
                    // primary split-screen stack is in the minimized mode which means it can't
                    // receive input keys, so we should move the focused app to the home app so that
                    // window manager can correctly calculate the focus window that can receive
                    // input keys.
                    moveHomeStackToFront("startActivityFromRecents: homeVisibleInSplitScreen");

                    // Immediately update the minimized docked stack mode, the upcoming animation
                    // for the docked activity (WMS.overridePendingAppTransitionMultiThumbFuture)
                    // will do the animation to the target bounds
                    mWindowManager.checkSplitScreenMinimizedChanged(false /* animate */);
                }
            }
            mWindowManager.continueSurfaceLayout();
        }
    }

    /**
     * @return a list of activities which are the top ones in each visible stack. The first
     * entry will be the focused activity.
     */
    List<IBinder> getTopVisibleActivities() {
        final ArrayList<IBinder> topActivityTokens = new ArrayList<>();
        final ActivityStack topFocusedStack = getTopDisplayFocusedStack();
        // Traverse all displays.
        for (int i = mActivityDisplays.size() - 1; i >= 0; i--) {
            final ActivityDisplay display = mActivityDisplays.get(i);
            // Traverse all stacks on a display.
            for (int j = display.getChildCount() - 1; j >= 0; --j) {
                final ActivityStack stack = display.getChildAt(j);
                // Get top activity from a visible stack and add it to the list.
                if (stack.shouldBeVisible(null /* starting */)) {
                    final ActivityRecord top = stack.getTopActivity();
                    if (top != null) {
                        if (stack == topFocusedStack) {
                            topActivityTokens.add(0, top.appToken);
                        } else {
                            topActivityTokens.add(top.appToken);
                        }
                    }
                }
            }
        }
        return topActivityTokens;
    }

    /**
     * Internal container to store a match qualifier alongside a WaitResult.
     */
    static class WaitInfo {
        private final ComponentName mTargetComponent;
        private final WaitResult mResult;

        public WaitInfo(ComponentName targetComponent, WaitResult result) {
            this.mTargetComponent = targetComponent;
            this.mResult = result;
        }

        public boolean matches(ComponentName targetComponent) {
            return mTargetComponent == null || mTargetComponent.equals(targetComponent);
        }

        public WaitResult getResult() {
            return mResult;
        }

        public ComponentName getComponent() {
            return mTargetComponent;
        }

        public void dump(PrintWriter pw, String prefix) {
            pw.println(prefix + "WaitInfo:");
            pw.println(prefix + "  mTargetComponent=" + mTargetComponent);
            pw.println(prefix + "  mResult=");
            mResult.dump(pw, prefix);
        }
    }

    private final class SleepTokenImpl extends SleepToken {
        private final String mTag;
        private final long mAcquireTime;
        private final int mDisplayId;

        public SleepTokenImpl(String tag, int displayId) {
            mTag = tag;
            mDisplayId = displayId;
            mAcquireTime = SystemClock.uptimeMillis();
        }

        @Override
        public void release() {
            synchronized (mService.mGlobalLock) {
                removeSleepTokenLocked(this);
            }
        }

        @Override
        public String toString() {
            return "{\"" + mTag + "\", display " + mDisplayId
                    + ", acquire at " + TimeUtils.formatUptime(mAcquireTime) + "}";
        }
    }

}<|MERGE_RESOLUTION|>--- conflicted
+++ resolved
@@ -3485,7 +3485,6 @@
         return true;
     }
 
-<<<<<<< HEAD
     void acquireAppLaunchPerfLock(String packageName) {
        /* Acquire perf lock during new app launch */
        if (mPerfBoost == null) {
@@ -3503,13 +3502,7 @@
        }
     }
 
-    ActivityRecord findTaskLocked(ActivityRecord r, int displayId) {
-        mTmpFindTaskResult.r = null;
-        mTmpFindTaskResult.matchedByRootAffinity = false;
-        ActivityRecord affinityMatch = null;
-=======
     ActivityRecord findTaskLocked(ActivityRecord r, int preferredDisplayId) {
->>>>>>> cbdf1ce3
         if (DEBUG_TASKS) Slog.d(TAG_TASKS, "Looking for task of " + r);
         mTmpFindTaskResult.clear();
 
@@ -3523,38 +3516,14 @@
         }
 
         for (int displayNdx = mActivityDisplays.size() - 1; displayNdx >= 0; --displayNdx) {
-<<<<<<< HEAD
-            final ActivityDisplay display = mActivityDisplays.valueAt(displayNdx);
-            for (int stackNdx = display.getChildCount() - 1; stackNdx >= 0; --stackNdx) {
-                final ActivityStack stack = display.getChildAt(stackNdx);
-                if (!r.hasCompatibleActivityType(stack)) {
-                    if (DEBUG_TASKS) Slog.d(TAG_TASKS, "Skipping stack: (mismatch activity/stack) "
-                            + stack);
-                    continue;
-                }
-                stack.findTaskLocked(r, mTmpFindTaskResult);
-                // It is possible to have tasks in multiple stacks with the same root affinity, so
-                // we should keep looking after finding an affinity match to see if there is a
-                // better match in another stack. Also, task affinity isn't a good enough reason
-                // to target a display which isn't the source of the intent, so skip any affinity
-                // matches not on the specified display.
-                if (mTmpFindTaskResult.r != null) {
-                    if (!mTmpFindTaskResult.matchedByRootAffinity) {
-                        if(mTmpFindTaskResult.r.getState() == ActivityState.DESTROYED ) {
-                            /*It's a new app launch */
-                            acquireAppLaunchPerfLock(r.packageName);
-                        }
-                        return mTmpFindTaskResult.r;
-                    } else if (mTmpFindTaskResult.r.getDisplayId() == displayId) {
-                        // Note: since the traversing through the stacks is top down, the floating
-                        // tasks should always have lower priority than any affinity-matching tasks
-                        // in the fullscreen stacks
-                        affinityMatch = mTmpFindTaskResult.r;
-                    } else if (DEBUG_TASKS && mTmpFindTaskResult.matchedByRootAffinity) {
-                        Slog.d(TAG_TASKS, "Skipping match on different display "
-                                + mTmpFindTaskResult.r.getDisplayId() + " " + displayId);
-                    }
-                }
+            final ActivityDisplay display = mActivityDisplays.get(displayNdx);
+            if (display.mDisplayId == preferredDisplayId) {
+                continue;
+            }
+
+            display.findTaskLocked(r, false /* isPreferredDisplay */, mTmpFindTaskResult);
+            if (mTmpFindTaskResult.mIdealMatch) {
+                return mTmpFindTaskResult.mRecord;
             }
         }
 
@@ -3563,23 +3532,8 @@
             acquireAppLaunchPerfLock(r.packageName);
         }
 
-        if (DEBUG_TASKS && affinityMatch == null) Slog.d(TAG_TASKS, "No task found");
-        return affinityMatch;
-=======
-            final ActivityDisplay display = mActivityDisplays.get(displayNdx);
-            if (display.mDisplayId == preferredDisplayId) {
-                continue;
-            }
-
-            display.findTaskLocked(r, false /* isPreferredDisplay */, mTmpFindTaskResult);
-            if (mTmpFindTaskResult.mIdealMatch) {
-                return mTmpFindTaskResult.mRecord;
-            }
-        }
-
         if (DEBUG_TASKS && mTmpFindTaskResult.mRecord == null) Slog.d(TAG_TASKS, "No task found");
         return mTmpFindTaskResult.mRecord;
->>>>>>> cbdf1ce3
     }
 
     ActivityRecord findActivityLocked(Intent intent, ActivityInfo info,
