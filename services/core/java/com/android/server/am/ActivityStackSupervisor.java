--- conflicted
+++ resolved
@@ -3379,7 +3379,6 @@
         mService.getTaskChangeNotificationController().notifyActivityPinned(r);
     }
 
-<<<<<<< HEAD
     /** Move activity with its stack to front and make the stack focused. */
     // TODO(b/111363427): Move this method to ActivityRecord.
     boolean moveFocusableActivityToTop(ActivityRecord r, String reason) {
@@ -3415,7 +3414,7 @@
         return true;
     }
 
-    void acquireAppLaunchPerfLock(ActivityRecord r) {
+    void acquireAppLaunchPerfLock(String packageName) {
        /* Acquire perf lock during new app launch */
        if (mPerfBoost == null) {
            mPerfBoost = new BoostFramework();
@@ -3447,8 +3446,6 @@
         }
     }
 
-=======
->>>>>>> 828551df
     ActivityRecord findTaskLocked(ActivityRecord r, int preferredDisplayId) {
         if (DEBUG_TASKS) Slog.d(TAG_TASKS, "Looking for task of " + r);
         mTmpFindTaskResult.clear();
