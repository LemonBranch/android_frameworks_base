/*
 * Copyright (C) 2010 The Android Open Source Project
 *
 * Licensed under the Apache License, Version 2.0 (the "License");
 * you may not use this file except in compliance with the License.
 * You may obtain a copy of the License at
 *
 *      http://www.apache.org/licenses/LICENSE-2.0
 *
 * Unless required by applicable law or agreed to in writing, software
 * distributed under the License is distributed on an "AS IS" BASIS,
 * WITHOUT WARRANTIES OR CONDITIONS OF ANY KIND, either express or implied.
 * See the License for the specific language governing permissions and
 * limitations under the License.
 */

package com.android.server.am;

import static android.app.ITaskStackListener.FORCED_RESIZEABLE_REASON_SPLIT_SCREEN;
import static android.app.WindowConfiguration.ACTIVITY_TYPE_RECENTS;
import static android.app.WindowConfiguration.ACTIVITY_TYPE_STANDARD;
import static android.app.WindowConfiguration.ACTIVITY_TYPE_UNDEFINED;
import static android.app.WindowConfiguration.WINDOWING_MODE_FREEFORM;
import static android.app.WindowConfiguration.WINDOWING_MODE_FULLSCREEN;
import static android.app.WindowConfiguration.WINDOWING_MODE_PINNED;
import static android.app.WindowConfiguration.WINDOWING_MODE_SPLIT_SCREEN_PRIMARY;
import static android.app.WindowConfiguration.WINDOWING_MODE_SPLIT_SCREEN_SECONDARY;
import static android.app.WindowConfiguration.WINDOWING_MODE_UNDEFINED;
import static android.app.WindowConfiguration.activityTypeToString;
import static android.app.WindowConfiguration.windowingModeToString;
import static android.content.pm.ActivityInfo.CONFIG_SCREEN_LAYOUT;
import static android.content.pm.ActivityInfo.FLAG_RESUME_WHILE_PAUSING;
import static android.content.pm.ActivityInfo.FLAG_SHOW_FOR_ALL_USERS;
import static android.view.Display.DEFAULT_DISPLAY;
import static android.view.Display.FLAG_CAN_SHOW_WITH_INSECURE_KEYGUARD;
import static android.view.Display.INVALID_DISPLAY;

import static com.android.server.am.ActivityDisplay.POSITION_BOTTOM;
import static com.android.server.am.ActivityDisplay.POSITION_TOP;
import static com.android.server.am.ActivityManagerDebugConfig.DEBUG_ADD_REMOVE;
import static com.android.server.am.ActivityManagerDebugConfig.DEBUG_ALL;
import static com.android.server.am.ActivityManagerDebugConfig.DEBUG_APP;
import static com.android.server.am.ActivityManagerDebugConfig.DEBUG_CLEANUP;
import static com.android.server.am.ActivityManagerDebugConfig.DEBUG_CONTAINERS;
import static com.android.server.am.ActivityManagerDebugConfig.DEBUG_PAUSE;
import static com.android.server.am.ActivityManagerDebugConfig.DEBUG_RELEASE;
import static com.android.server.am.ActivityManagerDebugConfig.DEBUG_RESULTS;
import static com.android.server.am.ActivityManagerDebugConfig.DEBUG_SAVED_STATE;
import static com.android.server.am.ActivityManagerDebugConfig.DEBUG_STACK;
import static com.android.server.am.ActivityManagerDebugConfig.DEBUG_STATES;
import static com.android.server.am.ActivityManagerDebugConfig.DEBUG_SWITCH;
import static com.android.server.am.ActivityManagerDebugConfig.DEBUG_TASKS;
import static com.android.server.am.ActivityManagerDebugConfig.DEBUG_TRANSITION;
import static com.android.server.am.ActivityManagerDebugConfig.DEBUG_USER_LEAVING;
import static com.android.server.am.ActivityManagerDebugConfig.DEBUG_VISIBILITY;
import static com.android.server.am.ActivityManagerDebugConfig.POSTFIX_ADD_REMOVE;
import static com.android.server.am.ActivityManagerDebugConfig.POSTFIX_APP;
import static com.android.server.am.ActivityManagerDebugConfig.POSTFIX_CLEANUP;
import static com.android.server.am.ActivityManagerDebugConfig.POSTFIX_CONTAINERS;
import static com.android.server.am.ActivityManagerDebugConfig.POSTFIX_PAUSE;
import static com.android.server.am.ActivityManagerDebugConfig.POSTFIX_RELEASE;
import static com.android.server.am.ActivityManagerDebugConfig.POSTFIX_RESULTS;
import static com.android.server.am.ActivityManagerDebugConfig.POSTFIX_SAVED_STATE;
import static com.android.server.am.ActivityManagerDebugConfig.POSTFIX_STACK;
import static com.android.server.am.ActivityManagerDebugConfig.POSTFIX_STATES;
import static com.android.server.am.ActivityManagerDebugConfig.POSTFIX_SWITCH;
import static com.android.server.am.ActivityManagerDebugConfig.POSTFIX_TASKS;
import static com.android.server.am.ActivityManagerDebugConfig.POSTFIX_TRANSITION;
import static com.android.server.am.ActivityManagerDebugConfig.POSTFIX_USER_LEAVING;
import static com.android.server.am.ActivityManagerDebugConfig.POSTFIX_VISIBILITY;
import static com.android.server.am.ActivityManagerDebugConfig.TAG_AM;
import static com.android.server.am.ActivityManagerDebugConfig.TAG_WITH_CLASS_NAME;
import static com.android.server.am.ActivityStack.ActivityState.DESTROYED;
import static com.android.server.am.ActivityStack.ActivityState.DESTROYING;
import static com.android.server.am.ActivityStack.ActivityState.FINISHING;
import static com.android.server.am.ActivityStack.ActivityState.PAUSED;
import static com.android.server.am.ActivityStack.ActivityState.PAUSING;
import static com.android.server.am.ActivityStack.ActivityState.RESUMED;
import static com.android.server.am.ActivityStack.ActivityState.STOPPED;
import static com.android.server.am.ActivityStack.ActivityState.STOPPING;
import static com.android.server.am.ActivityStackSupervisor.FindTaskResult;
import static com.android.server.am.ActivityStackSupervisor.PAUSE_IMMEDIATELY;
import static com.android.server.am.ActivityStackSupervisor.PRESERVE_WINDOWS;
import static com.android.server.am.ActivityStackSupervisor.REMOVE_FROM_RECENTS;
import static com.android.server.am.proto.ActivityStackProto.BOUNDS;
import static com.android.server.am.proto.ActivityStackProto.CONFIGURATION_CONTAINER;
import static com.android.server.am.proto.ActivityStackProto.DISPLAY_ID;
import static com.android.server.am.proto.ActivityStackProto.FULLSCREEN;
import static com.android.server.am.proto.ActivityStackProto.ID;
import static com.android.server.am.proto.ActivityStackProto.RESUMED_ACTIVITY;
import static com.android.server.am.proto.ActivityStackProto.TASKS;
import static android.view.WindowManager.TRANSIT_ACTIVITY_CLOSE;
import static android.view.WindowManager.TRANSIT_ACTIVITY_OPEN;
import static android.view.WindowManager.TRANSIT_NONE;
import static android.view.WindowManager.TRANSIT_TASK_CLOSE;
import static android.view.WindowManager.TRANSIT_TASK_OPEN;
import static android.view.WindowManager.TRANSIT_TASK_OPEN_BEHIND;
import static android.view.WindowManager.TRANSIT_TASK_TO_BACK;
import static android.view.WindowManager.TRANSIT_TASK_TO_FRONT;

import static java.lang.Integer.MAX_VALUE;

import android.app.Activity;
import android.app.ActivityManager;
import android.app.ActivityOptions;
import android.app.AppGlobals;
import android.app.IActivityController;
import android.app.ResultInfo;
import android.app.WindowConfiguration.ActivityType;
import android.app.WindowConfiguration.WindowingMode;
import android.app.servertransaction.ActivityResultItem;
import android.app.servertransaction.ClientTransaction;
import android.app.servertransaction.NewIntentItem;
import android.app.servertransaction.WindowVisibilityItem;
import android.app.servertransaction.DestroyActivityItem;
import android.app.servertransaction.PauseActivityItem;
import android.app.servertransaction.ResumeActivityItem;
import android.app.servertransaction.StopActivityItem;
import android.content.ComponentName;
import android.content.Intent;
import android.content.pm.ActivityInfo;
import android.content.pm.ApplicationInfo;
import android.content.res.Configuration;
import android.graphics.Rect;
import android.net.Uri;
import android.os.Binder;
import android.os.Debug;
import android.os.Handler;
import android.os.IBinder;
import android.os.Looper;
import android.os.Message;
import android.os.RemoteException;
import android.os.SystemClock;
import android.os.Trace;
import android.os.UserHandle;
import android.service.voice.IVoiceInteractionSession;
import android.util.ArraySet;
import android.util.EventLog;
import android.util.IntArray;
import android.util.Log;
import android.util.Slog;
import android.util.SparseArray;
import android.util.proto.ProtoOutputStream;
import android.view.Display;
import com.android.internal.app.ActivityTrigger;


import com.android.internal.annotations.GuardedBy;
import com.android.internal.annotations.VisibleForTesting;
import com.android.internal.app.IVoiceInteractor;
import com.android.internal.os.BatteryStatsImpl;
import com.android.server.Watchdog;
import com.android.server.am.ActivityManagerService.ItemMatcher;
import com.android.server.wm.ConfigurationContainer;
import com.android.server.wm.StackWindowController;
import com.android.server.wm.StackWindowListener;
import com.android.server.wm.WindowManagerService;
import android.util.BoostFramework;

import java.io.FileDescriptor;
import java.io.PrintWriter;
import java.lang.ref.WeakReference;
import java.util.ArrayList;
import java.util.Iterator;
import java.util.List;
import java.util.Objects;
import java.util.Set;

/**
 * State and management of a single stack of activities.
 */
class ActivityStack<T extends StackWindowController> extends ConfigurationContainer
        implements StackWindowListener {
    private static final String TAG = TAG_WITH_CLASS_NAME ? "ActivityStack" : TAG_AM;
    private static final String TAG_ADD_REMOVE = TAG + POSTFIX_ADD_REMOVE;
    private static final String TAG_APP = TAG + POSTFIX_APP;
    private static final String TAG_CLEANUP = TAG + POSTFIX_CLEANUP;
    private static final String TAG_CONTAINERS = TAG + POSTFIX_CONTAINERS;
    private static final String TAG_PAUSE = TAG + POSTFIX_PAUSE;
    private static final String TAG_RELEASE = TAG + POSTFIX_RELEASE;
    private static final String TAG_RESULTS = TAG + POSTFIX_RESULTS;
    private static final String TAG_SAVED_STATE = TAG + POSTFIX_SAVED_STATE;
    private static final String TAG_STACK = TAG + POSTFIX_STACK;
    private static final String TAG_STATES = TAG + POSTFIX_STATES;
    private static final String TAG_SWITCH = TAG + POSTFIX_SWITCH;
    private static final String TAG_TASKS = TAG + POSTFIX_TASKS;
    private static final String TAG_TRANSITION = TAG + POSTFIX_TRANSITION;
    private static final String TAG_USER_LEAVING = TAG + POSTFIX_USER_LEAVING;
    private static final String TAG_VISIBILITY = TAG + POSTFIX_VISIBILITY;

    // Ticks during which we check progress while waiting for an app to launch.
    static final int LAUNCH_TICK = 500;

    // How long we wait until giving up on the last activity to pause.  This
    // is short because it directly impacts the responsiveness of starting the
    // next activity.
    private static final int PAUSE_TIMEOUT = 500;

    // How long we wait for the activity to tell us it has stopped before
    // giving up.  This is a good amount of time because we really need this
    // from the application in order to get its saved state.
    private static final int STOP_TIMEOUT = 10 * 1000;

    // How long we wait until giving up on an activity telling us it has
    // finished destroying itself.
    private static final int DESTROY_TIMEOUT = 10 * 1000;

    // Set to false to disable the preview that is shown while a new activity
    // is being started.
    private static final boolean SHOW_APP_STARTING_PREVIEW = true;

    // How long to wait for all background Activities to redraw following a call to
    // convertToTranslucent().
    private static final long TRANSLUCENT_CONVERSION_TIMEOUT = 2000;

    // How many activities have to be scheduled to stop to force a stop pass.
    private static final int MAX_STOPPING_TO_FORCE = 3;

    @Override
    protected int getChildCount() {
        return mTaskHistory.size();
    }

    @Override
    protected ConfigurationContainer getChildAt(int index) {
        return mTaskHistory.get(index);
    }

    @Override
    protected ConfigurationContainer getParent() {
        return getDisplay();
    }

    @Override
    protected void onParentChanged() {
        super.onParentChanged();
        mStackSupervisor.updateUIDsPresentOnDisplay();
    }

    enum ActivityState {
        INITIALIZING,
        RESUMED,
        PAUSING,
        PAUSED,
        STOPPING,
        STOPPED,
        FINISHING,
        DESTROYING,
        DESTROYED
    }

    @VisibleForTesting
    /* The various modes for the method {@link #removeTask}. */
    // Task is being completely removed from all stacks in the system.
    protected static final int REMOVE_TASK_MODE_DESTROYING = 0;
    // Task is being removed from this stack so we can add it to another stack. In the case we are
    // moving we don't want to perform some operations on the task like removing it from window
    // manager or recents.
    static final int REMOVE_TASK_MODE_MOVING = 1;
    // Similar to {@link #REMOVE_TASK_MODE_MOVING} and the task will be added to the top of its new
    // stack and the new stack will be on top of all stacks.
    static final int REMOVE_TASK_MODE_MOVING_TO_TOP = 2;

    // The height/width divide used when fitting a task within a bounds with method
    // {@link #fitWithinBounds}.
    // We always want the task to to be visible in the bounds without affecting its size when
    // fitting. To make sure this is the case, we don't adjust the task left or top side pass
    // the input bounds right or bottom side minus the width or height divided by this value.
    private static final int FIT_WITHIN_BOUNDS_DIVIDER = 3;

    final ActivityManagerService mService;
    private final WindowManagerService mWindowManager;
    T mWindowContainerController;

    public BoostFramework mPerf = null;
    /**
     * The back history of all previous (and possibly still
     * running) activities.  It contains #TaskRecord objects.
     */
    private final ArrayList<TaskRecord> mTaskHistory = new ArrayList<>();

    /**
     * List of running activities, sorted by recent usage.
     * The first entry in the list is the least recently used.
     * It contains HistoryRecord objects.
     */
    final ArrayList<ActivityRecord> mLRUActivities = new ArrayList<>();

    /**
     * When we are in the process of pausing an activity, before starting the
     * next one, this variable holds the activity that is currently being paused.
     */
    ActivityRecord mPausingActivity = null;

    /**
     * This is the last activity that we put into the paused state.  This is
     * used to determine if we need to do an activity transition while sleeping,
     * when we normally hold the top activity paused.
     */
    ActivityRecord mLastPausedActivity = null;

    /**
     * Activities that specify No History must be removed once the user navigates away from them.
     * If the device goes to sleep with such an activity in the paused state then we save it here
     * and finish it later if another activity replaces it on wakeup.
     */
    ActivityRecord mLastNoHistoryActivity = null;

    /**
     * Current activity that is resumed, or null if there is none.
     */
    ActivityRecord mResumedActivity = null;

    // The topmost Activity passed to convertToTranslucent(). When non-null it means we are
    // waiting for all Activities in mUndrawnActivitiesBelowTopTranslucent to be removed as they
    // are drawn. When the last member of mUndrawnActivitiesBelowTopTranslucent is removed the
    // Activity in mTranslucentActivityWaiting is notified via
    // Activity.onTranslucentConversionComplete(false). If a timeout occurs prior to the last
    // background activity being drawn then the same call will be made with a true value.
    ActivityRecord mTranslucentActivityWaiting = null;
    ArrayList<ActivityRecord> mUndrawnActivitiesBelowTopTranslucent = new ArrayList<>();

    /**
     * Set when we know we are going to be calling updateConfiguration()
     * soon, so want to skip intermediate config checks.
     */
    boolean mConfigWillChange;

    /**
     * When set, will force the stack to report as invisible.
     */
    boolean mForceHidden = false;

    private boolean mUpdateBoundsDeferred;
    private boolean mUpdateBoundsDeferredCalled;
    private final Rect mDeferredBounds = new Rect();
    private final Rect mDeferredTaskBounds = new Rect();
    private final Rect mDeferredTaskInsetBounds = new Rect();

    long mLaunchStartTime = 0;
    long mFullyDrawnStartTime = 0;

    int mCurrentUser;

    final int mStackId;
    /** The attached Display's unique identifier, or -1 if detached */
    int mDisplayId;

    private final SparseArray<Rect> mTmpBounds = new SparseArray<>();
    private final SparseArray<Rect> mTmpInsetBounds = new SparseArray<>();
    private final Rect mTmpRect2 = new Rect();
    private final ActivityOptions mTmpOptions = ActivityOptions.makeBasic();

    /** List for processing through a set of activities */
    private final ArrayList<ActivityRecord> mTmpActivities = new ArrayList<>();

    /** Run all ActivityStacks through this */
    protected final ActivityStackSupervisor mStackSupervisor;

    private boolean mTopActivityOccludesKeyguard;
    private ActivityRecord mTopDismissingKeyguardActivity;

    static final int PAUSE_TIMEOUT_MSG = ActivityManagerService.FIRST_ACTIVITY_STACK_MSG + 1;
    static final int DESTROY_TIMEOUT_MSG = ActivityManagerService.FIRST_ACTIVITY_STACK_MSG + 2;
    static final int LAUNCH_TICK_MSG = ActivityManagerService.FIRST_ACTIVITY_STACK_MSG + 3;
    static final int STOP_TIMEOUT_MSG = ActivityManagerService.FIRST_ACTIVITY_STACK_MSG + 4;
    static final int DESTROY_ACTIVITIES_MSG = ActivityManagerService.FIRST_ACTIVITY_STACK_MSG + 5;
    static final int TRANSLUCENT_TIMEOUT_MSG = ActivityManagerService.FIRST_ACTIVITY_STACK_MSG + 6;

    private static class ScheduleDestroyArgs {
        final ProcessRecord mOwner;
        final String mReason;
        ScheduleDestroyArgs(ProcessRecord owner, String reason) {
            mOwner = owner;
            mReason = reason;
        }
    }

    final Handler mHandler;

    static final ActivityTrigger mActivityTrigger = new ActivityTrigger();

    private class ActivityStackHandler extends Handler {
        ActivityStackHandler(Looper looper) {
            super(looper);
        }

        @Override
        public void handleMessage(Message msg) {
            switch (msg.what) {
                case PAUSE_TIMEOUT_MSG: {
                    ActivityRecord r = (ActivityRecord)msg.obj;
                    // We don't at this point know if the activity is fullscreen,
                    // so we need to be conservative and assume it isn't.
                    Slog.w(TAG, "Activity pause timeout for " + r);
                    synchronized (mService) {
                        if (r.app != null) {
                            mService.logAppTooSlow(r.app, r.pauseTime, "pausing " + r);
                        }
                        activityPausedLocked(r.appToken, true);
                    }
                } break;
                case LAUNCH_TICK_MSG: {
                    ActivityRecord r = (ActivityRecord)msg.obj;
                    synchronized (mService) {
                        if (r.continueLaunchTickingLocked()) {
                            mService.logAppTooSlow(r.app, r.launchTickTime, "launching " + r);
                        }
                    }
                } break;
                case DESTROY_TIMEOUT_MSG: {
                    ActivityRecord r = (ActivityRecord)msg.obj;
                    // We don't at this point know if the activity is fullscreen,
                    // so we need to be conservative and assume it isn't.
                    Slog.w(TAG, "Activity destroy timeout for " + r);
                    synchronized (mService) {
                        activityDestroyedLocked(r != null ? r.appToken : null, "destroyTimeout");
                    }
                } break;
                case STOP_TIMEOUT_MSG: {
                    ActivityRecord r = (ActivityRecord)msg.obj;
                    // We don't at this point know if the activity is fullscreen,
                    // so we need to be conservative and assume it isn't.
                    Slog.w(TAG, "Activity stop timeout for " + r);
                    synchronized (mService) {
                        if (r.isInHistory()) {
                            r.activityStoppedLocked(null /* icicle */,
                                    null /* persistentState */, null /* description */);
                        }
                    }
                } break;
                case DESTROY_ACTIVITIES_MSG: {
                    ScheduleDestroyArgs args = (ScheduleDestroyArgs)msg.obj;
                    synchronized (mService) {
                        destroyActivitiesLocked(args.mOwner, args.mReason);
                    }
                } break;
                case TRANSLUCENT_TIMEOUT_MSG: {
                    synchronized (mService) {
                        notifyActivityDrawnLocked(null);
                    }
                } break;
            }
        }
    }

    int numActivities() {
        int count = 0;
        for (int taskNdx = mTaskHistory.size() - 1; taskNdx >= 0; --taskNdx) {
            count += mTaskHistory.get(taskNdx).mActivities.size();
        }
        return count;
    }

    ActivityStack(ActivityDisplay display, int stackId, ActivityStackSupervisor supervisor,
            int windowingMode, int activityType, boolean onTop) {
        mStackSupervisor = supervisor;
        mService = supervisor.mService;
        mHandler = new ActivityStackHandler(mService.mHandler.getLooper());
        mWindowManager = mService.mWindowManager;
        mStackId = stackId;
        mCurrentUser = mService.mUserController.getCurrentUserId();
        mTmpRect2.setEmpty();
        // Set display id before setting activity and window type to make sure it won't affect
        // stacks on a wrong display.
        mDisplayId = display.mDisplayId;
        setActivityType(activityType);
        setWindowingMode(windowingMode);
        mWindowContainerController = createStackWindowController(display.mDisplayId, onTop,
                mTmpRect2);
        postAddToDisplay(display, mTmpRect2.isEmpty() ? null : mTmpRect2, onTop);
    }

    T createStackWindowController(int displayId, boolean onTop, Rect outBounds) {
        return (T) new StackWindowController(mStackId, this, displayId, onTop, outBounds,
                mStackSupervisor.mWindowManager);
    }

    T getWindowContainerController() {
        return mWindowContainerController;
    }

    /**
     * This should be called when an activity in a child task changes state. This should only
     * be called from
     * {@link TaskRecord#onActivityStateChanged(ActivityRecord, ActivityState, String)}.
     * @param record The {@link ActivityRecord} whose state has changed.
     * @param state The new state.
     * @param reason The reason for the change.
     */
    void onActivityStateChanged(ActivityRecord record, ActivityState state, String reason) {
        if (record == mResumedActivity && state != RESUMED) {
            clearResumedActivity(reason + " - onActivityStateChanged");
        }

        if (state == RESUMED) {
            if (DEBUG_STACK) Slog.v(TAG_STACK, "set resumed activity to:" + record + " reason:"
                    + reason);
            mResumedActivity = record;
            mService.setResumedActivityUncheckLocked(record, reason);
            mStackSupervisor.mRecentTasks.add(record.getTask());
        }
    }

    @Override
    public void onConfigurationChanged(Configuration newParentConfig) {
        final int prevWindowingMode = getWindowingMode();
        super.onConfigurationChanged(newParentConfig);
        final ActivityDisplay display = getDisplay();
        if (display != null && prevWindowingMode != getWindowingMode()) {
            display.onStackWindowingModeChanged(this);
        }
    }

    @Override
    public void setWindowingMode(int windowingMode) {
        setWindowingMode(windowingMode, false /* animate */, false /* showRecents */,
                false /* enteringSplitScreenMode */);
    }

    void setWindowingMode(int preferredWindowingMode, boolean animate, boolean showRecents,
            boolean enteringSplitScreenMode) {
        final boolean creating = mWindowContainerController == null;
        final int currentMode = getWindowingMode();
        final ActivityDisplay display = getDisplay();
        final TaskRecord topTask = topTask();
        final ActivityStack splitScreenStack = display.getSplitScreenPrimaryStack();
        mTmpOptions.setLaunchWindowingMode(preferredWindowingMode);

        // Need to make sure windowing mode is supported. If we in the process of creating the stack
        // no need to resolve the windowing mode again as it is already resolved to the right mode.
        int windowingMode = creating
                ? preferredWindowingMode
                : display.resolveWindowingMode(
                        null /* ActivityRecord */, mTmpOptions, topTask, getActivityType());
        if (splitScreenStack == this && windowingMode == WINDOWING_MODE_SPLIT_SCREEN_SECONDARY) {
            // Resolution to split-screen secondary for the primary split-screen stack means we want
            // to go fullscreen.
            windowingMode = WINDOWING_MODE_FULLSCREEN;
        }

        final boolean alreadyInSplitScreenMode = display.hasSplitScreenPrimaryStack();

        // Don't send non-resizeable notifications if the windowing mode changed was a side effect
        // of us entering split-screen mode.
        final boolean sendNonResizeableNotification = !enteringSplitScreenMode;
        // Take any required action due to us not supporting the preferred windowing mode.
        if (alreadyInSplitScreenMode && windowingMode == WINDOWING_MODE_FULLSCREEN
                && sendNonResizeableNotification && isActivityTypeStandardOrUndefined()) {
            final boolean preferredSplitScreen =
                    preferredWindowingMode == WINDOWING_MODE_SPLIT_SCREEN_PRIMARY
                    || preferredWindowingMode == WINDOWING_MODE_SPLIT_SCREEN_SECONDARY;
            if (preferredSplitScreen || creating) {
                // Looks like we can't launch in split screen mode or the stack we are launching
                // doesn't support split-screen mode, go ahead an dismiss split-screen and display a
                // warning toast about it.
                mService.mTaskChangeNotificationController.notifyActivityDismissingDockedStack();
                display.getSplitScreenPrimaryStack().setWindowingMode(WINDOWING_MODE_FULLSCREEN);
            }
        }

        if (currentMode == windowingMode) {
            // You are already in the window mode silly...
            return;
        }

        final WindowManagerService wm = mService.mWindowManager;
        final ActivityRecord topActivity = getTopActivity();

        if (sendNonResizeableNotification && windowingMode != WINDOWING_MODE_FULLSCREEN
                && topActivity != null && topActivity.isNonResizableOrForcedResizable()
                && !topActivity.noDisplay) {
            // Inform the user that they are starting an app that may not work correctly in
            // multi-window mode.
            final String packageName = topActivity.appInfo.packageName;
            mService.mTaskChangeNotificationController.notifyActivityForcedResizable(
                    topTask.taskId, FORCED_RESIZEABLE_REASON_SPLIT_SCREEN, packageName);
        }

        wm.deferSurfaceLayout();
        try {
            if (!animate && topActivity != null) {
                mStackSupervisor.mNoAnimActivities.add(topActivity);
            }
            super.setWindowingMode(windowingMode);

            if (creating) {
                // Nothing else to do if we don't have a window container yet. E.g. call from ctor.
                return;
            }

            if (windowingMode == WINDOWING_MODE_PINNED || currentMode == WINDOWING_MODE_PINNED) {
                // TODO: Need to remove use of PinnedActivityStack for this to be supported.
                // NOTE: Need to ASS.scheduleUpdatePictureInPictureModeIfNeeded() in
                // setWindowModeUnchecked() when this support is added. See TaskRecord.reparent()
                throw new IllegalArgumentException(
                        "Changing pinned windowing mode not currently supported");
            }

            if (windowingMode == WINDOWING_MODE_SPLIT_SCREEN_PRIMARY && splitScreenStack != null) {
                // We already have a split-screen stack in this display, so just move the tasks over.
                // TODO: Figure-out how to do all the stuff in
                // AMS.setTaskWindowingModeSplitScreenPrimary
                throw new IllegalArgumentException("Setting primary split-screen windowing mode"
                        + " while there is already one isn't currently supported");
                //return;
            }

            mTmpRect2.setEmpty();
            if (windowingMode != WINDOWING_MODE_FULLSCREEN) {
                mWindowContainerController.getRawBounds(mTmpRect2);
                if (windowingMode == WINDOWING_MODE_FREEFORM) {
                    if (topTask != null) {
                        // TODO: Can we consolidate this and other sites that call this methods?
                        Rect bounds = topTask().getLaunchBounds();
                        if (bounds != null) {
                            mTmpRect2.set(bounds);
                        }
                    }
                }
            }

            if (!Objects.equals(getOverrideBounds(), mTmpRect2)) {
                resize(mTmpRect2, null /* tempTaskBounds */, null /* tempTaskInsetBounds */);
            }
        } finally {
            if (showRecents && !alreadyInSplitScreenMode && mDisplayId == DEFAULT_DISPLAY
                    && windowingMode == WINDOWING_MODE_SPLIT_SCREEN_PRIMARY) {
                // Make sure recents stack exist when creating a dock stack as it normally needs to
                // be on the other side of the docked stack and we make visibility decisions based
                // on that.
                // TODO: This is only here to help out with the case where recents stack doesn't
                // exist yet. For that case the initial size of the split-screen stack will be the
                // the one where the home stack is visible since recents isn't visible yet, but the
                // divider will be off. I think we should just make the initial bounds that of home
                // so that the divider matches and remove this logic.
                // TODO: This is currently only called when entering split-screen while in another
                // task, and from the tests
                final ActivityStack recentStack = display.getOrCreateStack(
                        WINDOWING_MODE_SPLIT_SCREEN_SECONDARY, ACTIVITY_TYPE_RECENTS,
                        true /* onTop */);
                recentStack.moveToFront("setWindowingMode");
                // If task moved to docked stack - show recents if needed.
                mService.mWindowManager.showRecentApps();
            }
            wm.continueSurfaceLayout();
        }

        // Don't ensure visible activities if the windowing mode change was a side effect of us
        // entering split-screen mode.
        if (!enteringSplitScreenMode) {
            mStackSupervisor.ensureActivitiesVisibleLocked(null, 0, PRESERVE_WINDOWS);
            mStackSupervisor.resumeFocusedStackTopActivityLocked();
        }
    }

    @Override
    public boolean isCompatible(int windowingMode, int activityType) {
        // TODO: Should we just move this to ConfigurationContainer?
        if (activityType == ACTIVITY_TYPE_UNDEFINED) {
            // Undefined activity types end up in a standard stack once the stack is created on a
            // display, so they should be considered compatible.
            activityType = ACTIVITY_TYPE_STANDARD;
        }
        final ActivityDisplay display = getDisplay();
        if (display != null && activityType == ACTIVITY_TYPE_STANDARD
                    && windowingMode == WINDOWING_MODE_UNDEFINED) {
            // Standard activity types will mostly take on the windowing mode of the display if one
            // isn't specified, so look-up a compatible stack based on the display's windowing mode.
            windowingMode = display.getWindowingMode();
        }
        return super.isCompatible(windowingMode, activityType);
    }

    /** Adds the stack to specified display and calls WindowManager to do the same. */
    void reparent(ActivityDisplay activityDisplay, boolean onTop) {
        // TODO: We should probably resolve the windowing mode for the stack on the new display here
        // so that it end up in a compatible mode in the new display. e.g. split-screen secondary.
        removeFromDisplay();
        // Reparent the window container before we try to update the position when adding it to
        // the new display below
        mTmpRect2.setEmpty();
        mWindowContainerController.reparent(activityDisplay.mDisplayId, mTmpRect2, onTop);
        postAddToDisplay(activityDisplay, mTmpRect2.isEmpty() ? null : mTmpRect2, onTop);
        adjustFocusToNextFocusableStack("reparent", true /* allowFocusSelf */);
        mStackSupervisor.resumeFocusedStackTopActivityLocked();
        // Update visibility of activities before notifying WM. This way it won't try to resize
        // windows that are no longer visible.
        mStackSupervisor.ensureActivitiesVisibleLocked(null /* starting */, 0 /* configChanges */,
                !PRESERVE_WINDOWS);
    }

    /**
     * Updates internal state after adding to new display.
     * @param activityDisplay New display to which this stack was attached.
     * @param bounds Updated bounds.
     */
    private void postAddToDisplay(ActivityDisplay activityDisplay, Rect bounds, boolean onTop) {
        mDisplayId = activityDisplay.mDisplayId;
        setBounds(bounds);
        onParentChanged();

        activityDisplay.addChild(this, onTop ? POSITION_TOP : POSITION_BOTTOM);
        if (inSplitScreenPrimaryWindowingMode()) {
            // If we created a docked stack we want to resize it so it resizes all other stacks
            // in the system.
            mStackSupervisor.resizeDockedStackLocked(
                    getOverrideBounds(), null, null, null, null, PRESERVE_WINDOWS);
        }
    }

    /**
     * Updates the inner state of the stack to remove it from its current parent, so it can be
     * either destroyed completely or re-parented.
     */
    private void removeFromDisplay() {
        final ActivityDisplay display = getDisplay();
        if (display != null) {
            display.removeChild(this);
        }
        mDisplayId = INVALID_DISPLAY;
    }

    /** Removes the stack completely. Also calls WindowManager to do the same on its side. */
    void remove() {
        removeFromDisplay();
        mWindowContainerController.removeContainer();
        mWindowContainerController = null;
        onParentChanged();
    }

    ActivityDisplay getDisplay() {
        return mStackSupervisor.getActivityDisplay(mDisplayId);
    }

    /**
     * @see #getStackDockedModeBounds(Rect, Rect, Rect, boolean)
     */
    void getStackDockedModeBounds(Rect currentTempTaskBounds, Rect outStackBounds,
            Rect outTempTaskBounds, boolean ignoreVisibility) {
        mWindowContainerController.getStackDockedModeBounds(currentTempTaskBounds,
                outStackBounds, outTempTaskBounds, ignoreVisibility);
    }

    void prepareFreezingTaskBounds() {
        mWindowContainerController.prepareFreezingTaskBounds();
    }

    void getWindowContainerBounds(Rect outBounds) {
        if (mWindowContainerController != null) {
            mWindowContainerController.getBounds(outBounds);
            return;
        }
        outBounds.setEmpty();
    }

    void getBoundsForNewConfiguration(Rect outBounds) {
        mWindowContainerController.getBoundsForNewConfiguration(outBounds);
    }

    void positionChildWindowContainerAtTop(TaskRecord child) {
        mWindowContainerController.positionChildAtTop(child.getWindowContainerController(),
                true /* includingParents */);
    }

    /**
     * Returns whether to defer the scheduling of the multi-window mode.
     */
    boolean deferScheduleMultiWindowModeChanged() {
        return false;
    }

    /**
     * Defers updating the bounds of the stack. If the stack was resized/repositioned while
     * deferring, the bounds will update in {@link #continueUpdateBounds()}.
     */
    void deferUpdateBounds() {
        if (!mUpdateBoundsDeferred) {
            mUpdateBoundsDeferred = true;
            mUpdateBoundsDeferredCalled = false;
        }
    }

    /**
     * Continues updating bounds after updates have been deferred. If there was a resize attempt
     * between {@link #deferUpdateBounds()} and {@link #continueUpdateBounds()}, the stack will
     * be resized to that bounds.
     */
    void continueUpdateBounds() {
        final boolean wasDeferred = mUpdateBoundsDeferred;
        mUpdateBoundsDeferred = false;
        if (wasDeferred && mUpdateBoundsDeferredCalled) {
            resize(mDeferredBounds.isEmpty() ? null : mDeferredBounds,
                    mDeferredTaskBounds.isEmpty() ? null : mDeferredTaskBounds,
                    mDeferredTaskInsetBounds.isEmpty() ? null : mDeferredTaskInsetBounds);
        }
    }

    boolean updateBoundsAllowed(Rect bounds, Rect tempTaskBounds,
            Rect tempTaskInsetBounds) {
        if (!mUpdateBoundsDeferred) {
            return true;
        }
        if (bounds != null) {
            mDeferredBounds.set(bounds);
        } else {
            mDeferredBounds.setEmpty();
        }
        if (tempTaskBounds != null) {
            mDeferredTaskBounds.set(tempTaskBounds);
        } else {
            mDeferredTaskBounds.setEmpty();
        }
        if (tempTaskInsetBounds != null) {
            mDeferredTaskInsetBounds.set(tempTaskInsetBounds);
        } else {
            mDeferredTaskInsetBounds.setEmpty();
        }
        mUpdateBoundsDeferredCalled = true;
        return false;
    }

    @Override
    public int setBounds(Rect bounds) {
        return super.setBounds(!inMultiWindowMode() ? null : bounds);
    }

    ActivityRecord topRunningActivityLocked() {
        return topRunningActivityLocked(false /* focusableOnly */);
    }

    void getAllRunningVisibleActivitiesLocked(ArrayList<ActivityRecord> outActivities) {
        outActivities.clear();
        for (int taskNdx = mTaskHistory.size() - 1; taskNdx >= 0; --taskNdx) {
            mTaskHistory.get(taskNdx).getAllRunningVisibleActivitiesLocked(outActivities);
        }
    }

    private ActivityRecord topRunningActivityLocked(boolean focusableOnly) {
        for (int taskNdx = mTaskHistory.size() - 1; taskNdx >= 0; --taskNdx) {
            ActivityRecord r = mTaskHistory.get(taskNdx).topRunningActivityLocked();
            if (r != null && (!focusableOnly || r.isFocusable())) {
                return r;
            }
        }
        return null;
    }

    ActivityRecord topRunningNonOverlayTaskActivity() {
        for (int taskNdx = mTaskHistory.size() - 1; taskNdx >= 0; --taskNdx) {
            final TaskRecord task = mTaskHistory.get(taskNdx);
            final ArrayList<ActivityRecord> activities = task.mActivities;
            for (int activityNdx = activities.size() - 1; activityNdx >= 0; --activityNdx) {
                final ActivityRecord r = activities.get(activityNdx);
                if (!r.finishing && !r.mTaskOverlay) {
                    return r;
                }
            }
        }
        return null;
    }

    ActivityRecord topRunningNonDelayedActivityLocked(ActivityRecord notTop) {
        for (int taskNdx = mTaskHistory.size() - 1; taskNdx >= 0; --taskNdx) {
            final TaskRecord task = mTaskHistory.get(taskNdx);
            final ArrayList<ActivityRecord> activities = task.mActivities;
            for (int activityNdx = activities.size() - 1; activityNdx >= 0; --activityNdx) {
                ActivityRecord r = activities.get(activityNdx);
                if (!r.finishing && !r.delayedResume && r != notTop && r.okToShowLocked()) {
                    return r;
                }
            }
        }
        return null;
    }

    /**
     * This is a simplified version of topRunningActivityLocked that provides a number of
     * optional skip-over modes.  It is intended for use with the ActivityController hook only.
     *
     * @param token If non-null, any history records matching this token will be skipped.
     * @param taskId If non-zero, we'll attempt to skip over records with the same task ID.
     *
     * @return Returns the HistoryRecord of the next activity on the stack.
     */
    final ActivityRecord topRunningActivityLocked(IBinder token, int taskId) {
        for (int taskNdx = mTaskHistory.size() - 1; taskNdx >= 0; --taskNdx) {
            TaskRecord task = mTaskHistory.get(taskNdx);
            if (task.taskId == taskId) {
                continue;
            }
            ArrayList<ActivityRecord> activities = task.mActivities;
            for (int i = activities.size() - 1; i >= 0; --i) {
                final ActivityRecord r = activities.get(i);
                // Note: the taskId check depends on real taskId fields being non-zero
                if (!r.finishing && (token != r.appToken) && r.okToShowLocked()) {
                    return r;
                }
            }
        }
        return null;
    }

    ActivityRecord getTopActivity() {
        for (int taskNdx = mTaskHistory.size() - 1; taskNdx >= 0; --taskNdx) {
            final ActivityRecord r = mTaskHistory.get(taskNdx).getTopActivity();
            if (r != null) {
                return r;
            }
        }
        return null;
    }

    final TaskRecord topTask() {
        final int size = mTaskHistory.size();
        if (size > 0) {
            return mTaskHistory.get(size - 1);
        }
        return null;
    }

    private TaskRecord bottomTask() {
        if (mTaskHistory.isEmpty()) {
            return null;
        }
        return mTaskHistory.get(0);
    }

    TaskRecord taskForIdLocked(int id) {
        for (int taskNdx = mTaskHistory.size() - 1; taskNdx >= 0; --taskNdx) {
            final TaskRecord task = mTaskHistory.get(taskNdx);
            if (task.taskId == id) {
                return task;
            }
        }
        return null;
    }

    ActivityRecord isInStackLocked(IBinder token) {
        final ActivityRecord r = ActivityRecord.forTokenLocked(token);
        return isInStackLocked(r);
    }

    ActivityRecord isInStackLocked(ActivityRecord r) {
        if (r == null) {
            return null;
        }
        final TaskRecord task = r.getTask();
        final ActivityStack stack = r.getStack();
        if (stack != null && task.mActivities.contains(r) && mTaskHistory.contains(task)) {
            if (stack != this) Slog.w(TAG,
                    "Illegal state! task does not point to stack it is in.");
            return r;
        }
        return null;
    }

    boolean isInStackLocked(TaskRecord task) {
        return mTaskHistory.contains(task);
    }

    /** Checks if there are tasks with specific UID in the stack. */
    boolean isUidPresent(int uid) {
        for (TaskRecord task : mTaskHistory) {
            for (ActivityRecord r : task.mActivities) {
                if (r.getUid() == uid) {
                    return true;
                }
            }
        }
        return false;
    }

    /** Get all UIDs that are present in the stack. */
    void getPresentUIDs(IntArray presentUIDs) {
        for (TaskRecord task : mTaskHistory) {
            for (ActivityRecord r : task.mActivities) {
                presentUIDs.add(r.getUid());
            }
        }
    }

    final void removeActivitiesFromLRUListLocked(TaskRecord task) {
        for (ActivityRecord r : task.mActivities) {
            mLRUActivities.remove(r);
        }
    }

    final boolean updateLRUListLocked(ActivityRecord r) {
        final boolean hadit = mLRUActivities.remove(r);
        mLRUActivities.add(r);
        return hadit;
    }

    final boolean isHomeOrRecentsStack() {
        return isActivityTypeHome() || isActivityTypeRecents();
    }

    final boolean isOnHomeDisplay() {
        return mDisplayId == DEFAULT_DISPLAY;
    }

    private boolean returnsToHomeStack() {
        return !inMultiWindowMode()
                && !mTaskHistory.isEmpty()
                && mTaskHistory.get(0).returnsToHomeStack();
    }

    void moveToFront(String reason) {
        moveToFront(reason, null);
    }

    /**
     * @param reason The reason for moving the stack to the front.
     * @param task If non-null, the task will be moved to the top of the stack.
     * */
    void moveToFront(String reason, TaskRecord task) {
        if (!isAttached()) {
            return;
        }

        final ActivityDisplay display = getDisplay();

        if (inSplitScreenSecondaryWindowingMode()) {
            // If the stack is in split-screen seconardy mode, we need to make sure we move the
            // primary split-screen stack forward in the case it is currently behind a fullscreen
            // stack so both halves of the split-screen appear on-top and the fullscreen stack isn't
            // cutting between them.
            // TODO(b/70677280): This is a workaround until we can fix as part of b/70677280.
            final ActivityStack topFullScreenStack =
                    display.getTopStackInWindowingMode(WINDOWING_MODE_FULLSCREEN);
            if (topFullScreenStack != null) {
                final ActivityStack primarySplitScreenStack = display.getSplitScreenPrimaryStack();
                if (display.getIndexOf(topFullScreenStack)
                        > display.getIndexOf(primarySplitScreenStack)) {
                    primarySplitScreenStack.moveToFront(reason + " splitScreenToTop");
                }
            }
        }

        if (!isActivityTypeHome() && returnsToHomeStack()) {
            // Make sure the home stack is behind this stack since that is where we should return to
            // when this stack is no longer visible.
            mStackSupervisor.moveHomeStackToFront(reason + " returnToHome");
        }

        display.positionChildAtTop(this);
        mStackSupervisor.setFocusStackUnchecked(reason, this);
        if (task != null) {
            insertTaskAtTop(task, null);
            return;
        }
    }

    /**
     * @param reason The reason for moving the stack to the back.
     * @param task If non-null, the task will be moved to the bottom of the stack.
     **/
    void moveToBack(String reason, TaskRecord task) {
        if (!isAttached()) {
            return;
        }

        /**
         * The intent behind moving a primary split screen stack to the back is usually to hide
         * behind the home stack. Exit split screen in this case.
         */
        if (getWindowingMode() == WINDOWING_MODE_SPLIT_SCREEN_PRIMARY) {
            setWindowingMode(WINDOWING_MODE_FULLSCREEN);
        }

        getDisplay().positionChildAtBottom(this);
        mStackSupervisor.setFocusStackUnchecked(reason, getDisplay().getTopStack());
        if (task != null) {
            insertTaskAtBottom(task);
            return;
        }
    }

    boolean isFocusable() {
        if (getWindowConfiguration().canReceiveKeys()) {
            return true;
        }
        // The stack isn't focusable. See if its top activity is focusable to force focus on the
        // stack.
        final ActivityRecord r = topRunningActivityLocked();
        return r != null && r.isFocusable();
    }

    final boolean isAttached() {
        return getParent() != null;
    }

    /**
     * Returns the top activity in any existing task matching the given Intent in the input result.
     * Returns null if no such task is found.
     */
    void findTaskLocked(ActivityRecord target, FindTaskResult result) {
        Intent intent = target.intent;
        ActivityInfo info = target.info;
        ComponentName cls = intent.getComponent();
        if (info.targetActivity != null) {
            cls = new ComponentName(info.packageName, info.targetActivity);
        }
        final int userId = UserHandle.getUserId(info.applicationInfo.uid);
        boolean isDocument = intent != null & intent.isDocument();
        // If documentData is non-null then it must match the existing task data.
        Uri documentData = isDocument ? intent.getData() : null;

        if (DEBUG_TASKS) Slog.d(TAG_TASKS, "Looking for task of " + target + " in " + this);
        for (int taskNdx = mTaskHistory.size() - 1; taskNdx >= 0; --taskNdx) {
            final TaskRecord task = mTaskHistory.get(taskNdx);
            if (task.voiceSession != null) {
                // We never match voice sessions; those always run independently.
                if (DEBUG_TASKS) Slog.d(TAG_TASKS, "Skipping " + task + ": voice session");
                continue;
            }
            if (task.userId != userId) {
                // Looking for a different task.
                if (DEBUG_TASKS) Slog.d(TAG_TASKS, "Skipping " + task + ": different user");
                continue;
            }

            // Overlays should not be considered as the task's logical top activity.
            final ActivityRecord r = task.getTopActivity(false /* includeOverlays */);
            if (r == null || r.finishing || r.userId != userId ||
                    r.launchMode == ActivityInfo.LAUNCH_SINGLE_INSTANCE) {
                if (DEBUG_TASKS) Slog.d(TAG_TASKS, "Skipping " + task + ": mismatch root " + r);
                continue;
            }
            if (!r.hasCompatibleActivityType(target)) {
                if (DEBUG_TASKS) Slog.d(TAG_TASKS, "Skipping " + task + ": mismatch activity type");
                continue;
            }

            final Intent taskIntent = task.intent;
            final Intent affinityIntent = task.affinityIntent;
            final boolean taskIsDocument;
            final Uri taskDocumentData;
            if (taskIntent != null && taskIntent.isDocument()) {
                taskIsDocument = true;
                taskDocumentData = taskIntent.getData();
            } else if (affinityIntent != null && affinityIntent.isDocument()) {
                taskIsDocument = true;
                taskDocumentData = affinityIntent.getData();
            } else {
                taskIsDocument = false;
                taskDocumentData = null;
            }

            if (DEBUG_TASKS) Slog.d(TAG_TASKS, "Comparing existing cls="
                    + taskIntent.getComponent().flattenToShortString()
                    + "/aff=" + r.getTask().rootAffinity + " to new cls="
                    + intent.getComponent().flattenToShortString() + "/aff=" + info.taskAffinity);
            // TODO Refactor to remove duplications. Check if logic can be simplified.
            if (taskIntent != null && taskIntent.getComponent() != null &&
                    taskIntent.getComponent().compareTo(cls) == 0 &&
                    Objects.equals(documentData, taskDocumentData)) {
                if (DEBUG_TASKS) Slog.d(TAG_TASKS, "Found matching class!");
                //dump();
                if (DEBUG_TASKS) Slog.d(TAG_TASKS,
                        "For Intent " + intent + " bringing to top: " + r.intent);
                result.r = r;
                result.matchedByRootAffinity = false;
                break;
            } else if (affinityIntent != null && affinityIntent.getComponent() != null &&
                    affinityIntent.getComponent().compareTo(cls) == 0 &&
                    Objects.equals(documentData, taskDocumentData)) {
                if (DEBUG_TASKS) Slog.d(TAG_TASKS, "Found matching class!");
                //dump();
                if (DEBUG_TASKS) Slog.d(TAG_TASKS,
                        "For Intent " + intent + " bringing to top: " + r.intent);
                result.r = r;
                result.matchedByRootAffinity = false;
                break;
            } else if (!isDocument && !taskIsDocument
                    && result.r == null && task.rootAffinity != null) {
                if (task.rootAffinity.equals(target.taskAffinity)) {
                    if (DEBUG_TASKS) Slog.d(TAG_TASKS, "Found matching affinity candidate!");
                    // It is possible for multiple tasks to have the same root affinity especially
                    // if they are in separate stacks. We save off this candidate, but keep looking
                    // to see if there is a better candidate.
                    result.r = r;
                    result.matchedByRootAffinity = true;
                }
            } else if (DEBUG_TASKS) Slog.d(TAG_TASKS, "Not a match: " + task);
        }
    }

    /**
     * Returns the first activity (starting from the top of the stack) that
     * is the same as the given activity.  Returns null if no such activity
     * is found.
     */
    ActivityRecord findActivityLocked(Intent intent, ActivityInfo info,
                                      boolean compareIntentFilters) {
        ComponentName cls = intent.getComponent();
        if (info.targetActivity != null) {
            cls = new ComponentName(info.packageName, info.targetActivity);
        }
        final int userId = UserHandle.getUserId(info.applicationInfo.uid);

        for (int taskNdx = mTaskHistory.size() - 1; taskNdx >= 0; --taskNdx) {
            final TaskRecord task = mTaskHistory.get(taskNdx);
            final ArrayList<ActivityRecord> activities = task.mActivities;

            for (int activityNdx = activities.size() - 1; activityNdx >= 0; --activityNdx) {
                ActivityRecord r = activities.get(activityNdx);
                if (!r.okToShowLocked()) {
                    continue;
                }
                if (!r.finishing && r.userId == userId) {
                    if (compareIntentFilters) {
                        if (r.intent.filterEquals(intent)) {
                            return r;
                        }
                    } else {
                        if (r.intent.getComponent().equals(cls)) {
                            return r;
                        }
                    }
                }
            }
        }

        return null;
    }

    /*
     * Move the activities around in the stack to bring a user to the foreground.
     */
    final void switchUserLocked(int userId) {
        if (mCurrentUser == userId) {
            return;
        }
        mCurrentUser = userId;

        // Move userId's tasks to the top.
        int index = mTaskHistory.size();
        for (int i = 0; i < index; ) {
            final TaskRecord task = mTaskHistory.get(i);

            if (task.okToShowLocked()) {
                if (DEBUG_TASKS) Slog.d(TAG_TASKS, "switchUserLocked: stack=" + getStackId() +
                        " moving " + task + " to top");
                mTaskHistory.remove(i);
                mTaskHistory.add(task);
                --index;
                // Use same value for i.
            } else {
                ++i;
            }
        }
    }

    void minimalResumeActivityLocked(ActivityRecord r) {
        if (DEBUG_STATES) Slog.v(TAG_STATES, "Moving to RESUMED: " + r + " (starting new instance)"
                + " callers=" + Debug.getCallers(5));
        r.setState(RESUMED, "minimalResumeActivityLocked");
        r.completeResumeLocked();
        setLaunchTime(r);
        if (DEBUG_SAVED_STATE) Slog.i(TAG_SAVED_STATE,
                "Launch completed; removing icicle of " + r.icicle);
    }

    private void startLaunchTraces(String packageName) {
        if (mFullyDrawnStartTime != 0)  {
            Trace.asyncTraceEnd(Trace.TRACE_TAG_ACTIVITY_MANAGER, "drawing", 0);
        }
        Trace.asyncTraceBegin(Trace.TRACE_TAG_ACTIVITY_MANAGER, "launching: " + packageName, 0);
        Trace.asyncTraceBegin(Trace.TRACE_TAG_ACTIVITY_MANAGER, "drawing", 0);
    }

    private void stopFullyDrawnTraceIfNeeded() {
        if (mFullyDrawnStartTime != 0 && mLaunchStartTime == 0) {
            Trace.asyncTraceEnd(Trace.TRACE_TAG_ACTIVITY_MANAGER, "drawing", 0);
            mFullyDrawnStartTime = 0;
        }
    }

    void setLaunchTime(ActivityRecord r) {
        if (r.displayStartTime == 0) {
            r.fullyDrawnStartTime = r.displayStartTime = SystemClock.uptimeMillis();
            if (mLaunchStartTime == 0) {
                startLaunchTraces(r.packageName);
                mLaunchStartTime = mFullyDrawnStartTime = r.displayStartTime;
            }
        } else if (mLaunchStartTime == 0) {
            startLaunchTraces(r.packageName);
            mLaunchStartTime = mFullyDrawnStartTime = SystemClock.uptimeMillis();
        }
    }

    private void clearLaunchTime(ActivityRecord r) {
        // Make sure that there is no activity waiting for this to launch.
        if (mStackSupervisor.mWaitingActivityLaunched.isEmpty()) {
            r.displayStartTime = r.fullyDrawnStartTime = 0;
        } else {
            mStackSupervisor.removeTimeoutsForActivityLocked(r);
            mStackSupervisor.scheduleIdleTimeoutLocked(r);
        }
    }

    void awakeFromSleepingLocked() {
        // Ensure activities are no longer sleeping.
        for (int taskNdx = mTaskHistory.size() - 1; taskNdx >= 0; --taskNdx) {
            final ArrayList<ActivityRecord> activities = mTaskHistory.get(taskNdx).mActivities;
            for (int activityNdx = activities.size() - 1; activityNdx >= 0; --activityNdx) {
                activities.get(activityNdx).setSleeping(false);
            }
        }
        if (mPausingActivity != null) {
            Slog.d(TAG, "awakeFromSleepingLocked: previously pausing activity didn't pause");
            activityPausedLocked(mPausingActivity.appToken, true);
        }
    }

    void updateActivityApplicationInfoLocked(ApplicationInfo aInfo) {
        final String packageName = aInfo.packageName;
        final int userId = UserHandle.getUserId(aInfo.uid);

        for (int taskNdx = mTaskHistory.size() - 1; taskNdx >= 0; --taskNdx) {
            final List<ActivityRecord> activities = mTaskHistory.get(taskNdx).mActivities;
            for (int activityNdx = activities.size() - 1; activityNdx >= 0; --activityNdx) {
                final ActivityRecord ar = activities.get(activityNdx);

                if ((userId == ar.userId) && packageName.equals(ar.packageName)) {
                    ar.info.applicationInfo = aInfo;
                }
            }
        }
    }

    void checkReadyForSleep() {
        if (shouldSleepActivities() && goToSleepIfPossible(false /* shuttingDown */)) {
            mStackSupervisor.checkReadyForSleepLocked(true /* allowDelay */);
        }
    }

    /**
     * Tries to put the activities in the stack to sleep.
     *
     * If the stack is not in a state where its activities can be put to sleep, this function will
     * start any necessary actions to move the stack into such a state. It is expected that this
     * function get called again when those actions complete.
     *
     * @param shuttingDown true when the called because the device is shutting down.
     * @return true if the stack finished going to sleep, false if the stack only started the
     * process of going to sleep (checkReadyForSleep will be called when that process finishes).
     */
    boolean goToSleepIfPossible(boolean shuttingDown) {
        boolean shouldSleep = true;

        if (mResumedActivity != null) {
            // Still have something resumed; can't sleep until it is paused.
            if (DEBUG_PAUSE) Slog.v(TAG_PAUSE, "Sleep needs to pause " + mResumedActivity);
            if (DEBUG_USER_LEAVING) Slog.v(TAG_USER_LEAVING,
                    "Sleep => pause with userLeaving=false");

            // If we are in the middle of resuming the top activity in
            // {@link #resumeTopActivityUncheckedLocked}, mResumedActivity will be set but not
            // resumed yet. We must not proceed pausing the activity here. This method will be
            // called again if necessary as part of {@link #checkReadyForSleep} or
            // {@link ActivityStackSupervisor#checkReadyForSleepLocked}.
            if (mStackSupervisor.inResumeTopActivity) {
                if (DEBUG_PAUSE) Slog.v(TAG_PAUSE, "In the middle of resuming top activity "
                        + mResumedActivity);
            } else {
                startPausingLocked(false, true, null, false);
            }
            shouldSleep = false ;
        } else if (mPausingActivity != null) {
            // Still waiting for something to pause; can't sleep yet.
            if (DEBUG_PAUSE) Slog.v(TAG_PAUSE, "Sleep still waiting to pause " + mPausingActivity);
            shouldSleep = false;
        }

        if (!shuttingDown) {
            if (containsActivityFromStack(mStackSupervisor.mStoppingActivities)) {
                // Still need to tell some activities to stop; can't sleep yet.
                if (DEBUG_PAUSE) Slog.v(TAG_PAUSE, "Sleep still need to stop "
                        + mStackSupervisor.mStoppingActivities.size() + " activities");

                mStackSupervisor.scheduleIdleLocked();
                shouldSleep = false;
            }

            if (containsActivityFromStack(mStackSupervisor.mGoingToSleepActivities)) {
                // Still need to tell some activities to sleep; can't sleep yet.
                if (DEBUG_PAUSE) Slog.v(TAG_PAUSE, "Sleep still need to sleep "
                        + mStackSupervisor.mGoingToSleepActivities.size() + " activities");
                shouldSleep = false;
            }
        }

        if (shouldSleep) {
            goToSleep();
        }

        return shouldSleep;
    }

    void goToSleep() {
        ensureActivitiesVisibleLocked(null, 0, !PRESERVE_WINDOWS);

        // Make sure any paused or stopped but visible activities are now sleeping.
        // This ensures that the activity's onStop() is called.
        for (int taskNdx = mTaskHistory.size() - 1; taskNdx >= 0; --taskNdx) {
            final ArrayList<ActivityRecord> activities = mTaskHistory.get(taskNdx).mActivities;
            for (int activityNdx = activities.size() - 1; activityNdx >= 0; --activityNdx) {
                final ActivityRecord r = activities.get(activityNdx);
                if (r.isState(STOPPING, STOPPED, PAUSED, PAUSING)) {
                    r.setSleeping(true);
                }
            }
        }
    }

    private boolean containsActivityFromStack(List<ActivityRecord> rs) {
        for (ActivityRecord r : rs) {
            if (r.getStack() == this) {
                return true;
            }
        }
        return false;
    }

    /**
     * Schedule a pause timeout in case the app doesn't respond. We don't give it much time because
     * this directly impacts the responsiveness seen by the user.
     */
    private void schedulePauseTimeout(ActivityRecord r) {
        final Message msg = mHandler.obtainMessage(PAUSE_TIMEOUT_MSG);
        msg.obj = r;
        r.pauseTime = SystemClock.uptimeMillis();
        mHandler.sendMessageDelayed(msg, PAUSE_TIMEOUT);
        if (DEBUG_PAUSE) Slog.v(TAG_PAUSE, "Waiting for pause to complete...");
    }

    /**
     * Start pausing the currently resumed activity.  It is an error to call this if there
     * is already an activity being paused or there is no resumed activity.
     *
     * @param userLeaving True if this should result in an onUserLeaving to the current activity.
     * @param uiSleeping True if this is happening with the user interface going to sleep (the
     * screen turning off).
     * @param resuming The activity we are currently trying to resume or null if this is not being
     *                 called as part of resuming the top activity, so we shouldn't try to instigate
     *                 a resume here if not null.
     * @param pauseImmediately True if the caller does not want to wait for the activity callback to
     *                         complete pausing.
     * @return Returns true if an activity now is in the PAUSING state, and we are waiting for
     * it to tell us when it is done.
     */
    final boolean startPausingLocked(boolean userLeaving, boolean uiSleeping,
            ActivityRecord resuming, boolean pauseImmediately) {
        if (mPausingActivity != null) {
            Slog.wtf(TAG, "Going to pause when pause is already pending for " + mPausingActivity
                    + " state=" + mPausingActivity.getState());
            if (!shouldSleepActivities()) {
                // Avoid recursion among check for sleep and complete pause during sleeping.
                // Because activity will be paused immediately after resume, just let pause
                // be completed by the order of activity paused from clients.
                completePauseLocked(false, resuming);
            }
        }
        ActivityRecord prev = mResumedActivity;

        if (prev == null) {
            if (resuming == null) {
                Slog.wtf(TAG, "Trying to pause when nothing is resumed");
                mStackSupervisor.resumeFocusedStackTopActivityLocked();
            }
            return false;
        }

        if (prev == resuming) {
            Slog.wtf(TAG, "Trying to pause activity that is in process of being resumed");
            return false;
        }

        if (DEBUG_STATES) Slog.v(TAG_STATES, "Moving to PAUSING: " + prev);
        else if (DEBUG_PAUSE) Slog.v(TAG_PAUSE, "Start pausing: " + prev);
<<<<<<< HEAD

        if (mActivityTrigger != null) {
            mActivityTrigger.activityPauseTrigger(prev.intent, prev.info, prev.appInfo);
        }

        mResumedActivity = null;
=======
>>>>>>> 2c4adf27
        mPausingActivity = prev;
        mLastPausedActivity = prev;
        mLastNoHistoryActivity = (prev.intent.getFlags() & Intent.FLAG_ACTIVITY_NO_HISTORY) != 0
                || (prev.info.flags & ActivityInfo.FLAG_NO_HISTORY) != 0 ? prev : null;
        prev.setState(PAUSING, "startPausingLocked");
        prev.getTask().touchActiveTime();
        clearLaunchTime(prev);
        final ActivityRecord next = mStackSupervisor.topRunningActivityLocked();

        stopFullyDrawnTraceIfNeeded();

        mService.updateCpuStats();

        if (prev.app != null && prev.app.thread != null) {
            if (DEBUG_PAUSE) Slog.v(TAG_PAUSE, "Enqueueing pending pause: " + prev);
            try {
                EventLogTags.writeAmPauseActivity(prev.userId, System.identityHashCode(prev),
                        prev.shortComponentName, "userLeaving=" + userLeaving);
                mService.updateUsageStats(prev, false);

                mService.getLifecycleManager().scheduleTransaction(prev.app.thread, prev.appToken,
                        PauseActivityItem.obtain(prev.finishing, userLeaving,
                                prev.configChangeFlags, pauseImmediately).setDescription(
                                        prev.getLifecycleDescription("startPausingLocked")));
            } catch (Exception e) {
                // Ignore exception, if process died other code will cleanup.
                Slog.w(TAG, "Exception thrown during pause", e);
                mPausingActivity = null;
                mLastPausedActivity = null;
                mLastNoHistoryActivity = null;
            }
        } else {
            mPausingActivity = null;
            mLastPausedActivity = null;
            mLastNoHistoryActivity = null;
        }

        // If we are not going to sleep, we want to ensure the device is
        // awake until the next activity is started.
        if (!uiSleeping && !mService.isSleepingOrShuttingDownLocked()) {
            mStackSupervisor.acquireLaunchWakelock();
        }

        if (mPausingActivity != null) {
            // Have the window manager pause its key dispatching until the new
            // activity has started.  If we're pausing the activity just because
            // the screen is being turned off and the UI is sleeping, don't interrupt
            // key dispatch; the same activity will pick it up again on wakeup.
            if (!uiSleeping) {
                prev.pauseKeyDispatchingLocked();
            } else if (DEBUG_PAUSE) {
                 Slog.v(TAG_PAUSE, "Key dispatch not paused for screen off");
            }

            if (pauseImmediately) {
                // If the caller said they don't want to wait for the pause, then complete
                // the pause now.
                completePauseLocked(false, resuming);
                return false;

            } else {
                schedulePauseTimeout(prev);
                return true;
            }

        } else {
            // This activity failed to schedule the
            // pause, so just treat it as being paused now.
            if (DEBUG_PAUSE) Slog.v(TAG_PAUSE, "Activity not running, resuming next.");
            if (resuming == null) {
                mStackSupervisor.resumeFocusedStackTopActivityLocked();
            }
            return false;
        }
    }

    final void activityPausedLocked(IBinder token, boolean timeout) {
        if (DEBUG_PAUSE) Slog.v(TAG_PAUSE,
            "Activity paused: token=" + token + ", timeout=" + timeout);

        final ActivityRecord r = isInStackLocked(token);
        if (r != null) {
            mHandler.removeMessages(PAUSE_TIMEOUT_MSG, r);
            if (mPausingActivity == r) {
                if (DEBUG_STATES) Slog.v(TAG_STATES, "Moving to PAUSED: " + r
                        + (timeout ? " (due to timeout)" : " (pause complete)"));
                mService.mWindowManager.deferSurfaceLayout();
                try {
                    completePauseLocked(true /* resumeNext */, null /* resumingActivity */);
                } finally {
                    mService.mWindowManager.continueSurfaceLayout();
                }
                return;
            } else {
                EventLog.writeEvent(EventLogTags.AM_FAILED_TO_PAUSE,
                        r.userId, System.identityHashCode(r), r.shortComponentName,
                        mPausingActivity != null
                            ? mPausingActivity.shortComponentName : "(none)");
                if (r.isState(PAUSING)) {
                    r.setState(PAUSED, "activityPausedLocked");
                    if (r.finishing) {
                        if (DEBUG_PAUSE) Slog.v(TAG,
                                "Executing finish of failed to pause activity: " + r);
                        finishCurrentActivityLocked(r, FINISH_AFTER_VISIBLE, false,
                                "activityPausedLocked");
                    }
                }
            }
        }
        mStackSupervisor.ensureActivitiesVisibleLocked(null, 0, !PRESERVE_WINDOWS);
    }

    private void completePauseLocked(boolean resumeNext, ActivityRecord resuming) {
        ActivityRecord prev = mPausingActivity;
        if (DEBUG_PAUSE) Slog.v(TAG_PAUSE, "Complete pause: " + prev);

        if (prev != null) {
            final boolean wasStopping = prev.isState(STOPPING);
            prev.setState(PAUSED, "completePausedLocked");
            if (prev.finishing) {
                if (DEBUG_PAUSE) Slog.v(TAG_PAUSE, "Executing finish of activity: " + prev);
                prev = finishCurrentActivityLocked(prev, FINISH_AFTER_VISIBLE, false,
                        "completedPausedLocked");
            } else if (prev.app != null) {
                if (DEBUG_PAUSE) Slog.v(TAG_PAUSE, "Enqueue pending stop if needed: " + prev
                        + " wasStopping=" + wasStopping + " visible=" + prev.visible);
                if (mStackSupervisor.mActivitiesWaitingForVisibleActivity.remove(prev)) {
                    if (DEBUG_SWITCH || DEBUG_PAUSE) Slog.v(TAG_PAUSE,
                            "Complete pause, no longer waiting: " + prev);
                }
                if (prev.deferRelaunchUntilPaused) {
                    // Complete the deferred relaunch that was waiting for pause to complete.
                    if (DEBUG_PAUSE) Slog.v(TAG_PAUSE, "Re-launching after pause: " + prev);
                    prev.relaunchActivityLocked(false /* andResume */,
                            prev.preserveWindowOnDeferredRelaunch);
                } else if (wasStopping) {
                    // We are also stopping, the stop request must have gone soon after the pause.
                    // We can't clobber it, because the stop confirmation will not be handled.
                    // We don't need to schedule another stop, we only need to let it happen.
                    prev.setState(STOPPING, "completePausedLocked");
                } else if (!prev.visible || shouldSleepOrShutDownActivities()) {
                    // Clear out any deferred client hide we might currently have.
                    prev.setDeferHidingClient(false);
                    // If we were visible then resumeTopActivities will release resources before
                    // stopping.
                    addToStopping(prev, true /* scheduleIdle */, false /* idleDelayed */);
                }
            } else {
                if (DEBUG_PAUSE) Slog.v(TAG_PAUSE, "App died during pause, not stopping: " + prev);
                prev = null;
            }
            // It is possible the activity was freezing the screen before it was paused.
            // In that case go ahead and remove the freeze this activity has on the screen
            // since it is no longer visible.
            if (prev != null) {
                prev.stopFreezingScreenLocked(true /*force*/);
            }
            mPausingActivity = null;
        }

        if (resumeNext) {
            final ActivityStack topStack = mStackSupervisor.getFocusedStack();
            if (!topStack.shouldSleepOrShutDownActivities()) {
                mStackSupervisor.resumeFocusedStackTopActivityLocked(topStack, prev, null);
            } else {
                checkReadyForSleep();
                ActivityRecord top = topStack.topRunningActivityLocked();
                if (top == null || (prev != null && top != prev)) {
                    // If there are no more activities available to run, do resume anyway to start
                    // something. Also if the top activity on the stack is not the just paused
                    // activity, we need to go ahead and resume it to ensure we complete an
                    // in-flight app switch.
                    mStackSupervisor.resumeFocusedStackTopActivityLocked();
                }
            }
        }

        if (prev != null) {
            prev.resumeKeyDispatchingLocked();

            if (prev.app != null && prev.cpuTimeAtResume > 0
                    && mService.mBatteryStatsService.isOnBattery()) {
                long diff = mService.mProcessCpuTracker.getCpuTimeForPid(prev.app.pid)
                        - prev.cpuTimeAtResume;
                if (diff > 0) {
                    BatteryStatsImpl bsi = mService.mBatteryStatsService.getActiveStatistics();
                    synchronized (bsi) {
                        BatteryStatsImpl.Uid.Proc ps =
                                bsi.getProcessStatsLocked(prev.info.applicationInfo.uid,
                                        prev.info.packageName);
                        if (ps != null) {
                            ps.addForegroundTimeLocked(diff);
                        }
                    }
                }
            }
            prev.cpuTimeAtResume = 0; // reset it
        }

        // Notify when the task stack has changed, but only if visibilities changed (not just
        // focus). Also if there is an active pinned stack - we always want to notify it about
        // task stack changes, because its positioning may depend on it.
        if (mStackSupervisor.mAppVisibilitiesChangedSinceLastPause
                || getDisplay().hasPinnedStack()) {
            mService.mTaskChangeNotificationController.notifyTaskStackChanged();
            mStackSupervisor.mAppVisibilitiesChangedSinceLastPause = false;
        }

        mStackSupervisor.ensureActivitiesVisibleLocked(resuming, 0, !PRESERVE_WINDOWS);
    }

    void addToStopping(ActivityRecord r, boolean scheduleIdle, boolean idleDelayed) {
        if (!mStackSupervisor.mStoppingActivities.contains(r)) {
            mStackSupervisor.mStoppingActivities.add(r);
        }

        // If we already have a few activities waiting to stop, then give up
        // on things going idle and start clearing them out. Or if r is the
        // last of activity of the last task the stack will be empty and must
        // be cleared immediately.
        boolean forceIdle = mStackSupervisor.mStoppingActivities.size() > MAX_STOPPING_TO_FORCE
                || (r.frontOfTask && mTaskHistory.size() <= 1);
        if (scheduleIdle || forceIdle) {
            if (DEBUG_PAUSE) Slog.v(TAG_PAUSE, "Scheduling idle now: forceIdle="
                    + forceIdle + "immediate=" + !idleDelayed);
            if (!idleDelayed) {
                mStackSupervisor.scheduleIdleLocked();
            } else {
                mStackSupervisor.scheduleIdleTimeoutLocked(r);
            }
        } else {
            checkReadyForSleep();
        }
    }

    /**
     * Returns true if the stack is translucent and can have other contents visible behind it if
     * needed. A stack is considered translucent if it don't contain a visible or
     * starting (about to be visible) activity that is fullscreen (opaque).
     * @param starting The currently starting activity or null if there is none.
     */
    @VisibleForTesting
    boolean isStackTranslucent(ActivityRecord starting) {
        if (!isAttached() || mForceHidden) {
            return true;
        }
        for (int taskNdx = mTaskHistory.size() - 1; taskNdx >= 0; --taskNdx) {
            final TaskRecord task = mTaskHistory.get(taskNdx);
            final ArrayList<ActivityRecord> activities = task.mActivities;
            for (int activityNdx = activities.size() - 1; activityNdx >= 0; --activityNdx) {
                final ActivityRecord r = activities.get(activityNdx);

                if (r.finishing) {
                    // We don't factor in finishing activities when determining translucency since
                    // they will be gone soon.
                    continue;
                }

                if (!r.visibleIgnoringKeyguard && r != starting) {
                    // Also ignore invisible activities that are not the currently starting
                    // activity (about to be visible).
                    continue;
                }

                if (r.fullscreen || r.hasWallpaper) {
                    // Stack isn't translucent if it has at least one fullscreen activity
                    // that is visible.
                    return false;
                }
            }
        }
        return true;
    }

    boolean isTopStackOnDisplay() {
        return getDisplay().isTopStack(this);
    }

    /**
     * Returns true if the stack should be visible.
     *
     * @param starting The currently starting activity or null if there is none.
     */
    boolean shouldBeVisible(ActivityRecord starting) {
        if (!isAttached() || mForceHidden) {
            return false;
        }
        if (mStackSupervisor.isFocusedStack(this)) {
            return true;
        }

        final ActivityRecord top = topRunningActivityLocked();
        if (top == null && isInStackLocked(starting) == null && !isTopStackOnDisplay()) {
            // Shouldn't be visible if you don't have any running activities, not starting one, and
            // not the top stack on display.
            return false;
        }

        final ActivityDisplay display = getDisplay();
        boolean gotOpaqueSplitScreenPrimary = false;
        boolean gotOpaqueSplitScreenSecondary = false;
        final int windowingMode = getWindowingMode();
        for (int i = display.getChildCount() - 1; i >= 0; --i) {
            final ActivityStack other = display.getChildAt(i);
            if (other == this) {
                // Should be visible if there is no other stack occluding it.
                return true;
            }

            final int otherWindowingMode = other.getWindowingMode();

            if (otherWindowingMode == WINDOWING_MODE_FULLSCREEN) {
                if (other.isStackTranslucent(starting)) {
                    // Can be visible behind a translucent fullscreen stack.
                    continue;
                }
                return false;
            } else if (otherWindowingMode == WINDOWING_MODE_SPLIT_SCREEN_PRIMARY
                    && !gotOpaqueSplitScreenPrimary) {
                gotOpaqueSplitScreenPrimary =
                        !other.isStackTranslucent(starting);
                if (windowingMode == WINDOWING_MODE_SPLIT_SCREEN_PRIMARY
                        && gotOpaqueSplitScreenPrimary) {
                    // Can not be visible behind another opaque stack in split-screen-primary mode.
                    return false;
                }
            } else if (otherWindowingMode == WINDOWING_MODE_SPLIT_SCREEN_SECONDARY
                    && !gotOpaqueSplitScreenSecondary) {
                gotOpaqueSplitScreenSecondary =
                        !other.isStackTranslucent(starting);
                if (windowingMode == WINDOWING_MODE_SPLIT_SCREEN_SECONDARY
                        && gotOpaqueSplitScreenSecondary) {
                    // Can not be visible behind another opaque stack in split-screen-secondary mode.
                    return false;
                }
            }
            if (gotOpaqueSplitScreenPrimary && gotOpaqueSplitScreenSecondary) {
                // Can not be visible if we are in split-screen windowing mode and both halves of
                // the screen are opaque.
                return false;
            }
        }

        // Well, nothing is stopping you from being visible...
        return true;
    }

    final int rankTaskLayers(int baseLayer) {
        int layer = 0;
        for (int taskNdx = mTaskHistory.size() - 1; taskNdx >= 0; --taskNdx) {
            final TaskRecord task = mTaskHistory.get(taskNdx);
            ActivityRecord r = task.topRunningActivityLocked();
            if (r == null || r.finishing || !r.visible) {
                task.mLayerRank = -1;
            } else {
                task.mLayerRank = baseLayer + layer++;
            }
        }
        return layer;
    }

    /**
     * Make sure that all activities that need to be visible (that is, they
     * currently can be seen by the user) actually are.
     */
    // TODO: Should be re-worked based on the fact that each task as a stack in most cases.
    final void ensureActivitiesVisibleLocked(ActivityRecord starting, int configChanges,
            boolean preserveWindows) {
        mTopActivityOccludesKeyguard = false;
        mTopDismissingKeyguardActivity = null;
        mStackSupervisor.getKeyguardController().beginActivityVisibilityUpdate();
        try {
            ActivityRecord top = topRunningActivityLocked();
            if (DEBUG_VISIBILITY) Slog.v(TAG_VISIBILITY, "ensureActivitiesVisible behind " + top
                    + " configChanges=0x" + Integer.toHexString(configChanges));
            if (top != null) {
                checkTranslucentActivityWaiting(top);
            }

            // If the top activity is not fullscreen, then we need to
            // make sure any activities under it are now visible.
            boolean aboveTop = top != null;
            final boolean stackShouldBeVisible = shouldBeVisible(starting);
            boolean behindFullscreenActivity = !stackShouldBeVisible;
            boolean resumeNextActivity = mStackSupervisor.isFocusedStack(this)
                    && (isInStackLocked(starting) == null);
            final boolean isTopNotPinnedStack =
                    isAttached() && getDisplay().isTopNotPinnedStack(this);
            for (int taskNdx = mTaskHistory.size() - 1; taskNdx >= 0; --taskNdx) {
                final TaskRecord task = mTaskHistory.get(taskNdx);
                final ArrayList<ActivityRecord> activities = task.mActivities;
                for (int activityNdx = activities.size() - 1; activityNdx >= 0; --activityNdx) {
                    final ActivityRecord r = activities.get(activityNdx);
                    if (r.finishing) {
                        continue;
                    }
                    final boolean isTop = r == top;
                    if (aboveTop && !isTop) {
                        continue;
                    }
                    aboveTop = false;

                    // Check whether activity should be visible without Keyguard influence
                    final boolean visibleIgnoringKeyguard = r.shouldBeVisibleIgnoringKeyguard(
                            behindFullscreenActivity);
                    r.visibleIgnoringKeyguard = visibleIgnoringKeyguard;

                    // Now check whether it's really visible depending on Keyguard state.
                    final boolean reallyVisible = checkKeyguardVisibility(r,
                            visibleIgnoringKeyguard, isTop && isTopNotPinnedStack);
                    if (visibleIgnoringKeyguard) {
                        behindFullscreenActivity = updateBehindFullscreen(!stackShouldBeVisible,
                                behindFullscreenActivity, r);
                    }
                    if (reallyVisible) {
                        if (DEBUG_VISIBILITY) Slog.v(TAG_VISIBILITY, "Make visible? " + r
                                + " finishing=" + r.finishing + " state=" + r.getState());
                        // First: if this is not the current activity being started, make
                        // sure it matches the current configuration.
                        if (r != starting) {
                            // Ensure activity configuration ignoring stop state since we are
                            // becoming visible.
                            r.ensureActivityConfiguration(0 /* globalChanges */, preserveWindows,
                                    true /* ignoreStopState */);
                        }

                        if (r.app == null || r.app.thread == null) {
                            if (makeVisibleAndRestartIfNeeded(starting, configChanges, isTop,
                                    resumeNextActivity, r)) {
                                if (activityNdx >= activities.size()) {
                                    // Record may be removed if its process needs to restart.
                                    activityNdx = activities.size() - 1;
                                } else {
                                    resumeNextActivity = false;
                                }
                            }
                        } else if (r.visible) {
                            // If this activity is already visible, then there is nothing to do here.
                            if (DEBUG_VISIBILITY) Slog.v(TAG_VISIBILITY,
                                    "Skipping: already visible at " + r);

                            if (r.handleAlreadyVisible()) {
                                resumeNextActivity = false;
                            }
                        } else {
                            r.makeVisibleIfNeeded(starting);
                        }
                        // Aggregate current change flags.
                        configChanges |= r.configChangeFlags;
                    } else {
                        if (DEBUG_VISIBILITY) Slog.v(TAG_VISIBILITY, "Make invisible? " + r
                                + " finishing=" + r.finishing + " state=" + r.getState()
                                + " stackShouldBeVisible=" + stackShouldBeVisible
                                + " behindFullscreenActivity=" + behindFullscreenActivity
                                + " mLaunchTaskBehind=" + r.mLaunchTaskBehind);
                        makeInvisible(r);
                    }
                }
                final int windowingMode = getWindowingMode();
                if (windowingMode == WINDOWING_MODE_FREEFORM) {
                    // The visibility of tasks and the activities they contain in freeform stack are
                    // determined individually unlike other stacks where the visibility or fullscreen
                    // status of an activity in a previous task affects other.
                    behindFullscreenActivity = !stackShouldBeVisible;
                } else if (isActivityTypeHome()) {
                    if (DEBUG_VISIBILITY) Slog.v(TAG_VISIBILITY, "Home task: at " + task
                            + " stackShouldBeVisible=" + stackShouldBeVisible
                            + " behindFullscreenActivity=" + behindFullscreenActivity);
                    // No other task in the home stack should be visible behind the home activity.
                    // Home activities is usually a translucent activity with the wallpaper behind
                    // them. However, when they don't have the wallpaper behind them, we want to
                    // show activities in the next application stack behind them vs. another
                    // task in the home stack like recents.
                    behindFullscreenActivity = true;
                }
            }

            if (mTranslucentActivityWaiting != null &&
                    mUndrawnActivitiesBelowTopTranslucent.isEmpty()) {
                // Nothing is getting drawn or everything was already visible, don't wait for timeout.
                notifyActivityDrawnLocked(null);
            }
        } finally {
            mStackSupervisor.getKeyguardController().endActivityVisibilityUpdate();
        }
    }

    void addStartingWindowsForVisibleActivities(boolean taskSwitch) {
        for (int taskNdx = mTaskHistory.size() - 1; taskNdx >= 0; --taskNdx) {
            mTaskHistory.get(taskNdx).addStartingWindowsForVisibleActivities(taskSwitch);
        }
    }

    /**
     * @return true if the top visible activity wants to occlude the Keyguard, false otherwise
     */
    boolean topActivityOccludesKeyguard() {
        return mTopActivityOccludesKeyguard;
    }

    /**
     * Returns true if this stack should be resized to match the bounds specified by
     * {@link ActivityOptions#setLaunchBounds} when launching an activity into the stack.
     */
    boolean resizeStackWithLaunchBounds() {
        return inPinnedWindowingMode();
    }

    @Override
    public boolean supportsSplitScreenWindowingMode() {
        final TaskRecord topTask = topTask();
        return super.supportsSplitScreenWindowingMode()
                && (topTask == null || topTask.supportsSplitScreenWindowingMode());
    }

    /** @return True if the resizing of the primary-split-screen stack affects this stack size. */
    boolean affectedBySplitScreenResize() {
        if (!supportsSplitScreenWindowingMode()) {
            return false;
        }
        final int windowingMode = getWindowingMode();
        return windowingMode != WINDOWING_MODE_FREEFORM && windowingMode != WINDOWING_MODE_PINNED;
    }

    /**
     * @return the top most visible activity that wants to dismiss Keyguard
     */
    ActivityRecord getTopDismissingKeyguardActivity() {
        return mTopDismissingKeyguardActivity;
    }

    /**
     * Checks whether {@param r} should be visible depending on Keyguard state and updates
     * {@link #mTopActivityOccludesKeyguard} and {@link #mTopDismissingKeyguardActivity} if
     * necessary.
     *
     * @return true if {@param r} is visible taken Keyguard state into account, false otherwise
     */
    boolean checkKeyguardVisibility(ActivityRecord r, boolean shouldBeVisible, boolean isTop) {
        final boolean keyguardShowing = mStackSupervisor.getKeyguardController().isKeyguardShowing(
                mDisplayId != INVALID_DISPLAY ? mDisplayId : DEFAULT_DISPLAY);
        final boolean keyguardLocked = mStackSupervisor.getKeyguardController().isKeyguardLocked();
        final boolean showWhenLocked = r.canShowWhenLocked();
        final boolean dismissKeyguard = r.hasDismissKeyguardWindows();
        if (shouldBeVisible) {
            if (dismissKeyguard && mTopDismissingKeyguardActivity == null) {
                mTopDismissingKeyguardActivity = r;
            }

            // Only the top activity may control occluded, as we can't occlude the Keyguard if the
            // top app doesn't want to occlude it.
            if (isTop) {
                mTopActivityOccludesKeyguard |= showWhenLocked;
            }

            final boolean canShowWithKeyguard = canShowWithInsecureKeyguard()
                    && mStackSupervisor.getKeyguardController().canDismissKeyguard();
            if (canShowWithKeyguard) {
                return true;
            }
        }
        if (keyguardShowing) {

            // If keyguard is showing, nothing is visible, except if we are able to dismiss Keyguard
            // right away.
            return shouldBeVisible && mStackSupervisor.getKeyguardController()
                    .canShowActivityWhileKeyguardShowing(r, dismissKeyguard);
        } else if (keyguardLocked) {
            return shouldBeVisible && mStackSupervisor.getKeyguardController().canShowWhileOccluded(
                    dismissKeyguard, showWhenLocked);
        } else {
            return shouldBeVisible;
        }
    }

    /**
     * Check if the display to which this stack is attached has
     * {@link Display#FLAG_CAN_SHOW_WITH_INSECURE_KEYGUARD} applied.
     */
    private boolean canShowWithInsecureKeyguard() {
        final ActivityDisplay activityDisplay = getDisplay();
        if (activityDisplay == null) {
            throw new IllegalStateException("Stack is not attached to any display, stackId="
                    + mStackId);
        }

        final int flags = activityDisplay.mDisplay.getFlags();
        return (flags & FLAG_CAN_SHOW_WITH_INSECURE_KEYGUARD) != 0;
    }

    private void checkTranslucentActivityWaiting(ActivityRecord top) {
        if (mTranslucentActivityWaiting != top) {
            mUndrawnActivitiesBelowTopTranslucent.clear();
            if (mTranslucentActivityWaiting != null) {
                // Call the callback with a timeout indication.
                notifyActivityDrawnLocked(null);
                mTranslucentActivityWaiting = null;
            }
            mHandler.removeMessages(TRANSLUCENT_TIMEOUT_MSG);
        }
    }

    private boolean makeVisibleAndRestartIfNeeded(ActivityRecord starting, int configChanges,
            boolean isTop, boolean andResume, ActivityRecord r) {
        // We need to make sure the app is running if it's the top, or it is just made visible from
        // invisible. If the app is already visible, it must have died while it was visible. In this
        // case, we'll show the dead window but will not restart the app. Otherwise we could end up
        // thrashing.
        if (isTop || !r.visible) {
            // This activity needs to be visible, but isn't even running...
            // get it started and resume if no other stack in this stack is resumed.
            if (DEBUG_VISIBILITY) Slog.v(TAG_VISIBILITY, "Start and freeze screen for " + r);
            if (r != starting) {
                r.startFreezingScreenLocked(r.app, configChanges);
            }
            if (!r.visible || r.mLaunchTaskBehind) {
                if (DEBUG_VISIBILITY) Slog.v(TAG_VISIBILITY, "Starting and making visible: " + r);
                r.setVisible(true);
            }
            if (r != starting) {
                mStackSupervisor.startSpecificActivityLocked(r, andResume, false);
                return true;
            }
        }
        return false;
    }

    // TODO: Should probably be moved into ActivityRecord.
    private void makeInvisible(ActivityRecord r) {
        if (!r.visible) {
            if (DEBUG_VISIBILITY) Slog.v(TAG_VISIBILITY, "Already invisible: " + r);
            return;
        }
        // Now for any activities that aren't visible to the user, make sure they no longer are
        // keeping the screen frozen.
        if (DEBUG_VISIBILITY) Slog.v(TAG_VISIBILITY, "Making invisible: " + r + " " + r.getState());
        try {
            final boolean canEnterPictureInPicture = r.checkEnterPictureInPictureState(
                    "makeInvisible", true /* beforeStopping */);
            // Defer telling the client it is hidden if it can enter Pip and isn't current paused,
            // stopped or stopping. This gives it a chance to enter Pip in onPause().
            // TODO: There is still a question surrounding activities in multi-window mode that want
            // to enter Pip after they are paused, but are still visible. I they should be okay to
            // enter Pip in those cases, but not "auto-Pip" which is what this condition covers and
            // the current contract for "auto-Pip" is that the app should enter it before onPause
            // returns. Just need to confirm this reasoning makes sense.
            final boolean deferHidingClient = canEnterPictureInPicture
                    && !r.isState(STOPPING, STOPPED, PAUSED);
            r.setDeferHidingClient(deferHidingClient);
            r.setVisible(false);

            switch (r.getState()) {
                case STOPPING:
                case STOPPED:
                    if (r.app != null && r.app.thread != null) {
                        if (DEBUG_VISIBILITY) Slog.v(TAG_VISIBILITY,
                                "Scheduling invisibility: " + r);
                        mService.getLifecycleManager().scheduleTransaction(r.app.thread, r.appToken,
                                WindowVisibilityItem.obtain(false /* showWindow */));
                    }

                    // Reset the flag indicating that an app can enter picture-in-picture once the
                    // activity is hidden
                    r.supportsEnterPipOnTaskSwitch = false;
                    break;

                case INITIALIZING:
                case RESUMED:
                case PAUSING:
                case PAUSED:
                    addToStopping(r, true /* scheduleIdle */,
                            canEnterPictureInPicture /* idleDelayed */);
                    break;

                default:
                    break;
            }
        } catch (Exception e) {
            // Just skip on any failure; we'll make it visible when it next restarts.
            Slog.w(TAG, "Exception thrown making hidden: " + r.intent.getComponent(), e);
        }
    }

    private boolean updateBehindFullscreen(boolean stackInvisible, boolean behindFullscreenActivity,
            ActivityRecord r) {
        if (r.fullscreen) {
            if (DEBUG_VISIBILITY) Slog.v(TAG_VISIBILITY, "Fullscreen: at " + r
                        + " stackInvisible=" + stackInvisible
                        + " behindFullscreenActivity=" + behindFullscreenActivity);
            // At this point, nothing else needs to be shown in this task.
            behindFullscreenActivity = true;
        }
        return behindFullscreenActivity;
    }

    void convertActivityToTranslucent(ActivityRecord r) {
        mTranslucentActivityWaiting = r;
        mUndrawnActivitiesBelowTopTranslucent.clear();
        mHandler.sendEmptyMessageDelayed(TRANSLUCENT_TIMEOUT_MSG, TRANSLUCENT_CONVERSION_TIMEOUT);
    }

    void clearOtherAppTimeTrackers(AppTimeTracker except) {
        for (int taskNdx = mTaskHistory.size() - 1; taskNdx >= 0; --taskNdx) {
            final TaskRecord task = mTaskHistory.get(taskNdx);
            final ArrayList<ActivityRecord> activities = task.mActivities;
            for (int activityNdx = activities.size() - 1; activityNdx >= 0; --activityNdx) {
                final ActivityRecord r = activities.get(activityNdx);
                if ( r.appTimeTracker != except) {
                    r.appTimeTracker = null;
                }
            }
        }
    }

    /**
     * Called as activities below the top translucent activity are redrawn. When the last one is
     * redrawn notify the top activity by calling
     * {@link Activity#onTranslucentConversionComplete}.
     *
     * @param r The most recent background activity to be drawn. Or, if r is null then a timeout
     * occurred and the activity will be notified immediately.
     */
    void notifyActivityDrawnLocked(ActivityRecord r) {
        if ((r == null)
                || (mUndrawnActivitiesBelowTopTranslucent.remove(r) &&
                        mUndrawnActivitiesBelowTopTranslucent.isEmpty())) {
            // The last undrawn activity below the top has just been drawn. If there is an
            // opaque activity at the top, notify it that it can become translucent safely now.
            final ActivityRecord waitingActivity = mTranslucentActivityWaiting;
            mTranslucentActivityWaiting = null;
            mUndrawnActivitiesBelowTopTranslucent.clear();
            mHandler.removeMessages(TRANSLUCENT_TIMEOUT_MSG);

            if (waitingActivity != null) {
                mWindowManager.setWindowOpaque(waitingActivity.appToken, false);
                if (waitingActivity.app != null && waitingActivity.app.thread != null) {
                    try {
                        waitingActivity.app.thread.scheduleTranslucentConversionComplete(
                                waitingActivity.appToken, r != null);
                    } catch (RemoteException e) {
                    }
                }
            }
        }
    }

    /** If any activities below the top running one are in the INITIALIZING state and they have a
     * starting window displayed then remove that starting window. It is possible that the activity
     * in this state will never resumed in which case that starting window will be orphaned. */
    void cancelInitializingActivities() {
        final ActivityRecord topActivity = topRunningActivityLocked();
        boolean aboveTop = true;
        // We don't want to clear starting window for activities that aren't behind fullscreen
        // activities as we need to display their starting window until they are done initializing.
        boolean behindFullscreenActivity = false;

        if (!shouldBeVisible(null)) {
            // The stack is not visible, so no activity in it should be displaying a starting
            // window. Mark all activities below top and behind fullscreen.
            aboveTop = false;
            behindFullscreenActivity = true;
        }

        for (int taskNdx = mTaskHistory.size() - 1; taskNdx >= 0; --taskNdx) {
            final ArrayList<ActivityRecord> activities = mTaskHistory.get(taskNdx).mActivities;
            for (int activityNdx = activities.size() - 1; activityNdx >= 0; --activityNdx) {
                final ActivityRecord r = activities.get(activityNdx);
                if (aboveTop) {
                    if (r == topActivity) {
                        aboveTop = false;
                    }
                    behindFullscreenActivity |= r.fullscreen;
                    continue;
                }

                r.removeOrphanedStartingWindow(behindFullscreenActivity);
                behindFullscreenActivity |= r.fullscreen;
            }
        }
    }

    /**
     * Ensure that the top activity in the stack is resumed.
     *
     * @param prev The previously resumed activity, for when in the process
     * of pausing; can be null to call from elsewhere.
     * @param options Activity options.
     *
     * @return Returns true if something is being resumed, or false if
     * nothing happened.
     *
     * NOTE: It is not safe to call this method directly as it can cause an activity in a
     *       non-focused stack to be resumed.
     *       Use {@link ActivityStackSupervisor#resumeFocusedStackTopActivityLocked} to resume the
     *       right activity for the current system state.
     */
    @GuardedBy("mService")
    boolean resumeTopActivityUncheckedLocked(ActivityRecord prev, ActivityOptions options) {
        if (mStackSupervisor.inResumeTopActivity) {
            // Don't even start recursing.
            return false;
        }

        boolean result = false;
        try {
            // Protect against recursion.
            mStackSupervisor.inResumeTopActivity = true;
            result = resumeTopActivityInnerLocked(prev, options);

            // When resuming the top activity, it may be necessary to pause the top activity (for
            // example, returning to the lock screen. We suppress the normal pause logic in
            // {@link #resumeTopActivityUncheckedLocked}, since the top activity is resumed at the
            // end. We call the {@link ActivityStackSupervisor#checkReadyForSleepLocked} again here
            // to ensure any necessary pause logic occurs. In the case where the Activity will be
            // shown regardless of the lock screen, the call to
            // {@link ActivityStackSupervisor#checkReadyForSleepLocked} is skipped.
            final ActivityRecord next = topRunningActivityLocked(true /* focusableOnly */);
            if (next == null || !next.canTurnScreenOn()) {
                checkReadyForSleep();
            }
        } finally {
            mStackSupervisor.inResumeTopActivity = false;
        }

        return result;
    }

    /**
     * Returns the currently resumed activity.
     */
    protected ActivityRecord getResumedActivity() {
        return mResumedActivity;
    }

    /**
     * Clears reference to currently resumed activity.
     */
    private void clearResumedActivity(String reason) {
        if (DEBUG_STACK) Slog.d(TAG_STACK, "clearResumedActivity: " + mResumedActivity + " reason:"
                + reason);

        mResumedActivity = null;
    }

    @GuardedBy("mService")
    private boolean resumeTopActivityInnerLocked(ActivityRecord prev, ActivityOptions options) {
        if (!mService.mBooting && !mService.mBooted) {
            // Not ready yet!
            return false;
        }

        // Find the next top-most activity to resume in this stack that is not finishing and is
        // focusable. If it is not focusable, we will fall into the case below to resume the
        // top activity in the next focusable task.
        final ActivityRecord next = topRunningActivityLocked(true /* focusableOnly */);

        final boolean hasRunningActivity = next != null;

        // TODO: Maybe this entire condition can get removed?
        if (hasRunningActivity && !isAttached()) {
            return false;
        }

        mStackSupervisor.cancelInitializingActivities();

        // Remember how we'll process this pause/resume situation, and ensure
        // that the state is reset however we wind up proceeding.
        boolean userLeaving = mStackSupervisor.mUserLeaving;
        mStackSupervisor.mUserLeaving = false;

        if (!hasRunningActivity) {
            // There are no activities left in the stack, let's look somewhere else.
            return resumeTopActivityInNextFocusableStack(prev, options, "noMoreActivities");
        }

        next.delayedResume = false;

        // If the top activity is the resumed one, nothing to do.
        if (mResumedActivity == next && next.isState(RESUMED)
                && mStackSupervisor.allResumedActivitiesComplete()) {
            // Make sure we have executed any pending transitions, since there
            // should be nothing left to do at this point.
            executeAppTransition(options);
            if (DEBUG_STATES) Slog.d(TAG_STATES,
                    "resumeTopActivityLocked: Top activity resumed " + next);
            if (DEBUG_STACK) mStackSupervisor.validateTopActivitiesLocked();
            return false;
        }

        // If we are sleeping, and there is no resumed activity, and the top
        // activity is paused, well that is the state we want.
        if (shouldSleepOrShutDownActivities()
                && mLastPausedActivity == next
                && mStackSupervisor.allPausedActivitiesComplete()) {
            // Make sure we have executed any pending transitions, since there
            // should be nothing left to do at this point.
            executeAppTransition(options);
            if (DEBUG_STATES) Slog.d(TAG_STATES,
                    "resumeTopActivityLocked: Going to sleep and all paused");
            if (DEBUG_STACK) mStackSupervisor.validateTopActivitiesLocked();
            return false;
        }

        // Make sure that the user who owns this activity is started.  If not,
        // we will just leave it as is because someone should be bringing
        // another user's activities to the top of the stack.
        if (!mService.mUserController.hasStartedUserState(next.userId)) {
            Slog.w(TAG, "Skipping resume of top activity " + next
                    + ": user " + next.userId + " is stopped");
            if (DEBUG_STACK) mStackSupervisor.validateTopActivitiesLocked();
            return false;
        }

        // The activity may be waiting for stop, but that is no longer
        // appropriate for it.
        mStackSupervisor.mStoppingActivities.remove(next);
        mStackSupervisor.mGoingToSleepActivities.remove(next);
        next.sleeping = false;
        mStackSupervisor.mActivitiesWaitingForVisibleActivity.remove(next);
        next.launching = true;

        if (DEBUG_SWITCH) Slog.v(TAG_SWITCH, "Resuming " + next);

        if (mActivityTrigger != null) {
            mActivityTrigger.activityResumeTrigger(next.intent, next.info, next.appInfo,
                    next.fullscreen);
        }

        // If we are currently pausing an activity, then don't do anything
        // until that is done.
        if (!mStackSupervisor.allPausedActivitiesComplete()) {
            if (DEBUG_SWITCH || DEBUG_PAUSE || DEBUG_STATES) Slog.v(TAG_PAUSE,
                    "resumeTopActivityLocked: Skip resume: some activity pausing.");
            if (DEBUG_STACK) mStackSupervisor.validateTopActivitiesLocked();
            return false;
        }

        mStackSupervisor.setLaunchSource(next.info.applicationInfo.uid);

        boolean lastResumedCanPip = false;
        final ActivityStack lastFocusedStack = mStackSupervisor.getLastStack();
        if (lastFocusedStack != null && lastFocusedStack != this) {
            // So, why aren't we using prev here??? See the param comment on the method. prev doesn't
            // represent the last resumed activity. However, the last focus stack does if it isn't null.
            final ActivityRecord lastResumed = lastFocusedStack.mResumedActivity;
            if (userLeaving && inMultiWindowMode() && lastFocusedStack.shouldBeVisible(next)) {
                // The user isn't leaving if this stack is the multi-window mode and the last
                // focused stack should still be visible.
                if(DEBUG_USER_LEAVING) Slog.i(TAG_USER_LEAVING, "Overriding userLeaving to false"
                        + " next=" + next + " lastResumed=" + lastResumed);
                userLeaving = false;
            }
            lastResumedCanPip = lastResumed != null && lastResumed.checkEnterPictureInPictureState(
                    "resumeTopActivity", userLeaving /* beforeStopping */);
        }
        // If the flag RESUME_WHILE_PAUSING is set, then continue to schedule the previous activity
        // to be paused, while at the same time resuming the new resume activity only if the
        // previous activity can't go into Pip since we want to give Pip activities a chance to
        // enter Pip before resuming the next activity.
        final boolean resumeWhilePausing = (next.info.flags & FLAG_RESUME_WHILE_PAUSING) != 0
                && !lastResumedCanPip;

        boolean pausing = mStackSupervisor.pauseBackStacks(userLeaving, next, false);
        if (mResumedActivity != null) {
            if (DEBUG_STATES) Slog.d(TAG_STATES,
                    "resumeTopActivityLocked: Pausing " + mResumedActivity);
            pausing |= startPausingLocked(userLeaving, false, next, false);
        }
        if (pausing && !resumeWhilePausing) {
            if (DEBUG_SWITCH || DEBUG_STATES) Slog.v(TAG_STATES,
                    "resumeTopActivityLocked: Skip resume: need to start pausing");
            // At this point we want to put the upcoming activity's process
            // at the top of the LRU list, since we know we will be needing it
            // very soon and it would be a waste to let it get killed if it
            // happens to be sitting towards the end.
            if (next.app != null && next.app.thread != null) {
                mService.updateLruProcessLocked(next.app, true, null);
            }
            if (DEBUG_STACK) mStackSupervisor.validateTopActivitiesLocked();
            return true;
        } else if (mResumedActivity == next && next.isState(RESUMED)
                && mStackSupervisor.allResumedActivitiesComplete()) {
            // It is possible for the activity to be resumed when we paused back stacks above if the
            // next activity doesn't have to wait for pause to complete.
            // So, nothing else to-do except:
            // Make sure we have executed any pending transitions, since there
            // should be nothing left to do at this point.
            executeAppTransition(options);
            if (DEBUG_STATES) Slog.d(TAG_STATES,
                    "resumeTopActivityLocked: Top activity resumed (dontWaitForPause) " + next);
            if (DEBUG_STACK) mStackSupervisor.validateTopActivitiesLocked();
            return true;
        }

        // If the most recent activity was noHistory but was only stopped rather
        // than stopped+finished because the device went to sleep, we need to make
        // sure to finish it as we're making a new activity topmost.
        if (shouldSleepActivities() && mLastNoHistoryActivity != null &&
                !mLastNoHistoryActivity.finishing) {
            if (DEBUG_STATES) Slog.d(TAG_STATES,
                    "no-history finish of " + mLastNoHistoryActivity + " on new resume");
            requestFinishActivityLocked(mLastNoHistoryActivity.appToken, Activity.RESULT_CANCELED,
                    null, "resume-no-history", false);
            mLastNoHistoryActivity = null;
        }

        if (prev != null && prev != next) {
            if (!mStackSupervisor.mActivitiesWaitingForVisibleActivity.contains(prev)
                    && next != null && !next.nowVisible) {
                mStackSupervisor.mActivitiesWaitingForVisibleActivity.add(prev);
                if (DEBUG_SWITCH) Slog.v(TAG_SWITCH,
                        "Resuming top, waiting visible to hide: " + prev);
            } else {
                // The next activity is already visible, so hide the previous
                // activity's windows right now so we can show the new one ASAP.
                // We only do this if the previous is finishing, which should mean
                // it is on top of the one being resumed so hiding it quickly
                // is good.  Otherwise, we want to do the normal route of allowing
                // the resumed activity to be shown so we can decide if the
                // previous should actually be hidden depending on whether the
                // new one is found to be full-screen or not.
                if (prev.finishing) {
                    prev.setVisibility(false);
                    if (DEBUG_SWITCH) Slog.v(TAG_SWITCH,
                            "Not waiting for visible to hide: " + prev + ", waitingVisible="
                            + mStackSupervisor.mActivitiesWaitingForVisibleActivity.contains(prev)
                            + ", nowVisible=" + next.nowVisible);
                } else {
                    if (DEBUG_SWITCH) Slog.v(TAG_SWITCH,
                            "Previous already visible but still waiting to hide: " + prev
                            + ", waitingVisible="
                            + mStackSupervisor.mActivitiesWaitingForVisibleActivity.contains(prev)
                            + ", nowVisible=" + next.nowVisible);
                }
            }
        }

        // Launching this app's activity, make sure the app is no longer
        // considered stopped.
        try {
            AppGlobals.getPackageManager().setPackageStoppedState(
                    next.packageName, false, next.userId); /* TODO: Verify if correct userid */
        } catch (RemoteException e1) {
        } catch (IllegalArgumentException e) {
            Slog.w(TAG, "Failed trying to unstop package "
                    + next.packageName + ": " + e);
        }

        // We are starting up the next activity, so tell the window manager
        // that the previous one will be hidden soon.  This way it can know
        // to ignore it when computing the desired screen orientation.
        boolean anim = true;
        if (mPerf == null) {
            mPerf = new BoostFramework();
        }
        if (prev != null) {
            if (prev.finishing) {
                if (DEBUG_TRANSITION) Slog.v(TAG_TRANSITION,
                        "Prepare close transition: prev=" + prev);
                if (mStackSupervisor.mNoAnimActivities.contains(prev)) {
                    anim = false;
                    mWindowManager.prepareAppTransition(TRANSIT_NONE, false);
                } else {
                    mWindowManager.prepareAppTransition(prev.getTask() == next.getTask()
                            ? TRANSIT_ACTIVITY_CLOSE
                            : TRANSIT_TASK_CLOSE, false);
                    if(prev.getTask() != next.getTask() && mPerf != null) {
                       mPerf.perfHint(BoostFramework.VENDOR_HINT_ANIM_BOOST, next.packageName);
                    }
                }
                prev.setVisibility(false);
            } else {
                if (DEBUG_TRANSITION) Slog.v(TAG_TRANSITION,
                        "Prepare open transition: prev=" + prev);
                if (mStackSupervisor.mNoAnimActivities.contains(next)) {
                    anim = false;
                    mWindowManager.prepareAppTransition(TRANSIT_NONE, false);
                } else {
                    mWindowManager.prepareAppTransition(prev.getTask() == next.getTask()
                            ? TRANSIT_ACTIVITY_OPEN
                            : next.mLaunchTaskBehind
                                    ? TRANSIT_TASK_OPEN_BEHIND
                                    : TRANSIT_TASK_OPEN, false);
                    if(prev.getTask() != next.getTask() && mPerf != null) {
                       mPerf.perfHint(BoostFramework.VENDOR_HINT_ANIM_BOOST, next.packageName);
                    }
                }
            }
        } else {
            if (DEBUG_TRANSITION) Slog.v(TAG_TRANSITION, "Prepare open transition: no previous");
            if (mStackSupervisor.mNoAnimActivities.contains(next)) {
                anim = false;
                mWindowManager.prepareAppTransition(TRANSIT_NONE, false);
            } else {
                mWindowManager.prepareAppTransition(TRANSIT_ACTIVITY_OPEN, false);
            }
        }

        if (anim) {
            next.applyOptionsLocked();
        } else {
            next.clearOptionsLocked();
        }

        mStackSupervisor.mNoAnimActivities.clear();

        ActivityStack lastStack = mStackSupervisor.getLastStack();
        if (next.app != null && next.app.thread != null) {
            if (DEBUG_SWITCH) Slog.v(TAG_SWITCH, "Resume running: " + next
                    + " stopped=" + next.stopped + " visible=" + next.visible);

            // If the previous activity is translucent, force a visibility update of
            // the next activity, so that it's added to WM's opening app list, and
            // transition animation can be set up properly.
            // For example, pressing Home button with a translucent activity in focus.
            // Launcher is already visible in this case. If we don't add it to opening
            // apps, maybeUpdateTransitToWallpaper() will fail to identify this as a
            // TRANSIT_WALLPAPER_OPEN animation, and run some funny animation.
            final boolean lastActivityTranslucent = lastStack != null
                    && (lastStack.inMultiWindowMode()
                    || (lastStack.mLastPausedActivity != null
                    && !lastStack.mLastPausedActivity.fullscreen));

            // The contained logic must be synchronized, since we are both changing the visibility
            // and updating the {@link Configuration}. {@link ActivityRecord#setVisibility} will
            // ultimately cause the client code to schedule a layout. Since layouts retrieve the
            // current {@link Configuration}, we must ensure that the below code updates it before
            // the layout can occur.
            synchronized(mWindowManager.getWindowManagerLock()) {
                // This activity is now becoming visible.
                if (!next.visible || next.stopped || lastActivityTranslucent) {
                    next.setVisibility(true);
                }

                // schedule launch ticks to collect information about slow apps.
                next.startLaunchTickingLocked();

                ActivityRecord lastResumedActivity =
                        lastStack == null ? null :lastStack.mResumedActivity;
                final ActivityState lastState = next.getState();

                mService.updateCpuStats();

                if (DEBUG_STATES) Slog.v(TAG_STATES, "Moving to RESUMED: " + next
                        + " (in existing)");

                next.setState(RESUMED, "resumeTopActivityInnerLocked");

                mService.updateLruProcessLocked(next.app, true, null);
                updateLRUListLocked(next);
                mService.updateOomAdjLocked();

                // Have the window manager re-evaluate the orientation of
                // the screen based on the new activity order.
                boolean notUpdated = true;

                if (mStackSupervisor.isFocusedStack(this)) {

                    // We have special rotation behavior when Keyguard is locked. Make sure all
                    // activity visibilities are set correctly as well as the transition is updated
                    // if needed to get the correct rotation behavior.
                    // TODO: Remove this once visibilities are set correctly immediately when
                    // starting an activity.
                    if (mStackSupervisor.getKeyguardController().isKeyguardLocked()) {
                        mStackSupervisor.ensureActivitiesVisibleLocked(null /* starting */,
                                0 /* configChanges */, false /* preserveWindows */);
                    }
                    final Configuration config = mWindowManager.updateOrientationFromAppTokens(
                            mStackSupervisor.getDisplayOverrideConfiguration(mDisplayId),
                            next.mayFreezeScreenLocked(next.app) ? next.appToken : null,
                                    mDisplayId);
                    if (config != null) {
                        next.frozenBeforeDestroy = true;
                    }
                    notUpdated = !mService.updateDisplayOverrideConfigurationLocked(config, next,
                            false /* deferResume */, mDisplayId);
                }

                if (notUpdated) {
                    // The configuration update wasn't able to keep the existing
                    // instance of the activity, and instead started a new one.
                    // We should be all done, but let's just make sure our activity
                    // is still at the top and schedule another run if something
                    // weird happened.
                    ActivityRecord nextNext = topRunningActivityLocked();
                    if (DEBUG_SWITCH || DEBUG_STATES) Slog.i(TAG_STATES,
                            "Activity config changed during resume: " + next
                                    + ", new next: " + nextNext);
                    if (nextNext != next) {
                        // Do over!
                        mStackSupervisor.scheduleResumeTopActivities();
                    }
                    if (!next.visible || next.stopped) {
                        next.setVisibility(true);
                    }
                    next.completeResumeLocked();
                    if (DEBUG_STACK) mStackSupervisor.validateTopActivitiesLocked();
                    return true;
                }

                try {
                    final ClientTransaction transaction = ClientTransaction.obtain(next.app.thread,
                            next.appToken);
                    // Deliver all pending results.
                    ArrayList<ResultInfo> a = next.results;
                    if (a != null) {
                        final int N = a.size();
                        if (!next.finishing && N > 0) {
                            if (DEBUG_RESULTS) Slog.v(TAG_RESULTS,
                                    "Delivering results to " + next + ": " + a);
                            transaction.addCallback(ActivityResultItem.obtain(a));
                        }
                    }

                    if (next.newIntents != null) {
                        transaction.addCallback(NewIntentItem.obtain(next.newIntents,
                                false /* andPause */));
                    }

                    // Well the app will no longer be stopped.
                    // Clear app token stopped state in window manager if needed.
                    next.notifyAppResumed(next.stopped);

                    EventLog.writeEvent(EventLogTags.AM_RESUME_ACTIVITY, next.userId,
                            System.identityHashCode(next), next.getTask().taskId,
                            next.shortComponentName);

                    next.sleeping = false;
                    mService.getAppWarningsLocked().onResumeActivity(next);
                    mService.showAskCompatModeDialogLocked(next);
                    next.app.pendingUiClean = true;
                    next.app.forceProcessStateUpTo(mService.mTopProcessState);
                    next.clearOptionsLocked();
                    transaction.setLifecycleStateRequest(
                            ResumeActivityItem.obtain(next.app.repProcState,
                                    mService.isNextTransitionForward())
                                    .setDescription(next.getLifecycleDescription(
                                            "resumeTopActivityInnerLocked")));
                    mService.getLifecycleManager().scheduleTransaction(transaction);

                    if (DEBUG_STATES) Slog.d(TAG_STATES, "resumeTopActivityLocked: Resumed "
                            + next);
                } catch (Exception e) {
                    // Whoops, need to restart this activity!
                    if (DEBUG_STATES) Slog.v(TAG_STATES, "Resume failed; resetting state to "
                            + lastState + ": " + next);
                    next.setState(lastState, "resumeTopActivityInnerLocked");
                    if (lastStack != null) {
                        lastResumedActivity.setState(RESUMED, "resumeTopActivityInnerLocked");
                    }
                    Slog.i(TAG, "Restarting because process died: " + next);
                    if (!next.hasBeenLaunched) {
                        next.hasBeenLaunched = true;
                    } else  if (SHOW_APP_STARTING_PREVIEW && lastStack != null
                            && lastStack.isTopStackOnDisplay()) {
                        next.showStartingWindow(null /* prev */, false /* newTask */,
                                false /* taskSwitch */);
                    }
                    mStackSupervisor.startSpecificActivityLocked(next, true, false);
                    if (DEBUG_STACK) mStackSupervisor.validateTopActivitiesLocked();
                    return true;
                }
            }

            // From this point on, if something goes wrong there is no way
            // to recover the activity.
            try {
                next.completeResumeLocked();
            } catch (Exception e) {
                // If any exception gets thrown, toss away this
                // activity and try the next one.
                Slog.w(TAG, "Exception thrown during resume of " + next, e);
                requestFinishActivityLocked(next.appToken, Activity.RESULT_CANCELED, null,
                        "resume-exception", true);
                if (DEBUG_STACK) mStackSupervisor.validateTopActivitiesLocked();
                return true;
            }
        } else {
            // Whoops, need to restart this activity!
            if (!next.hasBeenLaunched) {
                next.hasBeenLaunched = true;
            } else {
                if (SHOW_APP_STARTING_PREVIEW) {
                    next.showStartingWindow(null /* prev */, false /* newTask */,
                            false /* taskSwich */);
                }
                if (DEBUG_SWITCH) Slog.v(TAG_SWITCH, "Restarting: " + next);
            }
            if (DEBUG_STATES) Slog.d(TAG_STATES, "resumeTopActivityLocked: Restarting " + next);
            mStackSupervisor.startSpecificActivityLocked(next, true, true);
        }

        if (DEBUG_STACK) mStackSupervisor.validateTopActivitiesLocked();
        return true;
    }

    private boolean resumeTopActivityInNextFocusableStack(ActivityRecord prev,
            ActivityOptions options, String reason) {
        if (adjustFocusToNextFocusableStack(reason)) {
            // Try to move focus to the next visible stack with a running activity if this
            // stack is not covering the entire screen or is on a secondary display (with no home
            // stack).
            return mStackSupervisor.resumeFocusedStackTopActivityLocked(
                    mStackSupervisor.getFocusedStack(), prev, null);
        }

        // Let's just start up the Launcher...
        ActivityOptions.abort(options);
        if (DEBUG_STATES) Slog.d(TAG_STATES,
                "resumeTopActivityInNextFocusableStack: " + reason + ", go home");
        if (DEBUG_STACK) mStackSupervisor.validateTopActivitiesLocked();
        // Only resume home if on home display
        return isOnHomeDisplay() &&
                mStackSupervisor.resumeHomeStackTask(prev, reason);
    }

    private TaskRecord getNextTask(TaskRecord targetTask) {
        final int index = mTaskHistory.indexOf(targetTask);
        if (index >= 0) {
            final int numTasks = mTaskHistory.size();
            for (int i = index + 1; i < numTasks; ++i) {
                TaskRecord task = mTaskHistory.get(i);
                if (task.userId == targetTask.userId) {
                    return task;
                }
            }
        }
        return null;
    }

    /** Returns the position the input task should be placed in this stack. */
    int getAdjustedPositionForTask(TaskRecord task, int suggestedPosition,
            ActivityRecord starting) {

        int maxPosition = mTaskHistory.size();
        if ((starting != null && starting.okToShowLocked())
                || (starting == null && task.okToShowLocked())) {
            // If the task or starting activity can be shown, then whatever position is okay.
            return Math.min(suggestedPosition, maxPosition);
        }

        // The task can't be shown, put non-current user tasks below current user tasks.
        while (maxPosition > 0) {
            final TaskRecord tmpTask = mTaskHistory.get(maxPosition - 1);
            if (!mStackSupervisor.isCurrentProfileLocked(tmpTask.userId)
                    || tmpTask.topRunningActivityLocked() == null) {
                break;
            }
            maxPosition--;
        }

        return  Math.min(suggestedPosition, maxPosition);
    }

    /**
     * Used from {@link ActivityStack#positionTask(TaskRecord, int)}.
     * @see ActivityManagerService#positionTaskInStack(int, int, int).
     */
    private void insertTaskAtPosition(TaskRecord task, int position) {
        if (position >= mTaskHistory.size()) {
            insertTaskAtTop(task, null);
            return;
        } else if (position <= 0) {
            insertTaskAtBottom(task);
            return;
        }
        position = getAdjustedPositionForTask(task, position, null /* starting */);
        mTaskHistory.remove(task);
        mTaskHistory.add(position, task);
        mWindowContainerController.positionChildAt(task.getWindowContainerController(), position);
        updateTaskMovement(task, true);
    }

    private void insertTaskAtTop(TaskRecord task, ActivityRecord starting) {
        // TODO: Better place to put all the code below...may be addTask...
        mTaskHistory.remove(task);
        // Now put task at top.
        final int position = getAdjustedPositionForTask(task, mTaskHistory.size(), starting);
        mTaskHistory.add(position, task);
        updateTaskMovement(task, true);
        mWindowContainerController.positionChildAtTop(task.getWindowContainerController(),
                true /* includingParents */);
    }

    private void insertTaskAtBottom(TaskRecord task) {
        // Unlike insertTaskAtPosition, this will also position parents of the windowcontroller.
        mTaskHistory.remove(task);
        final int position = getAdjustedPositionForTask(task, 0, null);
        mTaskHistory.add(position, task);
        updateTaskMovement(task, true);
        mWindowContainerController.positionChildAtBottom(task.getWindowContainerController(),
                true /* includingParents */);
    }

    void startActivityLocked(ActivityRecord r, ActivityRecord focusedTopActivity,
            boolean newTask, boolean keepCurTransition, ActivityOptions options) {
        TaskRecord rTask = r.getTask();
        final int taskId = rTask.taskId;
        // mLaunchTaskBehind tasks get placed at the back of the task stack.
        if (!r.mLaunchTaskBehind && (taskForIdLocked(taskId) == null || newTask)) {
            // Last activity in task had been removed or ActivityManagerService is reusing task.
            // Insert or replace.
            // Might not even be in.
            insertTaskAtTop(rTask, r);
        }
        TaskRecord task = null;
        if (!newTask) {
            // If starting in an existing task, find where that is...
            boolean startIt = true;
            for (int taskNdx = mTaskHistory.size() - 1; taskNdx >= 0; --taskNdx) {
                task = mTaskHistory.get(taskNdx);
                if (task.getTopActivity() == null) {
                    // All activities in task are finishing.
                    continue;
                }
                if (task == rTask) {
                    // Here it is!  Now, if this is not yet visible to the
                    // user, then just add it without starting; it will
                    // get started when the user navigates back to it.
                    if (!startIt) {
                        if (DEBUG_ADD_REMOVE) Slog.i(TAG, "Adding activity " + r + " to task "
                                + task, new RuntimeException("here").fillInStackTrace());
                        r.createWindowContainer();
                        ActivityOptions.abort(options);
                        return;
                    }
                    break;
                } else if (task.numFullscreen > 0) {
                    startIt = false;
                }
            }
        }

        // Place a new activity at top of stack, so it is next to interact with the user.

        // If we are not placing the new activity frontmost, we do not want to deliver the
        // onUserLeaving callback to the actual frontmost activity
        final TaskRecord activityTask = r.getTask();
        if (task == activityTask && mTaskHistory.indexOf(task) != (mTaskHistory.size() - 1)) {
            mStackSupervisor.mUserLeaving = false;
            if (DEBUG_USER_LEAVING) Slog.v(TAG_USER_LEAVING,
                    "startActivity() behind front, mUserLeaving=false");
        }

        task = activityTask;

        // Slot the activity into the history stack and proceed
        if (DEBUG_ADD_REMOVE) Slog.i(TAG, "Adding activity " + r + " to stack to task " + task,
                new RuntimeException("here").fillInStackTrace());
        // TODO: Need to investigate if it is okay for the controller to already be created by the
        // time we get to this point. I think it is, but need to double check.
        // Use test in b/34179495 to trace the call path.
        if (r.getWindowContainerController() == null) {
            r.createWindowContainer();
        }
        task.setFrontOfTask();

        if (mActivityTrigger != null) {
            mActivityTrigger.activityStartTrigger(r.intent, r.info, r.appInfo, r.fullscreen);
        }
        if (!isActivityTypeHome() || numActivities() > 0) {
            // We want to show the starting preview window if we are
            // switching to a new task, or the next activity's process is
            // not currently running.
            if (DEBUG_TRANSITION) Slog.v(TAG_TRANSITION,
                    "Prepare open transition: starting " + r);
            if ((r.intent.getFlags() & Intent.FLAG_ACTIVITY_NO_ANIMATION) != 0) {
                mWindowManager.prepareAppTransition(TRANSIT_NONE, keepCurTransition);
                mStackSupervisor.mNoAnimActivities.add(r);
            } else {
                int transit = TRANSIT_ACTIVITY_OPEN;
                if (newTask) {
                    if (r.mLaunchTaskBehind) {
                        transit = TRANSIT_TASK_OPEN_BEHIND;
                    } else {
                        // If a new task is being launched, then mark the existing top activity as
                        // supporting picture-in-picture while pausing only if the starting activity
                        // would not be considered an overlay on top of the current activity
                        // (eg. not fullscreen, or the assistant)
                        if (canEnterPipOnTaskSwitch(focusedTopActivity,
                                null /* toFrontTask */, r, options)) {
                            focusedTopActivity.supportsEnterPipOnTaskSwitch = true;
                        }
                        transit = TRANSIT_TASK_OPEN;
                    }
                }
                mWindowManager.prepareAppTransition(transit, keepCurTransition);
                mStackSupervisor.mNoAnimActivities.remove(r);
            }
            boolean doShow = true;
            if (newTask) {
                // Even though this activity is starting fresh, we still need
                // to reset it to make sure we apply affinities to move any
                // existing activities from other tasks in to it.
                // If the caller has requested that the target task be
                // reset, then do so.
                if ((r.intent.getFlags() & Intent.FLAG_ACTIVITY_RESET_TASK_IF_NEEDED) != 0) {
                    resetTaskIfNeededLocked(r, r);
                    doShow = topRunningNonDelayedActivityLocked(null) == r;
                }
            } else if (options != null && options.getAnimationType()
                    == ActivityOptions.ANIM_SCENE_TRANSITION) {
                doShow = false;
            }
            if (r.mLaunchTaskBehind) {
                // Don't do a starting window for mLaunchTaskBehind. More importantly make sure we
                // tell WindowManager that r is visible even though it is at the back of the stack.
                r.setVisibility(true);
                ensureActivitiesVisibleLocked(null, 0, !PRESERVE_WINDOWS);
            } else if (SHOW_APP_STARTING_PREVIEW && doShow) {
                // Figure out if we are transitioning from another activity that is
                // "has the same starting icon" as the next one.  This allows the
                // window manager to keep the previous window it had previously
                // created, if it still had one.
                TaskRecord prevTask = r.getTask();
                ActivityRecord prev = prevTask.topRunningActivityWithStartingWindowLocked();
                if (prev != null) {
                    // We don't want to reuse the previous starting preview if:
                    // (1) The current activity is in a different task.
                    if (prev.getTask() != prevTask) {
                        prev = null;
                    }
                    // (2) The current activity is already displayed.
                    else if (prev.nowVisible) {
                        prev = null;
                    }
                }
                r.showStartingWindow(prev, newTask, isTaskSwitch(r, focusedTopActivity));
            }
        } else {
            // If this is the first activity, don't do any fancy animations,
            // because there is nothing for it to animate on top of.
            ActivityOptions.abort(options);
        }
    }

    /**
     * @return Whether the switch to another task can trigger the currently running activity to
     * enter PiP while it is pausing (if supported). Only one of {@param toFrontTask} or
     * {@param toFrontActivity} should be set.
     */
    private boolean canEnterPipOnTaskSwitch(ActivityRecord pipCandidate,
            TaskRecord toFrontTask, ActivityRecord toFrontActivity, ActivityOptions opts) {
        if (opts != null && opts.disallowEnterPictureInPictureWhileLaunching()) {
            // Ensure the caller has requested not to trigger auto-enter PiP
            return false;
        }
        if (pipCandidate == null || pipCandidate.inPinnedWindowingMode()) {
            // Ensure that we do not trigger entering PiP an activity on the pinned stack
            return false;
        }
        final ActivityStack targetStack = toFrontTask != null
                ? toFrontTask.getStack() : toFrontActivity.getStack();
        if (targetStack != null && targetStack.isActivityTypeAssistant()) {
            // Ensure the task/activity being brought forward is not the assistant
            return false;
        }
        return true;
    }

    private boolean isTaskSwitch(ActivityRecord r,
            ActivityRecord topFocusedActivity) {
        return topFocusedActivity != null && r.getTask() != topFocusedActivity.getTask();
    }

    /**
     * Perform a reset of the given task, if needed as part of launching it.
     * Returns the new HistoryRecord at the top of the task.
     */
    /**
     * Helper method for #resetTaskIfNeededLocked.
     * We are inside of the task being reset...  we'll either finish this activity, push it out
     * for another task, or leave it as-is.
     * @param task The task containing the Activity (taskTop) that might be reset.
     * @param forceReset
     * @return An ActivityOptions that needs to be processed.
     */
    private ActivityOptions resetTargetTaskIfNeededLocked(TaskRecord task, boolean forceReset) {
        ActivityOptions topOptions = null;

        int replyChainEnd = -1;
        boolean canMoveOptions = true;

        // We only do this for activities that are not the root of the task (since if we finish
        // the root, we may no longer have the task!).
        final ArrayList<ActivityRecord> activities = task.mActivities;
        final int numActivities = activities.size();
        final int rootActivityNdx = task.findEffectiveRootIndex();
        for (int i = numActivities - 1; i > rootActivityNdx; --i ) {
            ActivityRecord target = activities.get(i);
            if (target.frontOfTask)
                break;

            final int flags = target.info.flags;
            final boolean finishOnTaskLaunch =
                    (flags & ActivityInfo.FLAG_FINISH_ON_TASK_LAUNCH) != 0;
            final boolean allowTaskReparenting =
                    (flags & ActivityInfo.FLAG_ALLOW_TASK_REPARENTING) != 0;
            final boolean clearWhenTaskReset =
                    (target.intent.getFlags() & Intent.FLAG_ACTIVITY_CLEAR_WHEN_TASK_RESET) != 0;

            if (!finishOnTaskLaunch
                    && !clearWhenTaskReset
                    && target.resultTo != null) {
                // If this activity is sending a reply to a previous
                // activity, we can't do anything with it now until
                // we reach the start of the reply chain.
                // XXX note that we are assuming the result is always
                // to the previous activity, which is almost always
                // the case but we really shouldn't count on.
                if (replyChainEnd < 0) {
                    replyChainEnd = i;
                }
            } else if (!finishOnTaskLaunch
                    && !clearWhenTaskReset
                    && allowTaskReparenting
                    && target.taskAffinity != null
                    && !target.taskAffinity.equals(task.affinity)) {
                // If this activity has an affinity for another
                // task, then we need to move it out of here.  We will
                // move it as far out of the way as possible, to the
                // bottom of the activity stack.  This also keeps it
                // correctly ordered with any activities we previously
                // moved.
                final TaskRecord targetTask;
                final ActivityRecord bottom =
                        !mTaskHistory.isEmpty() && !mTaskHistory.get(0).mActivities.isEmpty() ?
                                mTaskHistory.get(0).mActivities.get(0) : null;
                if (bottom != null && target.taskAffinity != null
                        && target.taskAffinity.equals(bottom.getTask().affinity)) {
                    // If the activity currently at the bottom has the
                    // same task affinity as the one we are moving,
                    // then merge it into the same task.
                    targetTask = bottom.getTask();
                    if (DEBUG_TASKS) Slog.v(TAG_TASKS, "Start pushing activity " + target
                            + " out to bottom task " + targetTask);
                } else {
                    targetTask = createTaskRecord(
                            mStackSupervisor.getNextTaskIdForUserLocked(target.userId),
                            target.info, null, null, null, false);
                    targetTask.affinityIntent = target.intent;
                    if (DEBUG_TASKS) Slog.v(TAG_TASKS, "Start pushing activity " + target
                            + " out to new task " + targetTask);
                }

                boolean noOptions = canMoveOptions;
                final int start = replyChainEnd < 0 ? i : replyChainEnd;
                for (int srcPos = start; srcPos >= i; --srcPos) {
                    final ActivityRecord p = activities.get(srcPos);
                    if (p.finishing) {
                        continue;
                    }

                    canMoveOptions = false;
                    if (noOptions && topOptions == null) {
                        topOptions = p.takeOptionsLocked();
                        if (topOptions != null) {
                            noOptions = false;
                        }
                    }
                    if (DEBUG_ADD_REMOVE) Slog.i(TAG_ADD_REMOVE,
                            "Removing activity " + p + " from task=" + task + " adding to task="
                            + targetTask + " Callers=" + Debug.getCallers(4));
                    if (DEBUG_TASKS) Slog.v(TAG_TASKS,
                            "Pushing next activity " + p + " out to target's task " + target);
                    p.reparent(targetTask, 0 /* position - bottom */, "resetTargetTaskIfNeeded");
                }

                mWindowContainerController.positionChildAtBottom(
                        targetTask.getWindowContainerController(), false /* includingParents */);
                replyChainEnd = -1;
            } else if (forceReset || finishOnTaskLaunch || clearWhenTaskReset) {
                // If the activity should just be removed -- either
                // because it asks for it, or the task should be
                // cleared -- then finish it and anything that is
                // part of its reply chain.
                int end;
                if (clearWhenTaskReset) {
                    // In this case, we want to finish this activity
                    // and everything above it, so be sneaky and pretend
                    // like these are all in the reply chain.
                    end = activities.size() - 1;
                } else if (replyChainEnd < 0) {
                    end = i;
                } else {
                    end = replyChainEnd;
                }
                boolean noOptions = canMoveOptions;
                for (int srcPos = i; srcPos <= end; srcPos++) {
                    ActivityRecord p = activities.get(srcPos);
                    if (p.finishing) {
                        continue;
                    }
                    canMoveOptions = false;
                    if (noOptions && topOptions == null) {
                        topOptions = p.takeOptionsLocked();
                        if (topOptions != null) {
                            noOptions = false;
                        }
                    }
                    if (DEBUG_TASKS) Slog.w(TAG_TASKS,
                            "resetTaskIntendedTask: calling finishActivity on " + p);
                    if (finishActivityLocked(
                            p, Activity.RESULT_CANCELED, null, "reset-task", false)) {
                        end--;
                        srcPos--;
                    }
                }
                replyChainEnd = -1;
            } else {
                // If we were in the middle of a chain, well the
                // activity that started it all doesn't want anything
                // special, so leave it all as-is.
                replyChainEnd = -1;
            }
        }

        return topOptions;
    }

    /**
     * Helper method for #resetTaskIfNeededLocked. Processes all of the activities in a given
     * TaskRecord looking for an affinity with the task of resetTaskIfNeededLocked.taskTop.
     * @param affinityTask The task we are looking for an affinity to.
     * @param task Task that resetTaskIfNeededLocked.taskTop belongs to.
     * @param topTaskIsHigher True if #task has already been processed by resetTaskIfNeededLocked.
     * @param forceReset Flag passed in to resetTaskIfNeededLocked.
     */
    private int resetAffinityTaskIfNeededLocked(TaskRecord affinityTask, TaskRecord task,
            boolean topTaskIsHigher, boolean forceReset, int taskInsertionPoint) {
        int replyChainEnd = -1;
        final int taskId = task.taskId;
        final String taskAffinity = task.affinity;

        final ArrayList<ActivityRecord> activities = affinityTask.mActivities;
        final int numActivities = activities.size();
        final int rootActivityNdx = affinityTask.findEffectiveRootIndex();

        // Do not operate on or below the effective root Activity.
        for (int i = numActivities - 1; i > rootActivityNdx; --i) {
            ActivityRecord target = activities.get(i);
            if (target.frontOfTask)
                break;

            final int flags = target.info.flags;
            boolean finishOnTaskLaunch = (flags & ActivityInfo.FLAG_FINISH_ON_TASK_LAUNCH) != 0;
            boolean allowTaskReparenting = (flags & ActivityInfo.FLAG_ALLOW_TASK_REPARENTING) != 0;

            if (target.resultTo != null) {
                // If this activity is sending a reply to a previous
                // activity, we can't do anything with it now until
                // we reach the start of the reply chain.
                // XXX note that we are assuming the result is always
                // to the previous activity, which is almost always
                // the case but we really shouldn't count on.
                if (replyChainEnd < 0) {
                    replyChainEnd = i;
                }
            } else if (topTaskIsHigher
                    && allowTaskReparenting
                    && taskAffinity != null
                    && taskAffinity.equals(target.taskAffinity)) {
                // This activity has an affinity for our task. Either remove it if we are
                // clearing or move it over to our task.  Note that
                // we currently punt on the case where we are resetting a
                // task that is not at the top but who has activities above
                // with an affinity to it...  this is really not a normal
                // case, and we will need to later pull that task to the front
                // and usually at that point we will do the reset and pick
                // up those remaining activities.  (This only happens if
                // someone starts an activity in a new task from an activity
                // in a task that is not currently on top.)
                if (forceReset || finishOnTaskLaunch) {
                    final int start = replyChainEnd >= 0 ? replyChainEnd : i;
                    if (DEBUG_TASKS) Slog.v(TAG_TASKS,
                            "Finishing task at index " + start + " to " + i);
                    for (int srcPos = start; srcPos >= i; --srcPos) {
                        final ActivityRecord p = activities.get(srcPos);
                        if (p.finishing) {
                            continue;
                        }
                        finishActivityLocked(
                                p, Activity.RESULT_CANCELED, null, "move-affinity", false);
                    }
                } else {
                    if (taskInsertionPoint < 0) {
                        taskInsertionPoint = task.mActivities.size();

                    }

                    final int start = replyChainEnd >= 0 ? replyChainEnd : i;
                    if (DEBUG_TASKS) Slog.v(TAG_TASKS,
                            "Reparenting from task=" + affinityTask + ":" + start + "-" + i
                            + " to task=" + task + ":" + taskInsertionPoint);
                    for (int srcPos = start; srcPos >= i; --srcPos) {
                        final ActivityRecord p = activities.get(srcPos);
                        p.reparent(task, taskInsertionPoint, "resetAffinityTaskIfNeededLocked");

                        if (DEBUG_ADD_REMOVE) Slog.i(TAG_ADD_REMOVE,
                                "Removing and adding activity " + p + " to stack at " + task
                                + " callers=" + Debug.getCallers(3));
                        if (DEBUG_TASKS) Slog.v(TAG_TASKS, "Pulling activity " + p
                                + " from " + srcPos + " in to resetting task " + task);
                    }
                    mWindowContainerController.positionChildAtTop(
                            task.getWindowContainerController(), true /* includingParents */);

                    // Now we've moved it in to place...  but what if this is
                    // a singleTop activity and we have put it on top of another
                    // instance of the same activity?  Then we drop the instance
                    // below so it remains singleTop.
                    if (target.info.launchMode == ActivityInfo.LAUNCH_SINGLE_TOP) {
                        ArrayList<ActivityRecord> taskActivities = task.mActivities;
                        int targetNdx = taskActivities.indexOf(target);
                        if (targetNdx > 0) {
                            ActivityRecord p = taskActivities.get(targetNdx - 1);
                            if (p.intent.getComponent().equals(target.intent.getComponent())) {
                                finishActivityLocked(p, Activity.RESULT_CANCELED, null, "replace",
                                        false);
                            }
                        }
                    }
                }

                replyChainEnd = -1;
            }
        }
        return taskInsertionPoint;
    }

    final ActivityRecord resetTaskIfNeededLocked(ActivityRecord taskTop,
            ActivityRecord newActivity) {
        final boolean forceReset =
                (newActivity.info.flags & ActivityInfo.FLAG_CLEAR_TASK_ON_LAUNCH) != 0;
        final TaskRecord task = taskTop.getTask();

        /** False until we evaluate the TaskRecord associated with taskTop. Switches to true
         * for remaining tasks. Used for later tasks to reparent to task. */
        boolean taskFound = false;

        /** If ActivityOptions are moved out and need to be aborted or moved to taskTop. */
        ActivityOptions topOptions = null;

        // Preserve the location for reparenting in the new task.
        int reparentInsertionPoint = -1;

        for (int i = mTaskHistory.size() - 1; i >= 0; --i) {
            final TaskRecord targetTask = mTaskHistory.get(i);

            if (targetTask == task) {
                topOptions = resetTargetTaskIfNeededLocked(task, forceReset);
                taskFound = true;
            } else {
                reparentInsertionPoint = resetAffinityTaskIfNeededLocked(targetTask, task,
                        taskFound, forceReset, reparentInsertionPoint);
            }
        }

        int taskNdx = mTaskHistory.indexOf(task);
        if (taskNdx >= 0) {
            do {
                taskTop = mTaskHistory.get(taskNdx--).getTopActivity();
            } while (taskTop == null && taskNdx >= 0);
        }

        if (topOptions != null) {
            // If we got some ActivityOptions from an activity on top that
            // was removed from the task, propagate them to the new real top.
            if (taskTop != null) {
                taskTop.updateOptionsLocked(topOptions);
            } else {
                topOptions.abort();
            }
        }

        return taskTop;
    }

    void sendActivityResultLocked(int callingUid, ActivityRecord r,
            String resultWho, int requestCode, int resultCode, Intent data) {

        if (callingUid > 0) {
            mService.grantUriPermissionFromIntentLocked(callingUid, r.packageName,
                    data, r.getUriPermissionsLocked(), r.userId);
        }

        if (DEBUG_RESULTS) Slog.v(TAG, "Send activity result to " + r
                + " : who=" + resultWho + " req=" + requestCode
                + " res=" + resultCode + " data=" + data);
        if (mResumedActivity == r && r.app != null && r.app.thread != null) {
            try {
                ArrayList<ResultInfo> list = new ArrayList<ResultInfo>();
                list.add(new ResultInfo(resultWho, requestCode,
                        resultCode, data));
                mService.getLifecycleManager().scheduleTransaction(r.app.thread, r.appToken,
                        ActivityResultItem.obtain(list));
                return;
            } catch (Exception e) {
                Slog.w(TAG, "Exception thrown sending result to " + r, e);
            }
        }

        r.addResultLocked(null, resultWho, requestCode, resultCode, data);
    }

    /** Returns true if the task is one of the task finishing on-top of the top running task. */
    private boolean isATopFinishingTask(TaskRecord task) {
        for (int i = mTaskHistory.size() - 1; i >= 0; --i) {
            final TaskRecord current = mTaskHistory.get(i);
            final ActivityRecord r = current.topRunningActivityLocked();
            if (r != null) {
                // We got a top running activity, so there isn't a top finishing task...
                return false;
            }
            if (current == task) {
                return true;
            }
        }
        return false;
    }

    private void adjustFocusedActivityStack(ActivityRecord r, String reason) {
        if (!mStackSupervisor.isFocusedStack(this) ||
                ((mResumedActivity != r) && (mResumedActivity != null))) {
            return;
        }

        final ActivityRecord next = topRunningActivityLocked();
        final String myReason = reason + " adjustFocus";

        if (next == r) {
            mStackSupervisor.moveFocusableActivityStackToFrontLocked(
                    mStackSupervisor.topRunningActivityLocked(), myReason);
            return;
        }

        if (next != null && isFocusable()) {
            // Keep focus in stack if we have a top running activity and are focusable.
            return;
        }

        // Task is not guaranteed to be non-null. For example, destroying the
        // {@link ActivityRecord} will disassociate the task from the activity.
        final TaskRecord task = r.getTask();

        if (task == null) {
            throw new IllegalStateException("activity no longer associated with task:" + r);
        }

        // Move focus to next focusable stack if possible.
        if (adjustFocusToNextFocusableStack(myReason)) {
            return;
        }

        // Whatever...go home.
        mStackSupervisor.moveHomeStackTaskToTop(myReason);
    }

    /** Find next proper focusable stack and make it focused. */
    private boolean adjustFocusToNextFocusableStack(String reason) {
        return adjustFocusToNextFocusableStack(reason, false /* allowFocusSelf */);
    }

    /**
     * Find next proper focusable stack and make it focused.
     * @param allowFocusSelf Is the focus allowed to remain on the same stack.
     */
    private boolean adjustFocusToNextFocusableStack(String reason, boolean allowFocusSelf) {
        final ActivityStack stack =
                mStackSupervisor.getNextFocusableStackLocked(this, !allowFocusSelf);
        final String myReason = reason + " adjustFocusToNextFocusableStack";
        if (stack == null) {
            return false;
        }

        final ActivityRecord top = stack.topRunningActivityLocked();

        if (stack.isActivityTypeHome() && (top == null || !top.visible)) {
            // If we will be focusing on the home stack next and its current top activity isn't
            // visible, then use the move the home stack task to top to make the activity visible.
            return mStackSupervisor.moveHomeStackTaskToTop(reason);
        }

        stack.moveToFront(myReason);
        return true;
    }

    final void stopActivityLocked(ActivityRecord r) {
        if (DEBUG_SWITCH) Slog.d(TAG_SWITCH, "Stopping: " + r);
        r.launching = false;
        if ((r.intent.getFlags()&Intent.FLAG_ACTIVITY_NO_HISTORY) != 0
                || (r.info.flags&ActivityInfo.FLAG_NO_HISTORY) != 0) {
            if (!r.finishing) {
                if (!shouldSleepActivities()) {
                    if (DEBUG_STATES) Slog.d(TAG_STATES, "no-history finish of " + r);
                    if (requestFinishActivityLocked(r.appToken, Activity.RESULT_CANCELED, null,
                            "stop-no-history", false)) {
                        // If {@link requestFinishActivityLocked} returns {@code true},
                        // {@link adjustFocusedActivityStack} would have been already called.
                        r.resumeKeyDispatchingLocked();
                        return;
                    }
                } else {
                    if (DEBUG_STATES) Slog.d(TAG_STATES, "Not finishing noHistory " + r
                            + " on stop because we're just sleeping");
                }
            }
        }

        if (r.app != null && r.app.thread != null) {
            adjustFocusedActivityStack(r, "stopActivity");
            r.resumeKeyDispatchingLocked();
            try {
                r.stopped = false;

                if (DEBUG_STATES) Slog.v(TAG_STATES,
                        "Moving to STOPPING: " + r + " (stop requested)");
                r.setState(STOPPING, "stopActivityLocked");
                if (DEBUG_VISIBILITY) Slog.v(TAG_VISIBILITY,
                        "Stopping visible=" + r.visible + " for " + r);

                if (mActivityTrigger != null) {
                    mActivityTrigger.activityStopTrigger(r.intent, r.info, r.appInfo);
                }

                if (!r.visible) {
                    r.setVisible(false);
                }
                EventLogTags.writeAmStopActivity(
                        r.userId, System.identityHashCode(r), r.shortComponentName);
                mService.getLifecycleManager().scheduleTransaction(r.app.thread, r.appToken,
                        StopActivityItem.obtain(r.visible, r.configChangeFlags)
                                .setDescription(r.getLifecycleDescription("stopActivityLocked")));
                if (shouldSleepOrShutDownActivities()) {
                    r.setSleeping(true);
                }
                Message msg = mHandler.obtainMessage(STOP_TIMEOUT_MSG, r);
                mHandler.sendMessageDelayed(msg, STOP_TIMEOUT);
            } catch (Exception e) {
                // Maybe just ignore exceptions here...  if the process
                // has crashed, our death notification will clean things
                // up.
                Slog.w(TAG, "Exception thrown during pause", e);
                // Just in case, assume it to be stopped.
                r.stopped = true;
                if (DEBUG_STATES) Slog.v(TAG_STATES, "Stop failed; moving to STOPPED: " + r);
                r.setState(STOPPED, "stopActivityLocked");
                if (r.deferRelaunchUntilPaused) {
                    destroyActivityLocked(r, true, "stop-except");
                }
            }
        }
    }

    /**
     * @return Returns true if the activity is being finished, false if for
     * some reason it is being left as-is.
     */
    final boolean requestFinishActivityLocked(IBinder token, int resultCode,
            Intent resultData, String reason, boolean oomAdj) {
        ActivityRecord r = isInStackLocked(token);
        if (DEBUG_RESULTS || DEBUG_STATES) Slog.v(TAG_STATES,
                "Finishing activity token=" + token + " r="
                + ", result=" + resultCode + ", data=" + resultData
                + ", reason=" + reason);
        if (r == null) {
            return false;
        }

        finishActivityLocked(r, resultCode, resultData, reason, oomAdj);
        return true;
    }

    final void finishSubActivityLocked(ActivityRecord self, String resultWho, int requestCode) {
        for (int taskNdx = mTaskHistory.size() - 1; taskNdx >= 0; --taskNdx) {
            ArrayList<ActivityRecord> activities = mTaskHistory.get(taskNdx).mActivities;
            for (int activityNdx = activities.size() - 1; activityNdx >= 0; --activityNdx) {
                ActivityRecord r = activities.get(activityNdx);
                if (r.resultTo == self && r.requestCode == requestCode) {
                    if ((r.resultWho == null && resultWho == null) ||
                        (r.resultWho != null && r.resultWho.equals(resultWho))) {
                        finishActivityLocked(r, Activity.RESULT_CANCELED, null, "request-sub",
                                false);
                    }
                }
            }
        }
        mService.updateOomAdjLocked();
    }

    final TaskRecord finishTopRunningActivityLocked(ProcessRecord app, String reason) {
        ActivityRecord r = topRunningActivityLocked();
        TaskRecord finishedTask = null;
        if (r == null || r.app != app) {
            return null;
        }
        Slog.w(TAG, "  Force finishing activity "
                + r.intent.getComponent().flattenToShortString());
        finishedTask = r.getTask();
        int taskNdx = mTaskHistory.indexOf(finishedTask);
        final TaskRecord task = finishedTask;
        int activityNdx = task.mActivities.indexOf(r);
        finishActivityLocked(r, Activity.RESULT_CANCELED, null, reason, false);
        finishedTask = task;
        // Also terminate any activities below it that aren't yet
        // stopped, to avoid a situation where one will get
        // re-start our crashing activity once it gets resumed again.
        --activityNdx;
        if (activityNdx < 0) {
            do {
                --taskNdx;
                if (taskNdx < 0) {
                    break;
                }
                activityNdx = mTaskHistory.get(taskNdx).mActivities.size() - 1;
            } while (activityNdx < 0);
        }
        if (activityNdx >= 0) {
            r = mTaskHistory.get(taskNdx).mActivities.get(activityNdx);
            if (r.isState(RESUMED, PAUSING, PAUSED)) {
                if (!r.isActivityTypeHome() || mService.mHomeProcess != r.app) {
                    Slog.w(TAG, "  Force finishing activity "
                            + r.intent.getComponent().flattenToShortString());
                    finishActivityLocked(r, Activity.RESULT_CANCELED, null, reason, false);
                }
            }
        }
        return finishedTask;
    }

    final void finishVoiceTask(IVoiceInteractionSession session) {
        IBinder sessionBinder = session.asBinder();
        boolean didOne = false;
        for (int taskNdx = mTaskHistory.size() - 1; taskNdx >= 0; --taskNdx) {
            TaskRecord tr = mTaskHistory.get(taskNdx);
            if (tr.voiceSession != null && tr.voiceSession.asBinder() == sessionBinder) {
                for (int activityNdx = tr.mActivities.size() - 1; activityNdx >= 0; --activityNdx) {
                    ActivityRecord r = tr.mActivities.get(activityNdx);
                    if (!r.finishing) {
                        finishActivityLocked(r, Activity.RESULT_CANCELED, null, "finish-voice",
                                false);
                        didOne = true;
                    }
                }
            } else {
                // Check if any of the activities are using voice
                for (int activityNdx = tr.mActivities.size() - 1; activityNdx >= 0; --activityNdx) {
                    ActivityRecord r = tr.mActivities.get(activityNdx);
                    if (r.voiceSession != null
                            && r.voiceSession.asBinder() == sessionBinder) {
                        // Inform of cancellation
                        r.clearVoiceSessionLocked();
                        try {
                            r.app.thread.scheduleLocalVoiceInteractionStarted((IBinder) r.appToken,
                                    null);
                        } catch (RemoteException re) {
                            // Ok
                        }
                        mService.finishRunningVoiceLocked();
                        break;
                    }
                }
            }
        }

        if (didOne) {
            mService.updateOomAdjLocked();
        }
    }

    final boolean finishActivityAffinityLocked(ActivityRecord r) {
        ArrayList<ActivityRecord> activities = r.getTask().mActivities;
        for (int index = activities.indexOf(r); index >= 0; --index) {
            ActivityRecord cur = activities.get(index);
            if (!Objects.equals(cur.taskAffinity, r.taskAffinity)) {
                break;
            }
            finishActivityLocked(cur, Activity.RESULT_CANCELED, null, "request-affinity", true);
        }
        return true;
    }

    private void finishActivityResultsLocked(ActivityRecord r, int resultCode, Intent resultData) {
        // send the result
        ActivityRecord resultTo = r.resultTo;
        if (resultTo != null) {
            if (DEBUG_RESULTS) Slog.v(TAG_RESULTS, "Adding result to " + resultTo
                    + " who=" + r.resultWho + " req=" + r.requestCode
                    + " res=" + resultCode + " data=" + resultData);
            if (resultTo.userId != r.userId) {
                if (resultData != null) {
                    resultData.prepareToLeaveUser(r.userId);
                }
            }
            if (r.info.applicationInfo.uid > 0) {
                mService.grantUriPermissionFromIntentLocked(r.info.applicationInfo.uid,
                        resultTo.packageName, resultData,
                        resultTo.getUriPermissionsLocked(), resultTo.userId);
            }
            resultTo.addResultLocked(r, r.resultWho, r.requestCode, resultCode,
                                     resultData);
            r.resultTo = null;
        }
        else if (DEBUG_RESULTS) Slog.v(TAG_RESULTS, "No result destination from " + r);

        // Make sure this HistoryRecord is not holding on to other resources,
        // because clients have remote IPC references to this object so we
        // can't assume that will go away and want to avoid circular IPC refs.
        r.results = null;
        r.pendingResults = null;
        r.newIntents = null;
        r.icicle = null;
    }

    /**
     * See {@link #finishActivityLocked(ActivityRecord, int, Intent, String, boolean, boolean)}
     */
    final boolean finishActivityLocked(ActivityRecord r, int resultCode, Intent resultData,
            String reason, boolean oomAdj) {
        return finishActivityLocked(r, resultCode, resultData, reason, oomAdj, !PAUSE_IMMEDIATELY);
    }

    /**
     * @return Returns true if this activity has been removed from the history
     * list, or false if it is still in the list and will be removed later.
     */
    final boolean finishActivityLocked(ActivityRecord r, int resultCode, Intent resultData,
            String reason, boolean oomAdj, boolean pauseImmediately) {
        if (r.finishing) {
            Slog.w(TAG, "Duplicate finish request for " + r);
            return false;
        }

        mWindowManager.deferSurfaceLayout();
        try {
            r.makeFinishingLocked();
            final TaskRecord task = r.getTask();
            EventLog.writeEvent(EventLogTags.AM_FINISH_ACTIVITY,
                    r.userId, System.identityHashCode(r),
                    task.taskId, r.shortComponentName, reason);
            final ArrayList<ActivityRecord> activities = task.mActivities;
            final int index = activities.indexOf(r);
            if (index < (activities.size() - 1)) {
                task.setFrontOfTask();
                if ((r.intent.getFlags() & Intent.FLAG_ACTIVITY_CLEAR_WHEN_TASK_RESET) != 0) {
                    // If the caller asked that this activity (and all above it)
                    // be cleared when the task is reset, don't lose that information,
                    // but propagate it up to the next activity.
                    ActivityRecord next = activities.get(index+1);
                    next.intent.addFlags(Intent.FLAG_ACTIVITY_CLEAR_WHEN_TASK_RESET);
                }
            }

            r.pauseKeyDispatchingLocked();

            adjustFocusedActivityStack(r, "finishActivity");

            finishActivityResultsLocked(r, resultCode, resultData);

            final boolean endTask = index <= 0 && !task.isClearingToReuseTask();
            final int transit = endTask ? TRANSIT_TASK_CLOSE : TRANSIT_ACTIVITY_CLOSE;
            if (mResumedActivity == r) {
                if (DEBUG_VISIBILITY || DEBUG_TRANSITION) Slog.v(TAG_TRANSITION,
                        "Prepare close transition: finishing " + r);
                if (endTask) {
                    mService.mTaskChangeNotificationController.notifyTaskRemovalStarted(
                            task.taskId);
                }
                mWindowManager.prepareAppTransition(transit, false);

                // Tell window manager to prepare for this one to be removed.
                r.setVisibility(false);

                if (mPausingActivity == null) {
                    if (DEBUG_PAUSE) Slog.v(TAG_PAUSE, "Finish needs to pause: " + r);
                    if (DEBUG_USER_LEAVING) Slog.v(TAG_USER_LEAVING,
                            "finish() => pause with userLeaving=false");
                    startPausingLocked(false, false, null, pauseImmediately);
                }

                if (endTask) {
                    mService.mLockTaskController.clearLockedTask(task);
                }
            } else if (!r.isState(PAUSING)) {
                // If the activity is PAUSING, we will complete the finish once
                // it is done pausing; else we can just directly finish it here.
                if (DEBUG_PAUSE) Slog.v(TAG_PAUSE, "Finish not pausing: " + r);
                if (r.visible) {
                    prepareActivityHideTransitionAnimation(r, transit);
                }

                final int finishMode = (r.visible || r.nowVisible) ? FINISH_AFTER_VISIBLE
                        : FINISH_AFTER_PAUSE;
                final boolean removedActivity = finishCurrentActivityLocked(r, finishMode, oomAdj,
                        "finishActivityLocked") == null;

                // The following code is an optimization. When the last non-task overlay activity
                // is removed from the task, we remove the entire task from the stack. However,
                // since that is done after the scheduled destroy callback from the activity, that
                // call to change the visibility of the task overlay activities would be out of
                // sync with the activitiy visibility being set for this finishing activity above.
                // In this case, we can set the visibility of all the task overlay activities when
                // we detect the last one is finishing to keep them in sync.
                if (task.onlyHasTaskOverlayActivities(true /* excludeFinishing */)) {
                    for (ActivityRecord taskOverlay : task.mActivities) {
                        if (!taskOverlay.mTaskOverlay) {
                            continue;
                        }
                        prepareActivityHideTransitionAnimation(taskOverlay, transit);
                    }
                }
                return removedActivity;
            } else {
                if (DEBUG_PAUSE) Slog.v(TAG_PAUSE, "Finish waiting for pause of: " + r);
            }

            return false;
        } finally {
            mWindowManager.continueSurfaceLayout();
        }
    }

    private void prepareActivityHideTransitionAnimation(ActivityRecord r, int transit) {
        mWindowManager.prepareAppTransition(transit, false);
        r.setVisibility(false);
        mWindowManager.executeAppTransition();
        if (!mStackSupervisor.mActivitiesWaitingForVisibleActivity.contains(r)) {
            mStackSupervisor.mActivitiesWaitingForVisibleActivity.add(r);
        }
    }

    static final int FINISH_IMMEDIATELY = 0;
    static final int FINISH_AFTER_PAUSE = 1;
    static final int FINISH_AFTER_VISIBLE = 2;

    final ActivityRecord finishCurrentActivityLocked(ActivityRecord r, int mode, boolean oomAdj,
            String reason) {
        // First things first: if this activity is currently visible,
        // and the resumed activity is not yet visible, then hold off on
        // finishing until the resumed one becomes visible.

        final ActivityRecord next = mStackSupervisor.topRunningActivityLocked();

        if (mode == FINISH_AFTER_VISIBLE && (r.visible || r.nowVisible)
                && next != null && !next.nowVisible) {
            if (!mStackSupervisor.mStoppingActivities.contains(r)) {
                addToStopping(r, false /* scheduleIdle */, false /* idleDelayed */);
            }
            if (DEBUG_STATES) Slog.v(TAG_STATES,
                    "Moving to STOPPING: "+ r + " (finish requested)");
            r.setState(STOPPING, "finishCurrentActivityLocked");
            if (oomAdj) {
                mService.updateOomAdjLocked();
            }
            return r;
        }

        // make sure the record is cleaned out of other places.
        mStackSupervisor.mStoppingActivities.remove(r);
        mStackSupervisor.mGoingToSleepActivities.remove(r);
        mStackSupervisor.mActivitiesWaitingForVisibleActivity.remove(r);
        final ActivityState prevState = r.getState();
        if (DEBUG_STATES) Slog.v(TAG_STATES, "Moving to FINISHING: " + r);

        // We are already destroying / have already destroyed the activity. Do not continue to
        // modify it. Note that we do not use ActivityRecord#finishing here as finishing is not
        // indicative of destruction (though destruction is indicative of finishing) as finishing
        // can be delayed below.
        if (r.isState(DESTROYING, DESTROYED)) {
            return null;
        }

        r.setState(FINISHING, "finishCurrentActivityLocked");
        final boolean finishingActivityInNonFocusedStack
                = r.getStack() != mStackSupervisor.getFocusedStack()
                && prevState == PAUSED && mode == FINISH_AFTER_VISIBLE;

        if (mode == FINISH_IMMEDIATELY
                || (prevState == PAUSED
                    && (mode == FINISH_AFTER_PAUSE || inPinnedWindowingMode()))
                || finishingActivityInNonFocusedStack
                || prevState == STOPPING
                || prevState == STOPPED
                || prevState == ActivityState.INITIALIZING) {
            r.makeFinishingLocked();
            boolean activityRemoved = destroyActivityLocked(r, true, "finish-imm:" + reason);

            if (finishingActivityInNonFocusedStack) {
                // Finishing activity that was in paused state and it was in not currently focused
                // stack, need to make something visible in its place.
                mStackSupervisor.ensureActivitiesVisibleLocked(null, 0, !PRESERVE_WINDOWS);
            }
            if (activityRemoved) {
                mStackSupervisor.resumeFocusedStackTopActivityLocked();
            }
            if (DEBUG_CONTAINERS) Slog.d(TAG_CONTAINERS,
                    "destroyActivityLocked: finishCurrentActivityLocked r=" + r +
                    " destroy returned removed=" + activityRemoved);
            return activityRemoved ? null : r;
        }

        // Need to go through the full pause cycle to get this
        // activity into the stopped state and then finish it.
        if (DEBUG_ALL) Slog.v(TAG, "Enqueueing pending finish: " + r);
        mStackSupervisor.mFinishingActivities.add(r);
        r.resumeKeyDispatchingLocked();
        mStackSupervisor.resumeFocusedStackTopActivityLocked();
        return r;
    }

    void finishAllActivitiesLocked(boolean immediately) {
        boolean noActivitiesInStack = true;
        for (int taskNdx = mTaskHistory.size() - 1; taskNdx >= 0; --taskNdx) {
            final ArrayList<ActivityRecord> activities = mTaskHistory.get(taskNdx).mActivities;
            for (int activityNdx = activities.size() - 1; activityNdx >= 0; --activityNdx) {
                final ActivityRecord r = activities.get(activityNdx);
                noActivitiesInStack = false;
                if (r.finishing && !immediately) {
                    continue;
                }
                Slog.d(TAG, "finishAllActivitiesLocked: finishing " + r + " immediately");
                finishCurrentActivityLocked(r, FINISH_IMMEDIATELY, false,
                        "finishAllActivitiesLocked");
            }
        }
        if (noActivitiesInStack) {
            remove();
        }
    }

    /** @return true if the stack behind this one is a standard activity type. */
    boolean inFrontOfStandardStack() {
        final ActivityDisplay display = getDisplay();
        if (display == null) {
            return false;
        }
        final int index = display.getIndexOf(this);
        if (index == 0) {
            return false;
        }
        final ActivityStack stackBehind = display.getChildAt(index - 1);
        return stackBehind.isActivityTypeStandard();
    }

    boolean shouldUpRecreateTaskLocked(ActivityRecord srec, String destAffinity) {
        // Basic case: for simple app-centric recents, we need to recreate
        // the task if the affinity has changed.
        if (srec == null || srec.getTask().affinity == null ||
                !srec.getTask().affinity.equals(destAffinity)) {
            return true;
        }
        // Document-centric case: an app may be split in to multiple documents;
        // they need to re-create their task if this current activity is the root
        // of a document, unless simply finishing it will return them to the the
        // correct app behind.
        final TaskRecord task = srec.getTask();
        if (srec.frontOfTask && task.getBaseIntent() != null && task.getBaseIntent().isDocument()) {
            // Okay, this activity is at the root of its task.  What to do, what to do...
            if (!inFrontOfStandardStack()) {
                // Finishing won't return to an application, so we need to recreate.
                return true;
            }
            // We now need to get the task below it to determine what to do.
            int taskIdx = mTaskHistory.indexOf(task);
            if (taskIdx <= 0) {
                Slog.w(TAG, "shouldUpRecreateTask: task not in history for " + srec);
                return false;
            }
            final TaskRecord prevTask = mTaskHistory.get(taskIdx);
            if (!task.affinity.equals(prevTask.affinity)) {
                // These are different apps, so need to recreate.
                return true;
            }
        }
        return false;
    }

    final boolean navigateUpToLocked(ActivityRecord srec, Intent destIntent, int resultCode,
            Intent resultData) {
        final TaskRecord task = srec.getTask();
        final ArrayList<ActivityRecord> activities = task.mActivities;
        final int start = activities.indexOf(srec);
        if (!mTaskHistory.contains(task) || (start < 0)) {
            return false;
        }
        int finishTo = start - 1;
        ActivityRecord parent = finishTo < 0 ? null : activities.get(finishTo);
        boolean foundParentInTask = false;
        final ComponentName dest = destIntent.getComponent();
        if (start > 0 && dest != null) {
            for (int i = finishTo; i >= 0; i--) {
                ActivityRecord r = activities.get(i);
                if (r.info.packageName.equals(dest.getPackageName()) &&
                        r.info.name.equals(dest.getClassName())) {
                    finishTo = i;
                    parent = r;
                    foundParentInTask = true;
                    break;
                }
            }
        }

        IActivityController controller = mService.mController;
        if (controller != null) {
            ActivityRecord next = topRunningActivityLocked(srec.appToken, 0);
            if (next != null) {
                // ask watcher if this is allowed
                boolean resumeOK = true;
                try {
                    resumeOK = controller.activityResuming(next.packageName);
                } catch (RemoteException e) {
                    mService.mController = null;
                    Watchdog.getInstance().setActivityController(null);
                }

                if (!resumeOK) {
                    return false;
                }
            }
        }
        final long origId = Binder.clearCallingIdentity();
        for (int i = start; i > finishTo; i--) {
            ActivityRecord r = activities.get(i);
            requestFinishActivityLocked(r.appToken, resultCode, resultData, "navigate-up", true);
            // Only return the supplied result for the first activity finished
            resultCode = Activity.RESULT_CANCELED;
            resultData = null;
        }

        if (parent != null && foundParentInTask) {
            final int parentLaunchMode = parent.info.launchMode;
            final int destIntentFlags = destIntent.getFlags();
            if (parentLaunchMode == ActivityInfo.LAUNCH_SINGLE_INSTANCE ||
                    parentLaunchMode == ActivityInfo.LAUNCH_SINGLE_TASK ||
                    parentLaunchMode == ActivityInfo.LAUNCH_SINGLE_TOP ||
                    (destIntentFlags & Intent.FLAG_ACTIVITY_CLEAR_TOP) != 0) {
                parent.deliverNewIntentLocked(srec.info.applicationInfo.uid, destIntent,
                        srec.packageName);
            } else {
                try {
                    ActivityInfo aInfo = AppGlobals.getPackageManager().getActivityInfo(
                            destIntent.getComponent(), 0, srec.userId);
                    // TODO(b/64750076): Check if calling pid should really be -1.
                    final int res = mService.getActivityStartController()
                            .obtainStarter(destIntent, "navigateUpTo")
                            .setCaller(srec.app.thread)
                            .setActivityInfo(aInfo)
                            .setResultTo(parent.appToken)
                            .setCallingPid(-1)
                            .setCallingUid(parent.launchedFromUid)
                            .setCallingPackage(parent.launchedFromPackage)
                            .setRealCallingPid(-1)
                            .setRealCallingUid(parent.launchedFromUid)
                            .setComponentSpecified(true)
                            .execute();
                    foundParentInTask = res == ActivityManager.START_SUCCESS;
                } catch (RemoteException e) {
                    foundParentInTask = false;
                }
                requestFinishActivityLocked(parent.appToken, resultCode,
                        resultData, "navigate-top", true);
            }
        }
        Binder.restoreCallingIdentity(origId);
        return foundParentInTask;
    }

    /**
     * Remove any state associated with the {@link ActivityRecord}. This should be called whenever
     * an activity moves away from the stack.
     */
    void onActivityRemovedFromStack(ActivityRecord r) {
        if (mResumedActivity == r) {
            clearResumedActivity("onActivityRemovedFromStack");
        }
        if (mPausingActivity == r) {
            mPausingActivity = null;
        }

        removeTimeoutsForActivityLocked(r);
    }

    /**
     * Perform the common clean-up of an activity record.  This is called both
     * as part of destroyActivityLocked() (when destroying the client-side
     * representation) and cleaning things up as a result of its hosting
     * processing going away, in which case there is no remaining client-side
     * state to destroy so only the cleanup here is needed.
     *
     * Note: Call before #removeActivityFromHistoryLocked.
     *
     * @param r             The {@link ActivityRecord} to cleanup.
     * @param cleanServices Whether services bound to the {@link ActivityRecord} should also be
     *                      cleaned up.
     * @param destroy       Whether the {@link ActivityRecord} should be destroyed.
     * @param clearProcess  Whether the client process should be cleared.
     */
    private void cleanUpActivityLocked(ActivityRecord r, boolean cleanServices, boolean destroy,
            boolean clearProcess) {
        onActivityRemovedFromStack(r);

        r.deferRelaunchUntilPaused = false;
        r.frozenBeforeDestroy = false;

        if (destroy) {
            if (DEBUG_STATES) Slog.v(TAG_STATES, "Moving to DESTROYED: " + r + " (cleaning up)");
            r.setState(DESTROYED, "cleanupActivityLocked");
        }

        if (clearProcess) {
            if (DEBUG_APP) Slog.v(TAG_APP, "Clearing app during cleanUp for activity " + r);
            r.app = null;
        }

        // Inform supervisor the activity has been removed.
        mStackSupervisor.cleanupActivity(r);


        // Remove any pending results.
        if (r.finishing && r.pendingResults != null) {
            for (WeakReference<PendingIntentRecord> apr : r.pendingResults) {
                PendingIntentRecord rec = apr.get();
                if (rec != null) {
                    mService.cancelIntentSenderLocked(rec, false);
                }
            }
            r.pendingResults = null;
        }

        if (cleanServices) {
            cleanUpActivityServicesLocked(r);
        }

        // Get rid of any pending idle timeouts.
        removeTimeoutsForActivityLocked(r);
        // Clean-up activities are no longer relaunching (e.g. app process died). Notify window
        // manager so it can update its bookkeeping.
        mWindowManager.notifyAppRelaunchesCleared(r.appToken);
    }

    void removeTimeoutsForActivityLocked(ActivityRecord r) {
        mStackSupervisor.removeTimeoutsForActivityLocked(r);
        mHandler.removeMessages(PAUSE_TIMEOUT_MSG, r);
        mHandler.removeMessages(STOP_TIMEOUT_MSG, r);
        mHandler.removeMessages(DESTROY_TIMEOUT_MSG, r);
        r.finishLaunchTickingLocked();
    }

    private void removeActivityFromHistoryLocked(ActivityRecord r, String reason) {
        finishActivityResultsLocked(r, Activity.RESULT_CANCELED, null);
        r.makeFinishingLocked();
        if (DEBUG_ADD_REMOVE) Slog.i(TAG_ADD_REMOVE,
                "Removing activity " + r + " from stack callers=" + Debug.getCallers(5));

        r.takeFromHistory();
        removeTimeoutsForActivityLocked(r);
        if (DEBUG_STATES) Slog.v(TAG_STATES,
                "Moving to DESTROYED: " + r + " (removed from history)");
        r.setState(DESTROYED, "removeActivityFromHistoryLocked");
        if (DEBUG_APP) Slog.v(TAG_APP, "Clearing app during remove for activity " + r);
        r.app = null;
        r.removeWindowContainer();
        final TaskRecord task = r.getTask();
        final boolean lastActivity = task != null ? task.removeActivity(r) : false;
        // If we are removing the last activity in the task, not including task overlay activities,
        // then fall through into the block below to remove the entire task itself
        final boolean onlyHasTaskOverlays = task != null
                ? task.onlyHasTaskOverlayActivities(false /* excludingFinishing */) : false;

        if (lastActivity || onlyHasTaskOverlays) {
            if (DEBUG_STACK) {
                Slog.i(TAG_STACK,
                        "removeActivityFromHistoryLocked: last activity removed from " + this
                                + " onlyHasTaskOverlays=" + onlyHasTaskOverlays);
            }

            // The following block can be executed multiple times if there is more than one overlay.
            // {@link ActivityStackSupervisor#removeTaskByIdLocked} handles this by reverse lookup
            // of the task by id and exiting early if not found.
            if (onlyHasTaskOverlays) {
                // When destroying a task, tell the supervisor to remove it so that any activity it
                // has can be cleaned up correctly. This is currently the only place where we remove
                // a task with the DESTROYING mode, so instead of passing the onlyHasTaskOverlays
                // state into removeTask(), we just clear the task here before the other residual
                // work.
                // TODO: If the callers to removeTask() changes such that we have multiple places
                //       where we are destroying the task, move this back into removeTask()
                mStackSupervisor.removeTaskByIdLocked(task.taskId, false /* killProcess */,
                        !REMOVE_FROM_RECENTS, PAUSE_IMMEDIATELY, reason);
            }

            // We must keep the task around until all activities are destroyed. The following
            // statement will only execute once since overlays are also considered activities.
            if (lastActivity) {
                removeTask(task, reason, REMOVE_TASK_MODE_DESTROYING);
            }
        }
        cleanUpActivityServicesLocked(r);
        r.removeUriPermissionsLocked();
    }

    /**
     * Perform clean-up of service connections in an activity record.
     */
    private void cleanUpActivityServicesLocked(ActivityRecord r) {
        // Throw away any services that have been bound by this activity.
        if (r.connections != null) {
            Iterator<ConnectionRecord> it = r.connections.iterator();
            while (it.hasNext()) {
                ConnectionRecord c = it.next();
                mService.mServices.removeConnectionLocked(c, null, r);
            }
            r.connections = null;
        }
    }

    final void scheduleDestroyActivities(ProcessRecord owner, String reason) {
        Message msg = mHandler.obtainMessage(DESTROY_ACTIVITIES_MSG);
        msg.obj = new ScheduleDestroyArgs(owner, reason);
        mHandler.sendMessage(msg);
    }

    private void destroyActivitiesLocked(ProcessRecord owner, String reason) {
        boolean lastIsOpaque = false;
        boolean activityRemoved = false;
        for (int taskNdx = mTaskHistory.size() - 1; taskNdx >= 0; --taskNdx) {
            final ArrayList<ActivityRecord> activities = mTaskHistory.get(taskNdx).mActivities;
            for (int activityNdx = activities.size() - 1; activityNdx >= 0; --activityNdx) {
                final ActivityRecord r = activities.get(activityNdx);
                if (r.finishing) {
                    continue;
                }
                if (r.fullscreen) {
                    lastIsOpaque = true;
                }
                if (owner != null && r.app != owner) {
                    continue;
                }
                if (!lastIsOpaque) {
                    continue;
                }
                if (r.isDestroyable()) {
                    if (DEBUG_SWITCH) Slog.v(TAG_SWITCH, "Destroying " + r
                            + " in state " + r.getState()
                            + " resumed=" + mResumedActivity
                            + " pausing=" + mPausingActivity + " for reason " + reason);
                    if (destroyActivityLocked(r, true, reason)) {
                        activityRemoved = true;
                    }
                }
            }
        }
        if (activityRemoved) {
            mStackSupervisor.resumeFocusedStackTopActivityLocked();
        }
    }

    final boolean safelyDestroyActivityLocked(ActivityRecord r, String reason) {
        if (r.isDestroyable()) {
            if (DEBUG_SWITCH) Slog.v(TAG_SWITCH,
                    "Destroying " + r + " in state " + r.getState() + " resumed=" + mResumedActivity
                    + " pausing=" + mPausingActivity + " for reason " + reason);
            return destroyActivityLocked(r, true, reason);
        }
        return false;
    }

    final int releaseSomeActivitiesLocked(ProcessRecord app, ArraySet<TaskRecord> tasks,
            String reason) {
        // Iterate over tasks starting at the back (oldest) first.
        if (DEBUG_RELEASE) Slog.d(TAG_RELEASE, "Trying to release some activities in " + app);
        int maxTasks = tasks.size() / 4;
        if (maxTasks < 1) {
            maxTasks = 1;
        }
        int numReleased = 0;
        for (int taskNdx = 0; taskNdx < mTaskHistory.size() && maxTasks > 0; taskNdx++) {
            final TaskRecord task = mTaskHistory.get(taskNdx);
            if (!tasks.contains(task)) {
                continue;
            }
            if (DEBUG_RELEASE) Slog.d(TAG_RELEASE, "Looking for activities to release in " + task);
            int curNum = 0;
            final ArrayList<ActivityRecord> activities = task.mActivities;
            for (int actNdx = 0; actNdx < activities.size(); actNdx++) {
                final ActivityRecord activity = activities.get(actNdx);
                if (activity.app == app && activity.isDestroyable()) {
                    if (DEBUG_RELEASE) Slog.v(TAG_RELEASE, "Destroying " + activity
                            + " in state " + activity.getState() + " resumed=" + mResumedActivity
                            + " pausing=" + mPausingActivity + " for reason " + reason);
                    destroyActivityLocked(activity, true, reason);
                    if (activities.get(actNdx) != activity) {
                        // Was removed from list, back up so we don't miss the next one.
                        actNdx--;
                    }
                    curNum++;
                }
            }
            if (curNum > 0) {
                numReleased += curNum;
                maxTasks--;
                if (mTaskHistory.get(taskNdx) != task) {
                    // The entire task got removed, back up so we don't miss the next one.
                    taskNdx--;
                }
            }
        }
        if (DEBUG_RELEASE) Slog.d(TAG_RELEASE,
                "Done releasing: did " + numReleased + " activities");
        return numReleased;
    }

    /**
     * Destroy the current CLIENT SIDE instance of an activity.  This may be
     * called both when actually finishing an activity, or when performing
     * a configuration switch where we destroy the current client-side object
     * but then create a new client-side object for this same HistoryRecord.
     */
    final boolean destroyActivityLocked(ActivityRecord r, boolean removeFromApp, String reason) {
        if (DEBUG_SWITCH || DEBUG_CLEANUP) Slog.v(TAG_SWITCH,
                "Removing activity from " + reason + ": token=" + r
                        + ", app=" + (r.app != null ? r.app.processName : "(null)"));

        if (r.isState(DESTROYING, DESTROYED)) {
            if (DEBUG_STATES) Slog.v(TAG_STATES, "activity " + r + " already finishing."
                    + "skipping request with reason:" + reason);
            return false;
        }

        EventLog.writeEvent(EventLogTags.AM_DESTROY_ACTIVITY,
                r.userId, System.identityHashCode(r),
                r.getTask().taskId, r.shortComponentName, reason);

        boolean removedFromHistory = false;

        cleanUpActivityLocked(r, false /* cleanServices */, false /* destroy */,
                false /*clearProcess*/);

        final boolean hadApp = r.app != null;

        if (hadApp) {
            if (removeFromApp) {
                r.app.activities.remove(r);
                if (mService.mHeavyWeightProcess == r.app && r.app.activities.size() <= 0) {
                    mService.mHeavyWeightProcess = null;
                    mService.mHandler.sendEmptyMessage(
                            ActivityManagerService.CANCEL_HEAVY_NOTIFICATION_MSG);
                }
                if (r.app.activities.isEmpty()) {
                    // Update any services we are bound to that might care about whether
                    // their client may have activities.
                    mService.mServices.updateServiceConnectionActivitiesLocked(r.app);
                    // No longer have activities, so update LRU list and oom adj.
                    mService.updateLruProcessLocked(r.app, false, null);
                    mService.updateOomAdjLocked();
                }
            }

            boolean skipDestroy = false;

            try {
                if (DEBUG_SWITCH) Slog.i(TAG_SWITCH, "Destroying: " + r);
                mService.getLifecycleManager().scheduleTransaction(r.app.thread, r.appToken,
                        DestroyActivityItem.obtain(r.finishing, r.configChangeFlags)
                            .setDescription(
                                    r.getLifecycleDescription("destroyActivityLocked:" + reason)));
            } catch (Exception e) {
                // We can just ignore exceptions here...  if the process
                // has crashed, our death notification will clean things
                // up.
                //Slog.w(TAG, "Exception thrown during finish", e);
                if (r.finishing) {
                    removeActivityFromHistoryLocked(r, reason + " exceptionInScheduleDestroy");
                    removedFromHistory = true;
                    skipDestroy = true;
                }
            }

            r.nowVisible = false;

            // If the activity is finishing, we need to wait on removing it
            // from the list to give it a chance to do its cleanup.  During
            // that time it may make calls back with its token so we need to
            // be able to find it on the list and so we don't want to remove
            // it from the list yet.  Otherwise, we can just immediately put
            // it in the destroyed state since we are not removing it from the
            // list.
            if (r.finishing && !skipDestroy) {
                if (DEBUG_STATES) Slog.v(TAG_STATES, "Moving to DESTROYING: " + r
                        + " (destroy requested)");
                r.setState(DESTROYING,
                        "destroyActivityLocked. finishing and not skipping destroy");
                Message msg = mHandler.obtainMessage(DESTROY_TIMEOUT_MSG, r);
                mHandler.sendMessageDelayed(msg, DESTROY_TIMEOUT);
            } else {
                if (DEBUG_STATES) Slog.v(TAG_STATES,
                        "Moving to DESTROYED: " + r + " (destroy skipped)");
                r.setState(DESTROYED,
                        "destroyActivityLocked. not finishing or skipping destroy");
                if (DEBUG_APP) Slog.v(TAG_APP, "Clearing app during destroy for activity " + r);
                r.app = null;
            }
        } else {
            // remove this record from the history.
            if (r.finishing) {
                removeActivityFromHistoryLocked(r, reason + " hadNoApp");
                removedFromHistory = true;
            } else {
                if (DEBUG_STATES) Slog.v(TAG_STATES, "Moving to DESTROYED: " + r + " (no app)");
                r.setState(DESTROYED, "destroyActivityLocked. not finishing and had no app");
                if (DEBUG_APP) Slog.v(TAG_APP, "Clearing app during destroy for activity " + r);
                r.app = null;
            }
        }

        r.configChangeFlags = 0;

        if (!mLRUActivities.remove(r) && hadApp) {
            Slog.w(TAG, "Activity " + r + " being finished, but not in LRU list");
        }

        return removedFromHistory;
    }

    final void activityDestroyedLocked(IBinder token, String reason) {
        final long origId = Binder.clearCallingIdentity();
        try {
            activityDestroyedLocked(ActivityRecord.forTokenLocked(token), reason);
        } finally {
            Binder.restoreCallingIdentity(origId);
        }
    }

    final void activityDestroyedLocked(ActivityRecord record, String reason) {
        if (record != null) {
            mHandler.removeMessages(DESTROY_TIMEOUT_MSG, record);
        }

        if (DEBUG_CONTAINERS) Slog.d(TAG_CONTAINERS, "activityDestroyedLocked: r=" + record);

        if (isInStackLocked(record) != null) {
            if (record.isState(DESTROYING, DESTROYED)) {
                cleanUpActivityLocked(record, true /* cleanServices */, false /* destroy */,
                        false /*clearProcess*/);
                removeActivityFromHistoryLocked(record, reason);
            }
        }

        mStackSupervisor.resumeFocusedStackTopActivityLocked();
    }

    private void removeHistoryRecordsForAppLocked(ArrayList<ActivityRecord> list,
            ProcessRecord app, String listName) {
        int i = list.size();
        if (DEBUG_CLEANUP) Slog.v(TAG_CLEANUP,
            "Removing app " + app + " from list " + listName + " with " + i + " entries");
        while (i > 0) {
            i--;
            ActivityRecord r = list.get(i);
            if (DEBUG_CLEANUP) Slog.v(TAG_CLEANUP, "Record #" + i + " " + r);
            if (r.app == app) {
                if (DEBUG_CLEANUP) Slog.v(TAG_CLEANUP, "---> REMOVING this entry!");
                list.remove(i);
                removeTimeoutsForActivityLocked(r);
            }
        }
    }

    private boolean removeHistoryRecordsForAppLocked(ProcessRecord app) {
        removeHistoryRecordsForAppLocked(mLRUActivities, app, "mLRUActivities");
        removeHistoryRecordsForAppLocked(mStackSupervisor.mStoppingActivities, app,
                "mStoppingActivities");
        removeHistoryRecordsForAppLocked(mStackSupervisor.mGoingToSleepActivities, app,
                "mGoingToSleepActivities");
        removeHistoryRecordsForAppLocked(mStackSupervisor.mActivitiesWaitingForVisibleActivity, app,
                "mActivitiesWaitingForVisibleActivity");
        removeHistoryRecordsForAppLocked(mStackSupervisor.mFinishingActivities, app,
                "mFinishingActivities");

        boolean hasVisibleActivities = false;

        // Clean out the history list.
        int i = numActivities();
        if (DEBUG_CLEANUP) Slog.v(TAG_CLEANUP,
                "Removing app " + app + " from history with " + i + " entries");
        for (int taskNdx = mTaskHistory.size() - 1; taskNdx >= 0; --taskNdx) {
            final ArrayList<ActivityRecord> activities = mTaskHistory.get(taskNdx).mActivities;
            mTmpActivities.clear();
            mTmpActivities.addAll(activities);

            while (!mTmpActivities.isEmpty()) {
                final int targetIndex = mTmpActivities.size() - 1;
                final ActivityRecord r = mTmpActivities.remove(targetIndex);
                if (DEBUG_CLEANUP) Slog.v(TAG_CLEANUP,
                        "Record #" + targetIndex + " " + r + ": app=" + r.app);

                if (r.app == app) {
                    if (r.visible) {
                        hasVisibleActivities = true;
                    }
                    final boolean remove;
                    if ((!r.haveState && !r.stateNotNeeded) || r.finishing) {
                        // Don't currently have state for the activity, or
                        // it is finishing -- always remove it.
                        remove = true;
                    } else if (!r.visible && r.launchCount > 2 &&
                            r.lastLaunchTime > (SystemClock.uptimeMillis() - 60000)) {
                        // We have launched this activity too many times since it was
                        // able to run, so give up and remove it.
                        // (Note if the activity is visible, we don't remove the record.
                        // We leave the dead window on the screen but the process will
                        // not be restarted unless user explicitly tap on it.)
                        remove = true;
                    } else {
                        // The process may be gone, but the activity lives on!
                        remove = false;
                    }
                    if (remove) {
                        if (DEBUG_ADD_REMOVE || DEBUG_CLEANUP) Slog.i(TAG_ADD_REMOVE,
                                "Removing activity " + r + " from stack at " + i
                                + ": haveState=" + r.haveState
                                + " stateNotNeeded=" + r.stateNotNeeded
                                + " finishing=" + r.finishing
                                + " state=" + r.getState() + " callers=" + Debug.getCallers(5));
                        if (!r.finishing) {
                            Slog.w(TAG, "Force removing " + r + ": app died, no saved state");
                            EventLog.writeEvent(EventLogTags.AM_FINISH_ACTIVITY,
                                    r.userId, System.identityHashCode(r),
                                    r.getTask().taskId, r.shortComponentName,
                                    "proc died without state saved");
                            if (r.getState() == RESUMED) {
                                mService.updateUsageStats(r, false);
                            }
                        }
                    } else {
                        // We have the current state for this activity, so
                        // it can be restarted later when needed.
                        if (DEBUG_ALL) Slog.v(TAG, "Keeping entry, setting app to null");
                        if (DEBUG_APP) Slog.v(TAG_APP,
                                "Clearing app during removeHistory for activity " + r);
                        r.app = null;
                        // Set nowVisible to previous visible state. If the app was visible while
                        // it died, we leave the dead window on screen so it's basically visible.
                        // This is needed when user later tap on the dead window, we need to stop
                        // other apps when user transfers focus to the restarted activity.
                        r.nowVisible = r.visible;
                        if (!r.haveState) {
                            if (DEBUG_SAVED_STATE) Slog.i(TAG_SAVED_STATE,
                                    "App died, clearing saved state of " + r);
                            r.icicle = null;
                        }
                    }
                    cleanUpActivityLocked(r, true /* cleanServices */, remove /* destroy */,
                            true /*clearProcess*/);
                    if (remove) {
                        removeActivityFromHistoryLocked(r, "appDied");
                    }
                }
            }
        }

        return hasVisibleActivities;
    }

    private void updateTransitLocked(int transit, ActivityOptions options) {
        if (options != null) {
            ActivityRecord r = topRunningActivityLocked();
            if (r != null && !r.isState(RESUMED)) {
                r.updateOptionsLocked(options);
            } else {
                ActivityOptions.abort(options);
            }
        }
        mWindowManager.prepareAppTransition(transit, false);
    }

    private void updateTaskMovement(TaskRecord task, boolean toFront) {
        if (task.isPersistable) {
            task.mLastTimeMoved = System.currentTimeMillis();
            // Sign is used to keep tasks sorted when persisted. Tasks sent to the bottom most
            // recently will be most negative, tasks sent to the bottom before that will be less
            // negative. Similarly for recent tasks moved to the top which will be most positive.
            if (!toFront) {
                task.mLastTimeMoved *= -1;
            }
        }
        mStackSupervisor.invalidateTaskLayers();
    }

    void moveHomeStackTaskToTop() {
        if (!isActivityTypeHome()) {
            throw new IllegalStateException("Calling moveHomeStackTaskToTop() on non-home stack: "
                    + this);
        }
        final int top = mTaskHistory.size() - 1;
        if (top >= 0) {
            final TaskRecord task = mTaskHistory.get(top);
            if (DEBUG_TASKS || DEBUG_STACK) Slog.d(TAG_STACK,
                    "moveHomeStackTaskToTop: moving " + task);
            mTaskHistory.remove(top);
            mTaskHistory.add(top, task);
            updateTaskMovement(task, true);
        }
    }

    final void moveTaskToFrontLocked(TaskRecord tr, boolean noAnimation, ActivityOptions options,
            AppTimeTracker timeTracker, String reason) {
        if (DEBUG_SWITCH) Slog.v(TAG_SWITCH, "moveTaskToFront: " + tr);

        final ActivityStack topStack = getDisplay().getTopStack();
        final ActivityRecord topActivity = topStack != null ? topStack.getTopActivity() : null;
        final int numTasks = mTaskHistory.size();
        final int index = mTaskHistory.indexOf(tr);
        if (numTasks == 0 || index < 0)  {
            // nothing to do!
            if (noAnimation) {
                ActivityOptions.abort(options);
            } else {
                updateTransitLocked(TRANSIT_TASK_TO_FRONT, options);
            }
            return;
        }

        if (timeTracker != null) {
            // The caller wants a time tracker associated with this task.
            for (int i = tr.mActivities.size() - 1; i >= 0; i--) {
                tr.mActivities.get(i).appTimeTracker = timeTracker;
            }
        }

        // Shift all activities with this task up to the top
        // of the stack, keeping them in the same internal order.
        insertTaskAtTop(tr, null);

        // Don't refocus if invisible to current user
        final ActivityRecord top = tr.getTopActivity();
        if (top == null || !top.okToShowLocked()) {
            if (top != null) {
                mStackSupervisor.mRecentTasks.add(top.getTask());
            }
            ActivityOptions.abort(options);
            return;
        }

        // Set focus to the top running activity of this stack.
        final ActivityRecord r = topRunningActivityLocked();
        mStackSupervisor.moveFocusableActivityStackToFrontLocked(r, reason);

        if (DEBUG_TRANSITION) Slog.v(TAG_TRANSITION, "Prepare to front transition: task=" + tr);
        if (noAnimation) {
            mWindowManager.prepareAppTransition(TRANSIT_NONE, false);
            if (r != null) {
                mStackSupervisor.mNoAnimActivities.add(r);
            }
            ActivityOptions.abort(options);
        } else {
            updateTransitLocked(TRANSIT_TASK_TO_FRONT, options);
        }
        // If a new task is moved to the front, then mark the existing top activity as supporting
        // picture-in-picture while paused only if the task would not be considered an oerlay on top
        // of the current activity (eg. not fullscreen, or the assistant)
        if (canEnterPipOnTaskSwitch(topActivity, tr, null /* toFrontActivity */,
                options)) {
            topActivity.supportsEnterPipOnTaskSwitch = true;
        }

        mStackSupervisor.resumeFocusedStackTopActivityLocked();
        EventLog.writeEvent(EventLogTags.AM_TASK_TO_FRONT, tr.userId, tr.taskId);

        mService.mTaskChangeNotificationController.notifyTaskMovedToFront(tr.taskId);
    }

    /**
     * Worker method for rearranging history stack. Implements the function of moving all
     * activities for a specific task (gathering them if disjoint) into a single group at the
     * bottom of the stack.
     *
     * If a watcher is installed, the action is preflighted and the watcher has an opportunity
     * to premeptively cancel the move.
     *
     * @param taskId The taskId to collect and move to the bottom.
     * @return Returns true if the move completed, false if not.
     */
    final boolean moveTaskToBackLocked(int taskId) {
        final TaskRecord tr = taskForIdLocked(taskId);
        if (tr == null) {
            Slog.i(TAG, "moveTaskToBack: bad taskId=" + taskId);
            return false;
        }
        Slog.i(TAG, "moveTaskToBack: " + tr);

        // In LockTask mode, moving a locked task to the back of the stack may expose unlocked
        // ones. Therefore we need to check if this operation is allowed.
        if (!mService.mLockTaskController.canMoveTaskToBack(tr)) {
            return false;
        }

        // If we have a watcher, preflight the move before committing to it.  First check
        // for *other* available tasks, but if none are available, then try again allowing the
        // current task to be selected.
        if (isTopStackOnDisplay() && mService.mController != null) {
            ActivityRecord next = topRunningActivityLocked(null, taskId);
            if (next == null) {
                next = topRunningActivityLocked(null, 0);
            }
            if (next != null) {
                // ask watcher if this is allowed
                boolean moveOK = true;
                try {
                    moveOK = mService.mController.activityResuming(next.packageName);
                } catch (RemoteException e) {
                    mService.mController = null;
                    Watchdog.getInstance().setActivityController(null);
                }
                if (!moveOK) {
                    return false;
                }
            }
        }

        if (DEBUG_TRANSITION) Slog.v(TAG_TRANSITION, "Prepare to back transition: task=" + taskId);

        mTaskHistory.remove(tr);
        mTaskHistory.add(0, tr);
        updateTaskMovement(tr, false);

        mWindowManager.prepareAppTransition(TRANSIT_TASK_TO_BACK, false);
        moveToBack("moveTaskToBackLocked", tr);

        if (inPinnedWindowingMode()) {
            mStackSupervisor.removeStack(this);
            return true;
        }

        mStackSupervisor.resumeFocusedStackTopActivityLocked();
        return true;
    }

    static void logStartActivity(int tag, ActivityRecord r, TaskRecord task) {
        final Uri data = r.intent.getData();
        final String strData = data != null ? data.toSafeString() : null;

        EventLog.writeEvent(tag,
                r.userId, System.identityHashCode(r), task.taskId,
                r.shortComponentName, r.intent.getAction(),
                r.intent.getType(), strData, r.intent.getFlags());
    }

    /**
     * Ensures all visible activities at or below the input activity have the right configuration.
     */
    void ensureVisibleActivitiesConfigurationLocked(ActivityRecord start, boolean preserveWindow) {
        if (start == null || !start.visible) {
            return;
        }

        final TaskRecord startTask = start.getTask();
        boolean behindFullscreen = false;
        boolean updatedConfig = false;

        for (int taskIndex = mTaskHistory.indexOf(startTask); taskIndex >= 0; --taskIndex) {
            final TaskRecord task = mTaskHistory.get(taskIndex);
            final ArrayList<ActivityRecord> activities = task.mActivities;
            int activityIndex =
                    (start.getTask() == task) ? activities.indexOf(start) : activities.size() - 1;
            for (; activityIndex >= 0; --activityIndex) {
                final ActivityRecord r = activities.get(activityIndex);
                updatedConfig |= r.ensureActivityConfiguration(0 /* globalChanges */,
                        preserveWindow);
                if (r.fullscreen) {
                    behindFullscreen = true;
                    break;
                }
            }
            if (behindFullscreen) {
                break;
            }
        }
        if (updatedConfig) {
            // Ensure the resumed state of the focus activity if we updated the configuration of
            // any activity.
            mStackSupervisor.resumeFocusedStackTopActivityLocked();
        }
    }

    // TODO: Figure-out a way to consolidate with resize() method below.
    @Override
    public void requestResize(Rect bounds) {
        mService.resizeStack(mStackId, bounds, true /* allowResizeInDockedMode */,
                false /* preserveWindows */, false /* animate */, -1 /* animationDuration */);
    }

    // TODO: Can only be called from special methods in ActivityStackSupervisor.
    // Need to consolidate those calls points into this resize method so anyone can call directly.
    void resize(Rect bounds, Rect tempTaskBounds, Rect tempTaskInsetBounds) {
        if (!updateBoundsAllowed(bounds, tempTaskBounds, tempTaskInsetBounds)) {
            return;
        }

        // Update override configurations of all tasks in the stack.
        final Rect taskBounds = tempTaskBounds != null ? tempTaskBounds : bounds;
        final Rect insetBounds = tempTaskInsetBounds != null ? tempTaskInsetBounds : taskBounds;

        mTmpBounds.clear();
        mTmpInsetBounds.clear();

        for (int i = mTaskHistory.size() - 1; i >= 0; i--) {
            final TaskRecord task = mTaskHistory.get(i);
            if (task.isResizeable()) {
                if (inFreeformWindowingMode()) {
                    // TODO: Can be removed now since each freeform task is in its own stack.
                    // For freeform stack we don't adjust the size of the tasks to match that
                    // of the stack, but we do try to make sure the tasks are still contained
                    // with the bounds of the stack.
                    mTmpRect2.set(task.getOverrideBounds());
                    fitWithinBounds(mTmpRect2, bounds);
                    task.updateOverrideConfiguration(mTmpRect2);
                } else {
                    task.updateOverrideConfiguration(taskBounds, insetBounds);
                }
            }

            mTmpBounds.put(task.taskId, task.getOverrideBounds());
            if (tempTaskInsetBounds != null) {
                mTmpInsetBounds.put(task.taskId, tempTaskInsetBounds);
            }
        }

        mWindowContainerController.resize(bounds, mTmpBounds, mTmpInsetBounds);
        setBounds(bounds);
    }


    /**
     * Adjust bounds to stay within stack bounds.
     *
     * Since bounds might be outside of stack bounds, this method tries to move the bounds in a way
     * that keep them unchanged, but be contained within the stack bounds.
     *
     * @param bounds Bounds to be adjusted.
     * @param stackBounds Bounds within which the other bounds should remain.
     */
    private static void fitWithinBounds(Rect bounds, Rect stackBounds) {
        if (stackBounds == null || stackBounds.isEmpty() || stackBounds.contains(bounds)) {
            return;
        }

        if (bounds.left < stackBounds.left || bounds.right > stackBounds.right) {
            final int maxRight = stackBounds.right
                    - (stackBounds.width() / FIT_WITHIN_BOUNDS_DIVIDER);
            int horizontalDiff = stackBounds.left - bounds.left;
            if ((horizontalDiff < 0 && bounds.left >= maxRight)
                    || (bounds.left + horizontalDiff >= maxRight)) {
                horizontalDiff = maxRight - bounds.left;
            }
            bounds.left += horizontalDiff;
            bounds.right += horizontalDiff;
        }

        if (bounds.top < stackBounds.top || bounds.bottom > stackBounds.bottom) {
            final int maxBottom = stackBounds.bottom
                    - (stackBounds.height() / FIT_WITHIN_BOUNDS_DIVIDER);
            int verticalDiff = stackBounds.top - bounds.top;
            if ((verticalDiff < 0 && bounds.top >= maxBottom)
                    || (bounds.top + verticalDiff >= maxBottom)) {
                verticalDiff = maxBottom - bounds.top;
            }
            bounds.top += verticalDiff;
            bounds.bottom += verticalDiff;
        }
    }

    boolean willActivityBeVisibleLocked(IBinder token) {
        for (int taskNdx = mTaskHistory.size() - 1; taskNdx >= 0; --taskNdx) {
            final ArrayList<ActivityRecord> activities = mTaskHistory.get(taskNdx).mActivities;
            for (int activityNdx = activities.size() - 1; activityNdx >= 0; --activityNdx) {
                final ActivityRecord r = activities.get(activityNdx);
                if (r.appToken == token) {
                    return true;
                }
                if (r.fullscreen && !r.finishing) {
                    return false;
                }
            }
        }
        final ActivityRecord r = ActivityRecord.forTokenLocked(token);
        if (r == null) {
            return false;
        }
        if (r.finishing) Slog.e(TAG, "willActivityBeVisibleLocked: Returning false,"
                + " would have returned true for r=" + r);
        return !r.finishing;
    }

    void closeSystemDialogsLocked() {
        for (int taskNdx = mTaskHistory.size() - 1; taskNdx >= 0; --taskNdx) {
            final ArrayList<ActivityRecord> activities = mTaskHistory.get(taskNdx).mActivities;
            for (int activityNdx = activities.size() - 1; activityNdx >= 0; --activityNdx) {
                final ActivityRecord r = activities.get(activityNdx);
                if ((r.info.flags&ActivityInfo.FLAG_FINISH_ON_CLOSE_SYSTEM_DIALOGS) != 0) {
                    finishActivityLocked(r, Activity.RESULT_CANCELED, null, "close-sys", true);
                }
            }
        }
    }

    boolean finishDisabledPackageActivitiesLocked(String packageName, Set<String> filterByClasses,
            boolean doit, boolean evenPersistent, int userId) {
        boolean didSomething = false;
        TaskRecord lastTask = null;
        ComponentName homeActivity = null;
        for (int taskNdx = mTaskHistory.size() - 1; taskNdx >= 0; --taskNdx) {
            final ArrayList<ActivityRecord> activities = mTaskHistory.get(taskNdx).mActivities;
            mTmpActivities.clear();
            mTmpActivities.addAll(activities);

            while (!mTmpActivities.isEmpty()) {
                ActivityRecord r = mTmpActivities.remove(0);
                final boolean sameComponent =
                        (r.packageName.equals(packageName) && (filterByClasses == null
                                || filterByClasses.contains(r.realActivity.getClassName())))
                        || (packageName == null && r.userId == userId);
                if ((userId == UserHandle.USER_ALL || r.userId == userId)
                        && (sameComponent || r.getTask() == lastTask)
                        && (r.app == null || evenPersistent || !r.app.persistent)) {
                    if (!doit) {
                        if (r.finishing) {
                            // If this activity is just finishing, then it is not
                            // interesting as far as something to stop.
                            continue;
                        }
                        return true;
                    }
                    if (r.isActivityTypeHome()) {
                        if (homeActivity != null && homeActivity.equals(r.realActivity)) {
                            Slog.i(TAG, "Skip force-stop again " + r);
                            continue;
                        } else {
                            homeActivity = r.realActivity;
                        }
                    }
                    didSomething = true;
                    Slog.i(TAG, "  Force finishing activity " + r);
                    if (sameComponent) {
                        if (r.app != null) {
                            r.app.removed = true;
                        }
                        r.app = null;
                    }
                    lastTask = r.getTask();
                    finishActivityLocked(r, Activity.RESULT_CANCELED, null, "force-stop",
                            true);
                }
            }
        }
        return didSomething;
    }

    /**
     * @return The set of running tasks through {@param tasksOut} that are available to the caller.
     *         If {@param ignoreActivityType} or {@param ignoreWindowingMode} are not undefined,
     *         then skip running tasks that match those types.
     */
    void getRunningTasks(List<TaskRecord> tasksOut, @ActivityType int ignoreActivityType,
            @WindowingMode int ignoreWindowingMode, int callingUid, boolean allowed) {
        boolean focusedStack = mStackSupervisor.getFocusedStack() == this;
        boolean topTask = true;
        for (int taskNdx = mTaskHistory.size() - 1; taskNdx >= 0; --taskNdx) {
            final TaskRecord task = mTaskHistory.get(taskNdx);
            if (task.getTopActivity() == null) {
                // Skip if there are no activities in the task
                continue;
            }
            if (!allowed && !task.isActivityTypeHome() && task.effectiveUid != callingUid) {
                // Skip if the caller can't fetch this task
                continue;
            }
            if (ignoreActivityType != ACTIVITY_TYPE_UNDEFINED
                    && task.getActivityType() == ignoreActivityType) {
                // Skip ignored activity type
                continue;
            }
            if (ignoreWindowingMode != WINDOWING_MODE_UNDEFINED
                    && task.getWindowingMode() == ignoreWindowingMode) {
                // Skip ignored windowing mode
                continue;
            }
            if (focusedStack && topTask) {
                // For the focused stack top task, update the last stack active time so that it can
                // be used to determine the order of the tasks (it may not be set for newly created
                // tasks)
                task.lastActiveTime = SystemClock.elapsedRealtime();
                topTask = false;
            }
            tasksOut.add(task);
        }
    }

    void unhandledBackLocked() {
        final int top = mTaskHistory.size() - 1;
        if (DEBUG_SWITCH) Slog.d(TAG_SWITCH, "Performing unhandledBack(): top activity at " + top);
        if (top >= 0) {
            final ArrayList<ActivityRecord> activities = mTaskHistory.get(top).mActivities;
            int activityTop = activities.size() - 1;
            if (activityTop >= 0) {
                finishActivityLocked(activities.get(activityTop), Activity.RESULT_CANCELED, null,
                        "unhandled-back", true);
            }
        }
    }

    /**
     * Reset local parameters because an app's activity died.
     * @param app The app of the activity that died.
     * @return result from removeHistoryRecordsForAppLocked.
     */
    boolean handleAppDiedLocked(ProcessRecord app) {
        if (mPausingActivity != null && mPausingActivity.app == app) {
            if (DEBUG_PAUSE || DEBUG_CLEANUP) Slog.v(TAG_PAUSE,
                    "App died while pausing: " + mPausingActivity);
            mPausingActivity = null;
        }
        if (mLastPausedActivity != null && mLastPausedActivity.app == app) {
            mLastPausedActivity = null;
            mLastNoHistoryActivity = null;
        }

        return removeHistoryRecordsForAppLocked(app);
    }

    void handleAppCrashLocked(ProcessRecord app) {
        for (int taskNdx = mTaskHistory.size() - 1; taskNdx >= 0; --taskNdx) {
            final ArrayList<ActivityRecord> activities = mTaskHistory.get(taskNdx).mActivities;
            for (int activityNdx = activities.size() - 1; activityNdx >= 0; --activityNdx) {
                final ActivityRecord r = activities.get(activityNdx);
                if (r.app == app) {
                    Slog.w(TAG, "  Force finishing activity "
                            + r.intent.getComponent().flattenToShortString());
                    // Force the destroy to skip right to removal.
                    r.app = null;
                    finishCurrentActivityLocked(r, FINISH_IMMEDIATELY, false,
                            "handleAppCrashedLocked");
                }
            }
        }
    }

    boolean dumpActivitiesLocked(FileDescriptor fd, PrintWriter pw, boolean dumpAll,
            boolean dumpClient, String dumpPackage, boolean needSep) {

        if (mTaskHistory.isEmpty()) {
            return false;
        }
        final String prefix = "    ";
        for (int taskNdx = mTaskHistory.size() - 1; taskNdx >= 0; --taskNdx) {
            final TaskRecord task = mTaskHistory.get(taskNdx);
            if (needSep) {
                pw.println("");
            }
            pw.println(prefix + "Task id #" + task.taskId);
            pw.println(prefix + "mBounds=" + task.getOverrideBounds());
            pw.println(prefix + "mMinWidth=" + task.mMinWidth);
            pw.println(prefix + "mMinHeight=" + task.mMinHeight);
            pw.println(prefix + "mLastNonFullscreenBounds=" + task.mLastNonFullscreenBounds);
            pw.println(prefix + "* " + task);
            task.dump(pw, prefix + "  ");
            ActivityStackSupervisor.dumpHistoryList(fd, pw, mTaskHistory.get(taskNdx).mActivities,
                    prefix, "Hist", true, !dumpAll, dumpClient, dumpPackage, false, null, task);
        }
        return true;
    }

    ArrayList<ActivityRecord> getDumpActivitiesLocked(String name) {
        ArrayList<ActivityRecord> activities = new ArrayList<>();

        if ("all".equals(name)) {
            for (int taskNdx = mTaskHistory.size() - 1; taskNdx >= 0; --taskNdx) {
                activities.addAll(mTaskHistory.get(taskNdx).mActivities);
            }
        } else if ("top".equals(name)) {
            final int top = mTaskHistory.size() - 1;
            if (top >= 0) {
                final ArrayList<ActivityRecord> list = mTaskHistory.get(top).mActivities;
                int listTop = list.size() - 1;
                if (listTop >= 0) {
                    activities.add(list.get(listTop));
                }
            }
        } else {
            ItemMatcher matcher = new ItemMatcher();
            matcher.build(name);

            for (int taskNdx = mTaskHistory.size() - 1; taskNdx >= 0; --taskNdx) {
                for (ActivityRecord r1 : mTaskHistory.get(taskNdx).mActivities) {
                    if (matcher.match(r1, r1.intent.getComponent())) {
                        activities.add(r1);
                    }
                }
            }
        }

        return activities;
    }

    ActivityRecord restartPackage(String packageName) {
        ActivityRecord starting = topRunningActivityLocked();

        // All activities that came from the package must be
        // restarted as if there was a config change.
        for (int taskNdx = mTaskHistory.size() - 1; taskNdx >= 0; --taskNdx) {
            final ArrayList<ActivityRecord> activities = mTaskHistory.get(taskNdx).mActivities;
            for (int activityNdx = activities.size() - 1; activityNdx >= 0; --activityNdx) {
                final ActivityRecord a = activities.get(activityNdx);
                if (a.info.packageName.equals(packageName)) {
                    a.forceNewConfig = true;
                    if (starting != null && a == starting && a.visible) {
                        a.startFreezingScreenLocked(starting.app,
                                CONFIG_SCREEN_LAYOUT);
                    }
                }
            }
        }

        return starting;
    }

    /**
     * Removes the input task from this stack.
     * @param task to remove.
     * @param reason for removal.
     * @param mode task removal mode. Either {@link #REMOVE_TASK_MODE_DESTROYING},
     *             {@link #REMOVE_TASK_MODE_MOVING}, {@link #REMOVE_TASK_MODE_MOVING_TO_TOP}.
     */
    void removeTask(TaskRecord task, String reason, int mode) {
        for (ActivityRecord record : task.mActivities) {
            onActivityRemovedFromStack(record);
        }

        mTaskHistory.remove(task);
        removeActivitiesFromLRUListLocked(task);
        updateTaskMovement(task, true);

        if (mode == REMOVE_TASK_MODE_DESTROYING && task.mActivities.isEmpty()) {
            // TODO: VI what about activity?
            final boolean isVoiceSession = task.voiceSession != null;
            if (isVoiceSession) {
                try {
                    task.voiceSession.taskFinished(task.intent, task.taskId);
                } catch (RemoteException e) {
                }
            }
            if (task.autoRemoveFromRecents() || isVoiceSession) {
                // Task creator asked to remove this when done, or this task was a voice
                // interaction, so it should not remain on the recent tasks list.
                mStackSupervisor.mRecentTasks.remove(task);
            }

            task.removeWindowContainer();
        }

        if (mTaskHistory.isEmpty()) {
            if (DEBUG_STACK) Slog.i(TAG_STACK, "removeTask: removing stack=" + this);
            // We only need to adjust focused stack if this stack is in focus and we are not in the
            // process of moving the task to the top of the stack that will be focused.
            if (isOnHomeDisplay() && mode != REMOVE_TASK_MODE_MOVING_TO_TOP
                    && mStackSupervisor.isFocusedStack(this)) {
                String myReason = reason + " leftTaskHistoryEmpty";
                if (!inMultiWindowMode() || !adjustFocusToNextFocusableStack(myReason)) {
                    mStackSupervisor.moveHomeStackToFront(myReason);
                }
            }
            if (isAttached()) {
                getDisplay().positionChildAtBottom(this);
            }
            if (!isActivityTypeHome()) {
                remove();
            }
        }

        task.setStack(null);

        // Notify if a task from the pinned stack is being removed (or moved depending on the mode)
        if (inPinnedWindowingMode()) {
            mService.mTaskChangeNotificationController.notifyActivityUnpinned();
        }
    }

    TaskRecord createTaskRecord(int taskId, ActivityInfo info, Intent intent,
            IVoiceInteractionSession voiceSession, IVoiceInteractor voiceInteractor,
            boolean toTop) {
        return createTaskRecord(taskId, info, intent, voiceSession, voiceInteractor, toTop,
                null /*activity*/, null /*source*/, null /*options*/);
    }

    TaskRecord createTaskRecord(int taskId, ActivityInfo info, Intent intent,
            IVoiceInteractionSession voiceSession, IVoiceInteractor voiceInteractor,
            boolean toTop, ActivityRecord activity, ActivityRecord source,
            ActivityOptions options) {
        final TaskRecord task = TaskRecord.create(
                mService, taskId, info, intent, voiceSession, voiceInteractor);
        // add the task to stack first, mTaskPositioner might need the stack association
        addTask(task, toTop, "createTaskRecord");
        final boolean isLockscreenShown = mService.mStackSupervisor.getKeyguardController()
                .isKeyguardShowing(mDisplayId != INVALID_DISPLAY ? mDisplayId : DEFAULT_DISPLAY);
        if (!mStackSupervisor.getLaunchParamsController()
                .layoutTask(task, info.windowLayout, activity, source, options)
                && !matchParentBounds() && task.isResizeable() && !isLockscreenShown) {
            task.updateOverrideConfiguration(getOverrideBounds());
        }
        task.createWindowContainer(toTop, (info.flags & FLAG_SHOW_FOR_ALL_USERS) != 0);
        return task;
    }

    ArrayList<TaskRecord> getAllTasks() {
        return new ArrayList<>(mTaskHistory);
    }

    void addTask(final TaskRecord task, final boolean toTop, String reason) {
        addTask(task, toTop ? MAX_VALUE : 0, true /* schedulePictureInPictureModeChange */, reason);
        if (toTop) {
            // TODO: figure-out a way to remove this call.
            mWindowContainerController.positionChildAtTop(task.getWindowContainerController(),
                    true /* includingParents */);
        }
    }

    // TODO: This shouldn't allow automatic reparenting. Remove the call to preAddTask and deal
    // with the fall-out...
    void addTask(final TaskRecord task, int position, boolean schedulePictureInPictureModeChange,
            String reason) {
        // TODO: Is this remove really needed? Need to look into the call path for the other addTask
        mTaskHistory.remove(task);
        position = getAdjustedPositionForTask(task, position, null /* starting */);
        final boolean toTop = position >= mTaskHistory.size();
        final ActivityStack prevStack = preAddTask(task, reason, toTop);

        mTaskHistory.add(position, task);
        task.setStack(this);

        updateTaskMovement(task, toTop);

        postAddTask(task, prevStack, schedulePictureInPictureModeChange);
    }

    void positionChildAt(TaskRecord task, int index) {

        if (task.getStack() != this) {
            throw new IllegalArgumentException("AS.positionChildAt: task=" + task
                    + " is not a child of stack=" + this + " current parent=" + task.getStack());
        }

        task.updateOverrideConfigurationForStack(this);

        final ActivityRecord topRunningActivity = task.topRunningActivityLocked();
        final boolean wasResumed = topRunningActivity == task.getStack().mResumedActivity;
        insertTaskAtPosition(task, index);
        task.setStack(this);
        postAddTask(task, null /* prevStack */, true /* schedulePictureInPictureModeChange */);

        if (wasResumed) {
            if (mResumedActivity != null) {
                Log.wtf(TAG, "mResumedActivity was already set when moving mResumedActivity from"
                        + " other stack to this stack mResumedActivity=" + mResumedActivity
                        + " other mResumedActivity=" + topRunningActivity);
            }
            topRunningActivity.setState(RESUMED, "positionChildAt");
        }

        // The task might have already been running and its visibility needs to be synchronized with
        // the visibility of the stack / windows.
        ensureActivitiesVisibleLocked(null, 0, !PRESERVE_WINDOWS);
        mStackSupervisor.resumeFocusedStackTopActivityLocked();
    }

    private ActivityStack preAddTask(TaskRecord task, String reason, boolean toTop) {
        final ActivityStack prevStack = task.getStack();
        if (prevStack != null && prevStack != this) {
            prevStack.removeTask(task, reason,
                    toTop ? REMOVE_TASK_MODE_MOVING_TO_TOP : REMOVE_TASK_MODE_MOVING);
        }
        return prevStack;
    }

    /**
     * @param schedulePictureInPictureModeChange specifies whether or not to schedule the PiP mode
     *            change. Callers may set this to false if they are explicitly scheduling PiP mode
     *            changes themselves, like during the PiP animation
     */
    private void postAddTask(TaskRecord task, ActivityStack prevStack,
            boolean schedulePictureInPictureModeChange) {
        if (schedulePictureInPictureModeChange && prevStack != null) {
            mStackSupervisor.scheduleUpdatePictureInPictureModeIfNeeded(task, prevStack);
        } else if (task.voiceSession != null) {
            try {
                task.voiceSession.taskStarted(task.intent, task.taskId);
            } catch (RemoteException e) {
            }
        }
    }

    void moveToFrontAndResumeStateIfNeeded(ActivityRecord r, boolean moveToFront, boolean setResume,
            boolean setPause, String reason) {
        if (!moveToFront) {
            return;
        }

        // If the activity owns the last resumed activity, transfer that together,
        // so that we don't resume the same activity again in the new stack.
        // Apps may depend on onResume()/onPause() being called in pairs.
        if (setResume) {
            r.setState(RESUMED, "moveToFrontAndResumeStateIfNeeded");
            updateLRUListLocked(r);
        }
        // If the activity was previously pausing, then ensure we transfer that as well
        if (setPause) {
            mPausingActivity = r;
            schedulePauseTimeout(r);
        }
        // Move the stack in which we are placing the activity to the front. The call will also
        // make sure the activity focus is set.
        moveToFront(reason);
    }

    public int getStackId() {
        return mStackId;
    }

    @Override
    public String toString() {
        return "ActivityStack{" + Integer.toHexString(System.identityHashCode(this))
                + " stackId=" + mStackId + " type=" + activityTypeToString(getActivityType())
                + " mode=" + windowingModeToString(getWindowingMode())
                + " visible=" + shouldBeVisible(null /* starting */) + ", "
                + mTaskHistory.size() + " tasks}";
    }

    void onLockTaskPackagesUpdated() {
        for (int taskNdx = mTaskHistory.size() - 1; taskNdx >= 0; --taskNdx) {
            mTaskHistory.get(taskNdx).setLockTaskAuth();
        }
    }

    void executeAppTransition(ActivityOptions options) {
        mWindowManager.executeAppTransition();
        ActivityOptions.abort(options);
    }

    boolean shouldSleepActivities() {
        final ActivityDisplay display = getDisplay();
        return display != null ? display.isSleeping() : mService.isSleepingLocked();
    }

    boolean shouldSleepOrShutDownActivities() {
        return shouldSleepActivities() || mService.isShuttingDownLocked();
    }

    public void writeToProto(ProtoOutputStream proto, long fieldId) {
        final long token = proto.start(fieldId);
        super.writeToProto(proto, CONFIGURATION_CONTAINER, false /* trim */);
        proto.write(ID, mStackId);
        for (int taskNdx = mTaskHistory.size() - 1; taskNdx >= 0; --taskNdx) {
            final TaskRecord task = mTaskHistory.get(taskNdx);
            task.writeToProto(proto, TASKS);
        }
        if (mResumedActivity != null) {
            mResumedActivity.writeIdentifierToProto(proto, RESUMED_ACTIVITY);
        }
        proto.write(DISPLAY_ID, mDisplayId);
        if (!matchParentBounds()) {
            final Rect bounds = getOverrideBounds();
            bounds.writeToProto(proto, BOUNDS);
        }

        // TODO: Remove, no longer needed with windowingMode.
        proto.write(FULLSCREEN, matchParentBounds());
        proto.end(token);
    }
}<|MERGE_RESOLUTION|>--- conflicted
+++ resolved
@@ -1481,15 +1481,12 @@
 
         if (DEBUG_STATES) Slog.v(TAG_STATES, "Moving to PAUSING: " + prev);
         else if (DEBUG_PAUSE) Slog.v(TAG_PAUSE, "Start pausing: " + prev);
-<<<<<<< HEAD
 
         if (mActivityTrigger != null) {
             mActivityTrigger.activityPauseTrigger(prev.intent, prev.info, prev.appInfo);
         }
 
         mResumedActivity = null;
-=======
->>>>>>> 2c4adf27
         mPausingActivity = prev;
         mLastPausedActivity = prev;
         mLastNoHistoryActivity = (prev.intent.getFlags() & Intent.FLAG_ACTIVITY_NO_HISTORY) != 0
