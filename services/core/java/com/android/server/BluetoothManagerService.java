--- conflicted
+++ resolved
@@ -1234,13 +1234,6 @@
             }
             Slog.w(TAG, "unbindBluetoothProfileService: calling psc.removeProxy");
             psc.removeProxy(proxy);
-<<<<<<< HEAD
-
-            if (psc.getProxyCount() == 0) {
-                Slog.w(TAG, "psc.getProxyCount() returned 0, removing psc entry for profile "
-                       + bluetoothProfile);
-                mProfileServices.remove(new Integer(bluetoothProfile));
-=======
             if (psc.isEmpty()) {
                 // All prxoies are disconnected, unbind with the service.
                 try {
@@ -1249,7 +1242,6 @@
                     Slog.e(TAG, "Unable to unbind service with intent: " + psc.mIntent, e);
                 }
                 mProfileServices.remove(profile);
->>>>>>> 02351afb
             }
         }
     }
@@ -1426,7 +1418,6 @@
             mProxies.kill();
         }
 
-<<<<<<< HEAD
         public int getProxyCount() {
             int retval = 0;
             if (mProxies != null) {
@@ -1434,10 +1425,10 @@
             }
             Slog.w(TAG, "getProxyCount(): returning retval " + retval);
             return retval;
-=======
+        }
+
         private boolean isEmpty() {
             return mProxies.getRegisteredCallbackCount() == 0;
->>>>>>> 02351afb
         }
 
         @Override
