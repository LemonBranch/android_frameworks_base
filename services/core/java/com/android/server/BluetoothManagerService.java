--- conflicted
+++ resolved
@@ -1403,21 +1403,14 @@
 
         @Override
         public void onServiceDisconnected(ComponentName className) {
-            if (mService == null) return;
-            try {
-                mService.unlinkToDeath(this, 0);
-            } catch (NoSuchElementException e) {
-                Slog.e(TAG, "Unable to unlinkToDeath", e);
-            }
-<<<<<<< HEAD
-
-=======
+            if (mService == null) {
+                return;
+            }
             try {
                 mService.unlinkToDeath(this, 0);
             } catch (NoSuchElementException e) {
                 Log.e(TAG, "error unlinking to death", e);
             }
->>>>>>> 7c2cd6a1
             mService = null;
             mClassName = null;
 
