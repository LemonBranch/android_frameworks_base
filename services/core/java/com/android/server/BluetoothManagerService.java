--- conflicted
+++ resolved
@@ -1840,13 +1840,9 @@
                         // the previous Bluetooth process has exited. The
                         // waiting period has three components:
                         // (a) Wait until the local state is STATE_OFF. This
-<<<<<<< HEAD
-                        //     is accomplished by "waitForMonitoredOnOff(false, true)".
-=======
                         //     is accomplished by
                         //     "waitForState(new HashSet<Integer>(
                         //     Arrays.asList(BluetoothAdapter.STATE_OFF)))".
->>>>>>> 81ee1024
                         // (b) Wait until the STATE_OFF state is updated to
                         //     all components.
                         // (c) Wait until the Bluetooth process exits, and
@@ -1856,22 +1852,8 @@
                         // message. On slower devices, that delay needs to be
                         // on the order of (2 * SERVICE_RESTART_TIME_MS).
                         //
-<<<<<<< HEAD
-                        // Wait for (a) is required only when Bluetooth is being
-                        // turned off.
-                        int state;
-                        try {
-                            state = mBluetooth.getState();
-                        } catch (RemoteException e) {
-                            Slog.e(TAG, "getState()", e);
-                            break;
-                        }
-                        if(state == BluetoothAdapter.STATE_TURNING_OFF || state == BluetoothAdapter.STATE_BLE_TURNING_OFF)
-                            waitForMonitoredOnOff(false, true);
-=======
                         waitForState(new HashSet<Integer>(Arrays.asList(
                                 BluetoothAdapter.STATE_OFF)));
->>>>>>> 81ee1024
                         Message restartMsg =
                                 mHandler.obtainMessage(MESSAGE_RESTART_BLUETOOTH_SERVICE);
                         mHandler.sendMessageDelayed(restartMsg, 2 * SERVICE_RESTART_TIME_MS);
@@ -1884,8 +1866,8 @@
                     }
                     mHandler.removeMessages(MESSAGE_RESTART_BLUETOOTH_SERVICE);
                     if (mEnable && mBluetooth != null) {
-<<<<<<< HEAD
-                        waitForMonitoredOnOff(true, false);
+                        waitForState(new HashSet<Integer>(Arrays.asList(
+                                BluetoothAdapter.STATE_ON)));
 
                         try {
                             mBluetoothLock.readLock().lock();
@@ -1904,19 +1886,12 @@
                         }
                         mEnable = false;
                         handleDisable();
-                        waitForMonitoredOnOff(false, false);
-=======
-                        waitForState(new HashSet<Integer>(Arrays.asList(
-                                BluetoothAdapter.STATE_ON)));
-                        mEnable = false;
-                        handleDisable();
                         waitForState(new HashSet<Integer>(Arrays.asList(BluetoothAdapter.STATE_OFF,
                                 BluetoothAdapter.STATE_TURNING_ON,
                                 BluetoothAdapter.STATE_TURNING_OFF,
                                 BluetoothAdapter.STATE_BLE_TURNING_ON,
                                 BluetoothAdapter.STATE_BLE_ON,
                                 BluetoothAdapter.STATE_BLE_TURNING_OFF)));
->>>>>>> 81ee1024
                     } else {
                         mEnable = false;
                         handleDisable();
@@ -2055,11 +2030,6 @@
                     }
 
                     if (!mEnable) {
-<<<<<<< HEAD
-                        waitForMonitoredOnOff(true, false);
-                        handleDisable();
-                        waitForMonitoredOnOff(false, false);
-=======
                         waitForState(new HashSet<Integer>(Arrays.asList(
                                 BluetoothAdapter.STATE_ON)));
                         handleDisable();
@@ -2069,7 +2039,6 @@
                                 BluetoothAdapter.STATE_BLE_TURNING_ON,
                                 BluetoothAdapter.STATE_BLE_ON,
                                 BluetoothAdapter.STATE_BLE_TURNING_OFF)));
->>>>>>> 81ee1024
                     }
                     break;
                 }
@@ -2107,13 +2076,9 @@
                             == BluetoothAdapter.STATE_OFF)) {
                         if (mEnable) {
                             Slog.d(TAG, "Entering STATE_OFF but mEnabled is true; restarting.");
-<<<<<<< HEAD
                             mHandler.removeMessages(MESSAGE_RESTART_BLUETOOTH_SERVICE);
-                            waitForMonitoredOnOff(false, true);
-=======
                             waitForState(new HashSet<Integer>(Arrays.asList(
                                     BluetoothAdapter.STATE_OFF)));
->>>>>>> 81ee1024
                             Message restartMsg =
                                     mHandler.obtainMessage(MESSAGE_RESTART_BLUETOOTH_SERVICE);
                             mHandler.sendMessageDelayed(restartMsg, 2 * SERVICE_RESTART_TIME_MS);
@@ -2245,12 +2210,8 @@
                             mState = BluetoothAdapter.STATE_TURNING_ON;
                         }
 
-<<<<<<< HEAD
-                        waitForMonitoredOnOff(true, false);
-=======
                         waitForState(new HashSet<Integer>(Arrays.asList(
                                 BluetoothAdapter.STATE_ON)));
->>>>>>> 81ee1024
 
                         if (mState == BluetoothAdapter.STATE_TURNING_ON) {
                             bluetoothStateChangeHandler(mState, BluetoothAdapter.STATE_ON);
@@ -2268,13 +2229,9 @@
                         bluetoothStateChangeHandler(BluetoothAdapter.STATE_ON,
                                 BluetoothAdapter.STATE_TURNING_OFF);
 
-<<<<<<< HEAD
-                        boolean didDisableTimeout = !waitForMonitoredOnOff(false, true);
-=======
                         boolean didDisableTimeout =
                                 !waitForState(new HashSet<Integer>(Arrays.asList(
                                     BluetoothAdapter.STATE_OFF)));
->>>>>>> 81ee1024
 
                         bluetoothStateChangeHandler(BluetoothAdapter.STATE_TURNING_OFF,
                                 BluetoothAdapter.STATE_OFF);
@@ -2551,74 +2508,10 @@
             } finally {
                 mBluetoothLock.readLock().unlock();
             }
-<<<<<<< HEAD
-            if (on || off) {
-                SystemClock.sleep(500);
-            } else {
-                SystemClock.sleep(30);
-            }
-            i++;
-        }
-        Slog.e(TAG,"waitForOnOff time out");
-        return false;
-    }
-
-    /**
-     *  if on is true, wait for state become ON
-     *  if off is true, wait for state become OFF
-     *  if both on and off are false, wait for state not ON
-     */
-    private boolean waitForMonitoredOnOff(boolean on, boolean off) {
-        int i = 0;
-        while (i < 10) {
-            synchronized(mConnection) {
-                try {
-                    if (mBluetooth == null) break;
-                    if (on) {
-                        if (mBluetooth.getState() == BluetoothAdapter.STATE_ON) return true;
-                        if (mBluetooth.getState() == BluetoothAdapter.STATE_BLE_ON) {
-                            bluetoothStateChangeHandler(BluetoothAdapter.STATE_BLE_TURNING_ON,
-                                                        BluetoothAdapter.STATE_BLE_ON);
-                            if (mBluetoothGatt != null) {
-                                Slog.d(TAG,"GattService is connected, execute waitForOnOff");
-                                boolean ret = waitForOnOff(on, off);
-                                return ret;
-                            } else {
-                                Slog.d(TAG,
-                                    "GattService connect in progress, return to avoid timeout");
-                                return true;
-                            }
-                        }
-                    } else if (off) {
-                        if (mBluetooth.getState() == BluetoothAdapter.STATE_OFF) return true;
-                        if (mBluetooth.getState() == BluetoothAdapter.STATE_BLE_ON) {
-                            bluetoothStateChangeHandler(BluetoothAdapter.STATE_TURNING_OFF,
-                                                        BluetoothAdapter.STATE_BLE_ON);
-                            boolean ret = waitForOnOff(on, off);
-                            return ret;
-                        }
-                    } else {
-                        if (mBluetooth.getState() != BluetoothAdapter.STATE_ON) return true;
-                    }
-                } catch (RemoteException e) {
-                    Slog.e(TAG, "getState()", e);
-                    break;
-                }
-            }
-            if (on || off) {
-                SystemClock.sleep(300);
-            } else {
-                SystemClock.sleep(50);
-            }
-            i++;
-        }
-        Slog.e(TAG,"waitForMonitoredOnOff time out");
-=======
             SystemClock.sleep(300);
             i++;
         }
         Slog.e(TAG, "waitForState " + states + " time out");
->>>>>>> 81ee1024
         return false;
     }
 
@@ -2672,18 +2565,7 @@
             mBluetoothLock.readLock().unlock();
         }
 
-<<<<<<< HEAD
-        waitForMonitoredOnOff(false, true);
-=======
-        SystemClock.sleep(500);
-
-        // disable
-        addActiveLog(BluetoothProtoEnums.ENABLE_DISABLE_REASON_START_ERROR,
-                mContext.getPackageName(), false);
-        handleDisable();
-
         waitForState(new HashSet<Integer>(Arrays.asList(BluetoothAdapter.STATE_OFF)));
->>>>>>> 81ee1024
 
         sendBluetoothServiceDownCallback();
 
