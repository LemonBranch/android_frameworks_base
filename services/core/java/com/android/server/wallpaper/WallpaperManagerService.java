--- conflicted
+++ resolved
@@ -119,11 +119,8 @@
         final KeyguardWallpaperData mKeyguardWallpaper;
         final File mWallpaperDir;
         final File mWallpaperFile;
-<<<<<<< HEAD
+        final File mWallpaperInfoFile;
         final File mKeyguardWallpaperFile;
-=======
-        final File mWallpaperInfoFile;
->>>>>>> d0f748a7
 
         public WallpaperObserver(WallpaperData wallpaper, KeyguardWallpaperData keyguardWallpaper) {
             super(getWallpaperDir(wallpaper.userId).getAbsolutePath(),
@@ -131,12 +128,9 @@
             mWallpaperDir = getWallpaperDir(wallpaper.userId);
             mWallpaper = wallpaper;
             mWallpaperFile = new File(mWallpaperDir, WALLPAPER);
-<<<<<<< HEAD
+            mWallpaperInfoFile = new File(mWallpaperDir, WALLPAPER_INFO);
             mKeyguardWallpaper = keyguardWallpaper;
             mKeyguardWallpaperFile = new File(mWallpaperDir, KEYGUARD_WALLPAPER);
-=======
-            mWallpaperInfoFile = new File(mWallpaperDir, WALLPAPER_INFO);
->>>>>>> d0f748a7
         }
 
         @Override
@@ -155,12 +149,6 @@
                     Binder.restoreCallingIdentity(origId);
                 }
                 if (mWallpaperFile.equals(changedFile)) {
-                    // changing the wallpaper means we'll need to back up the new one
-                    long origId = Binder.clearCallingIdentity();
-                    BackupManager bm = new BackupManager(mContext);
-                    bm.dataChanged();
-                    Binder.restoreCallingIdentity(origId);
-
                     notifyCallbacksLocked(mWallpaper);
                     final boolean written = (event == CLOSE_WRITE || event == MOVED_TO);
                     if (mWallpaper.wallpaperComponent == null
