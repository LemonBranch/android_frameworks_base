--- conflicted
+++ resolved
@@ -1697,11 +1697,7 @@
         mSrvConfig
                 .getNetdInstance()
                 .ipSecApplyTransportModeTransform(
-<<<<<<< HEAD
-                        socket.getFileDescriptor(),
-=======
                         socket,
->>>>>>> de843449
                         callingUid,
                         direction,
                         c.getSourceAddress(),
