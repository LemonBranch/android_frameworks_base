--- conflicted
+++ resolved
@@ -154,14 +154,9 @@
                 sConfirmDialog.dismiss();
             }
             if (mReboot && !mRebootSafeMode){
-<<<<<<< HEAD
                 sConfirmDialog = new AlertDialog.Builder(uiContext)
-                        .setTitle(com.android.internal.R.string.reboot_confirm)
-=======
-                sConfirmDialog = new AlertDialog.Builder(context)
                         .setTitle(com.android.internal.R.string.reboot_title)
                         .setMessage(com.android.internal.R.string.reboot_confirm)
->>>>>>> ee71271a
                         .setPositiveButton(com.android.internal.R.string.yes,
                                 new DialogInterface.OnClickListener() {
                                     public void onClick(DialogInterface dialog, int which) {
