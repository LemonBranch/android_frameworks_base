--- conflicted
+++ resolved
@@ -496,24 +496,6 @@
             uncrypt();
         }
 
-<<<<<<< HEAD
-=======
-
-        // If it is alarm boot and encryption status, power off alarm status will
-        // be set to handled when device go to shutdown or reboot.
-        boolean isAlarmBoot = SystemProperties.getBoolean("ro.alarm_boot", false);
-        String cryptState = SystemProperties.get("vold.decrypt");
-
-        if (isAlarmBoot &&
-                ("trigger_restart_min_framework".equals(cryptState) ||
-                "1".equals(cryptState))) {
-            AlarmManager.writePowerOffAlarmFile(AlarmManager.POWER_OFF_ALARM_HANDLE_FILE,
-                    AlarmManager.POWER_OFF_ALARM_HANDLED);
-        }
-
-        AlarmManager.writePowerOffAlarmFile(AlarmManager.POWER_OFF_ALARM_TIMEZONE_FILE,
-                SystemProperties.get("persist.sys.timezone"));
->>>>>>> 7c2361fc
         rebootOrShutdown(mContext, mReboot, mReason);
     }
 
