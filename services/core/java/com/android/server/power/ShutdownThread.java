--- conflicted
+++ resolved
@@ -20,11 +20,8 @@
 import android.app.*;
 import android.bluetooth.BluetoothAdapter;
 import android.bluetooth.IBluetoothManager;
-<<<<<<< HEAD
 import android.content.*;
-=======
 import android.content.pm.ThemeUtils;
->>>>>>> 863e5399
 import android.media.AudioAttributes;
 import android.nfc.INfcAdapter;
 import android.nfc.NfcAdapter;
@@ -156,9 +153,8 @@
             if (sConfirmDialog != null) {
                 sConfirmDialog.dismiss();
             }
-<<<<<<< HEAD
             if (mReboot && !mRebootSafeMode){
-                sConfirmDialog = new AlertDialog.Builder(context)
+                sConfirmDialog = new AlertDialog.Builder(uiContext)
                         .setTitle(com.android.internal.R.string.reboot_confirm)
                         .setPositiveButton(com.android.internal.R.string.yes,
                                 new DialogInterface.OnClickListener() {
@@ -187,16 +183,6 @@
                         if (keyCode == KeyEvent.KEYCODE_BACK) {
                             mReboot = false;
                             dialog.cancel();
-=======
-            sConfirmDialog = new AlertDialog.Builder(uiContext)
-                    .setTitle(mRebootSafeMode
-                            ? com.android.internal.R.string.reboot_safemode_title
-                            : com.android.internal.R.string.power_off)
-                    .setMessage(resourceId)
-                    .setPositiveButton(com.android.internal.R.string.yes, new DialogInterface.OnClickListener() {
-                        public void onClick(DialogInterface dialog, int which) {
-                            beginShutdownSequence(context);
->>>>>>> 863e5399
                         }
                         return true;
                     }
