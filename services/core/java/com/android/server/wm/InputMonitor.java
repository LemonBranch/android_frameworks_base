/*
 * Copyright (C) 2010 The Android Open Source Project
 *
 * Licensed under the Apache License, Version 2.0 (the "License");
 * you may not use this file except in compliance with the License.
 * You may obtain a copy of the License at
 *
 *      http://www.apache.org/licenses/LICENSE-2.0
 *
 * Unless required by applicable law or agreed to in writing, software
 * distributed under the License is distributed on an "AS IS" BASIS,
 * WITHOUT WARRANTIES OR CONDITIONS OF ANY KIND, either express or implied.
 * See the License for the specific language governing permissions and
 * limitations under the License.
 */

package com.android.server.wm;

import static android.view.WindowManager.INPUT_CONSUMER_NAVIGATION;
import static android.view.WindowManager.INPUT_CONSUMER_PIP;
import static android.view.WindowManager.INPUT_CONSUMER_RECENTS_ANIMATION;
import static android.view.WindowManager.INPUT_CONSUMER_WALLPAPER;
import static android.view.WindowManager.LayoutParams.FLAG_NOT_TOUCH_MODAL;
import static android.view.WindowManager.LayoutParams.PRIVATE_FLAG_DISABLE_WALLPAPER_TOUCH_EVENTS;
import static android.view.WindowManager.LayoutParams.PRIVATE_FLAG_KEYGUARD;
import static android.view.WindowManager.LayoutParams.TYPE_WALLPAPER;

import static com.android.server.wm.WindowManagerDebugConfig.DEBUG_FOCUS_LIGHT;
import static com.android.server.wm.WindowManagerDebugConfig.DEBUG_INPUT;
import static com.android.server.wm.WindowManagerDebugConfig.DEBUG_TASK_POSITIONING;
import static com.android.server.wm.WindowManagerDebugConfig.TAG_WM;

import android.graphics.Rect;
import android.os.Handler;
import android.os.IBinder;
import android.os.Looper;
import android.os.Process;
import android.os.Trace;
import android.os.UserHandle;
import android.util.ArrayMap;
import android.util.Log;
import android.util.Slog;
import android.view.InputApplicationHandle;
import android.view.InputChannel;
import android.view.InputEventReceiver;
import android.view.InputWindowHandle;
import android.view.SurfaceControl;

import com.android.server.AnimationThread;
import com.android.server.policy.WindowManagerPolicy;

import java.io.PrintWriter;
import java.util.Set;
import java.util.function.Consumer;

final class InputMonitor {
    private final WindowManagerService mService;

    // Current window with input focus for keys and other non-touch events.  May be null.
    private WindowState mInputFocus;

    // When true, need to call updateInputWindowsLw().
    private boolean mUpdateInputWindowsNeeded = true;
    private boolean mUpdateInputWindowsPending;

    // Currently focused input window handle.
    private InputWindowHandle mFocusedInputWindowHandle;

    private boolean mDisableWallpaperTouchEvents;
    private final Rect mTmpRect = new Rect();
    private final UpdateInputForAllWindowsConsumer mUpdateInputForAllWindowsConsumer;

    private final int mDisplayId;
    private final DisplayContent mDisplayContent;
    private boolean mDisplayRemoved;

    private final SurfaceControl.Transaction mInputTransaction;
    private final Handler mHandler;

    /**
     * The set of input consumer added to the window manager by name, which consumes input events
     * for the windows below it.
     */
    private final ArrayMap<String, InputConsumerImpl> mInputConsumers = new ArrayMap();

    private static final class EventReceiverInputConsumer extends InputConsumerImpl
            implements WindowManagerPolicy.InputConsumer {
        private InputMonitor mInputMonitor;
        private final InputEventReceiver mInputEventReceiver;

        EventReceiverInputConsumer(WindowManagerService service, InputMonitor monitor,
                                   Looper looper, String name,
                                   InputEventReceiver.Factory inputEventReceiverFactory,
                                   int clientPid, UserHandle clientUser, int displayId) {
            super(service, null /* token */, name, null /* inputChannel */, clientPid, clientUser,
                    displayId);
            mInputMonitor = monitor;
            mInputEventReceiver = inputEventReceiverFactory.createInputEventReceiver(
                    mClientChannel, looper);
        }

        @Override
        public void dismiss() {
            synchronized (mService.mGlobalLock) {
                if (mInputMonitor.destroyInputConsumer(mWindowHandle.name)) {
                    mInputEventReceiver.dispose();
                }
            }
        }
    }

    private final Runnable mUpdateInputWindows = new Runnable() {
        @Override
        public void run() {
            synchronized (mService.mGlobalLock) {
                mUpdateInputWindowsPending = false;
                mUpdateInputWindowsNeeded = false;

                if (mDisplayRemoved) {
                    return;
                }

                // Populate the input window list with information about all of the windows that
                // could potentially receive input.
                // As an optimization, we could try to prune the list of windows but this turns
                // out to be difficult because only the native code knows for sure which window
                // currently has touch focus.

                // If there's a drag in flight, provide a pseudo-window to catch drag input
                final boolean inDrag = mService.mDragDropController.dragDropActiveLocked();
<<<<<<< HEAD
                if (inDrag) {
                    if (DEBUG_DRAG) {
                        Log.d(TAG_WM, "Inserting drag window");
                    }
                    mService.mDragDropController.showInputSurface(mInputTransaction, mDisplayId);
                } else {
                    mService.mDragDropController.hideInputSurface(mInputTransaction, mDisplayId);
                }

=======
>>>>>>> 825827da
                final boolean inPositioning =
                        mService.mTaskPositioningController.isPositioningLocked();
                if (inPositioning) {
                    if (DEBUG_TASK_POSITIONING) {
                        Log.d(TAG_WM, "Inserting window handle for repositioning");
                    }
                    mService.mTaskPositioningController.showInputSurface(mInputTransaction,
                            mDisplayId);
                } else {
                    mService.mTaskPositioningController.hideInputSurface(mInputTransaction,
                            mDisplayId);
                }

                // Add all windows on the default display.
                mUpdateInputForAllWindowsConsumer.updateInputWindows(inDrag);
            }
        }
    };

    public InputMonitor(WindowManagerService service, int displayId) {
        mService = service;
        mDisplayContent = mService.mRoot.getDisplayContent(displayId);
        mDisplayId = displayId;
        mInputTransaction = mDisplayContent.getPendingTransaction();
        mHandler = AnimationThread.getHandler();
        mUpdateInputForAllWindowsConsumer = new UpdateInputForAllWindowsConsumer();
    }

    void onDisplayRemoved() {
        mHandler.removeCallbacks(mUpdateInputWindows);
<<<<<<< HEAD
=======
        mService.mInputManager.onDisplayRemoved(mDisplayId);
>>>>>>> 825827da
        mDisplayRemoved = true;
    }

    private void addInputConsumer(String name, InputConsumerImpl consumer) {
        mInputConsumers.put(name, consumer);
        consumer.linkToDeathRecipient();
        updateInputWindowsLw(true /* force */);
    }

    boolean destroyInputConsumer(String name) {
        if (disposeInputConsumer(mInputConsumers.remove(name))) {
            updateInputWindowsLw(true /* force */);
            return true;
        }
        return false;
    }

    private boolean disposeInputConsumer(InputConsumerImpl consumer) {
        if (consumer != null) {
            consumer.disposeChannelsLw();
            consumer.hide(mInputTransaction);
            return true;
        }
        return false;
    }

    InputConsumerImpl getInputConsumer(String name) {
        return mInputConsumers.get(name);
    }

    void layoutInputConsumers(int dw, int dh) {
        for (int i = mInputConsumers.size() - 1; i >= 0; i--) {
            mInputConsumers.valueAt(i).layout(mInputTransaction, dw, dh);
        }
    }

    // The visibility of the input consumers is recomputed each time we
    // update the input windows. We use a model where consumers begin invisible
    // (set so by this function) and must meet some condition for visibility on each update.
    void resetInputConsumers(SurfaceControl.Transaction t) {
        for (int i = mInputConsumers.size() - 1; i >= 0; i--) {
            mInputConsumers.valueAt(i).hide(t);
        }
    }

    WindowManagerPolicy.InputConsumer createInputConsumer(Looper looper, String name,
            InputEventReceiver.Factory inputEventReceiverFactory) {
        if (mInputConsumers.containsKey(name)) {
            throw new IllegalStateException("Existing input consumer found with name: " + name
                    + ", display: " + mDisplayId);
        }
        final EventReceiverInputConsumer consumer = new EventReceiverInputConsumer(mService,
                this, looper, name, inputEventReceiverFactory, Process.myPid(),
                UserHandle.SYSTEM, mDisplayId);
        addInputConsumer(name, consumer);
        return consumer;
    }

    void createInputConsumer(IBinder token, String name, InputChannel inputChannel, int clientPid,
            UserHandle clientUser) {
        if (mInputConsumers.containsKey(name)) {
            throw new IllegalStateException("Existing input consumer found with name: " + name
                    + ", display: " + mDisplayId);
        }

        final InputConsumerImpl consumer = new InputConsumerImpl(mService, token, name,
                inputChannel, clientPid, clientUser, mDisplayId);
        switch (name) {
            case INPUT_CONSUMER_WALLPAPER:
                consumer.mWindowHandle.hasWallpaper = true;
                break;
            case INPUT_CONSUMER_PIP:
                // The touchable region of the Pip input window is cropped to the bounds of the
                // stack, and we need FLAG_NOT_TOUCH_MODAL to ensure other events fall through
                consumer.mWindowHandle.layoutParamsFlags |= FLAG_NOT_TOUCH_MODAL;
                break;
        }
        addInputConsumer(name, consumer);
    }


    void populateInputWindowHandle(final InputWindowHandle inputWindowHandle,
            final WindowState child, int flags, final int type, final boolean isVisible,
            final boolean hasFocus, final boolean hasWallpaper) {
        // Add a window to our list of input windows.
        inputWindowHandle.name = child.toString();
        flags = child.getSurfaceTouchableRegion(inputWindowHandle.touchableRegion, flags);
        inputWindowHandle.layoutParamsFlags = flags;
        inputWindowHandle.layoutParamsType = type;
        inputWindowHandle.dispatchingTimeoutNanos = child.getInputDispatchingTimeoutNanos();
        inputWindowHandle.visible = isVisible;
        inputWindowHandle.canReceiveKeys = child.canReceiveKeys();
        inputWindowHandle.hasFocus = hasFocus;
        inputWindowHandle.hasWallpaper = hasWallpaper;
        inputWindowHandle.paused = child.mAppToken != null ? child.mAppToken.paused : false;
        inputWindowHandle.layer = child.mLayer;
        inputWindowHandle.ownerPid = child.mSession.mPid;
        inputWindowHandle.ownerUid = child.mSession.mUid;
        inputWindowHandle.inputFeatures = child.mAttrs.inputFeatures;
        inputWindowHandle.displayId = child.getDisplayId();

        final Rect frame = child.getFrameLw();
        inputWindowHandle.frameLeft = frame.left;
        inputWindowHandle.frameTop = frame.top;
        inputWindowHandle.frameRight = frame.right;
        inputWindowHandle.frameBottom = frame.bottom;

        // Surface insets are hardcoded to be the same in all directions
        // and we could probably deprecate the "left/right/top/bottom" concept.
        // we avoid reintroducing this concept by just choosing one of them here.
        inputWindowHandle.surfaceInset = child.getAttrs().surfaceInsets.left;

        if (child.mGlobalScale != 1) {
            // If we are scaling the window, input coordinates need
            // to be inversely scaled to map from what is on screen
            // to what is actually being touched in the UI.
            inputWindowHandle.scaleFactor = 1.0f/child.mGlobalScale;
        } else {
            inputWindowHandle.scaleFactor = 1;
        }

        if (DEBUG_INPUT) {
            Slog.d(TAG_WM, "addInputWindowHandle: "
                    + child + ", " + inputWindowHandle);
        }

        if (hasFocus) {
            mFocusedInputWindowHandle = inputWindowHandle;
        }
    }

    void setUpdateInputWindowsNeededLw() {
        mUpdateInputWindowsNeeded = true;
    }

    /* Updates the cached window information provided to the input dispatcher. */
    void updateInputWindowsLw(boolean force) {
        if (!force && !mUpdateInputWindowsNeeded) {
            return;
        }
        scheduleUpdateInputWindows();
    }

    private void scheduleUpdateInputWindows() {
        if (mDisplayRemoved) {
            return;
        }

        if (!mUpdateInputWindowsPending) {
            mUpdateInputWindowsPending = true;
            mHandler.post(mUpdateInputWindows);
        }
    }

    /* Called when the current input focus changes.
     * Layer assignment is assumed to be complete by the time this is called.
     */
    public void setInputFocusLw(WindowState newWindow, boolean updateInputWindows) {
        if (DEBUG_FOCUS_LIGHT || DEBUG_INPUT) {
            Slog.d(TAG_WM, "Input focus has changed to " + newWindow);
        }

        if (newWindow != mInputFocus) {
            if (newWindow != null && newWindow.canReceiveKeys()) {
                // Displaying a window implicitly causes dispatching to be unpaused.
                // This is to protect against bugs if someone pauses dispatching but
                // forgets to resume.
                newWindow.mToken.paused = false;
            }

            mInputFocus = newWindow;
            setUpdateInputWindowsNeededLw();

            if (updateInputWindows) {
                updateInputWindowsLw(false /*force*/);
            }
        }
    }

    public void setFocusedAppLw(AppWindowToken newApp) {
        // Focused app has changed.
        if (newApp == null) {
            mService.mInputManager.setFocusedApplication(mDisplayId, null);
        } else {
            final InputApplicationHandle handle = newApp.mInputApplicationHandle;
            handle.name = newApp.toString();
            handle.dispatchingTimeoutNanos = newApp.mInputDispatchingTimeoutNanos;

            mService.mInputManager.setFocusedApplication(mDisplayId, handle);
        }
    }

    public void pauseDispatchingLw(WindowToken window) {
        if (! window.paused) {
            if (DEBUG_INPUT) {
                Slog.v(TAG_WM, "Pausing WindowToken " + window);
            }

            window.paused = true;
            updateInputWindowsLw(true /*force*/);
        }
    }

    public void resumeDispatchingLw(WindowToken window) {
        if (window.paused) {
            if (DEBUG_INPUT) {
                Slog.v(TAG_WM, "Resuming WindowToken " + window);
            }

            window.paused = false;
            updateInputWindowsLw(true /*force*/);
        }
    }

    void dump(PrintWriter pw, String prefix) {
        final Set<String> inputConsumerKeys = mInputConsumers.keySet();
        if (!inputConsumerKeys.isEmpty()) {
            pw.println(prefix + "InputConsumers:");
            for (String key : inputConsumerKeys) {
                mInputConsumers.get(key).dump(pw, key, prefix);
            }
        }
    }

    private final class UpdateInputForAllWindowsConsumer implements Consumer<WindowState> {
        InputConsumerImpl navInputConsumer;
        InputConsumerImpl pipInputConsumer;
        InputConsumerImpl wallpaperInputConsumer;
        InputConsumerImpl recentsAnimationInputConsumer;

        private boolean mAddInputConsumerHandle;
        private boolean mAddPipInputConsumerHandle;
        private boolean mAddWallpaperInputConsumerHandle;
        private boolean mAddRecentsAnimationInputConsumerHandle;

        boolean inDrag;
        WallpaperController wallpaperController;

        // An invalid window handle that tells SurfaceFlinger not update the input info.
        final InputWindowHandle mInvalidInputWindow = new InputWindowHandle(null, null, mDisplayId);

        private void updateInputWindows(boolean inDrag) {
            Trace.traceBegin(Trace.TRACE_TAG_WINDOW_MANAGER, "updateInputWindows");

            navInputConsumer = getInputConsumer(INPUT_CONSUMER_NAVIGATION);
            pipInputConsumer = getInputConsumer(INPUT_CONSUMER_PIP);
            wallpaperInputConsumer = getInputConsumer(INPUT_CONSUMER_WALLPAPER);
            recentsAnimationInputConsumer = getInputConsumer(INPUT_CONSUMER_RECENTS_ANIMATION);

            mAddInputConsumerHandle = navInputConsumer != null;
            mAddPipInputConsumerHandle = pipInputConsumer != null;
            mAddWallpaperInputConsumerHandle = wallpaperInputConsumer != null;
            mAddRecentsAnimationInputConsumerHandle = recentsAnimationInputConsumer != null;

            mTmpRect.setEmpty();
            mDisableWallpaperTouchEvents = false;
            this.inDrag = inDrag;
            wallpaperController = mDisplayContent.mWallpaperController;

            resetInputConsumers(mInputTransaction);

            mDisplayContent.forAllWindows(this,
                    true /* traverseTopToBottom */);

            if (mAddWallpaperInputConsumerHandle) {
                wallpaperInputConsumer.show(mInputTransaction, 0);
            }

            mDisplayContent.scheduleAnimation();

            Trace.traceEnd(Trace.TRACE_TAG_WINDOW_MANAGER);
        }

        @Override
        public void accept(WindowState w) {
            final InputChannel inputChannel = w.mInputChannel;
            final InputWindowHandle inputWindowHandle = w.mInputWindowHandle;
            if (inputChannel == null || inputWindowHandle == null || w.mRemoved
                    || w.cantReceiveTouchInput()) {
                if (w.mWinAnimator.hasSurface()) {
                    mInputTransaction.setInputWindowInfo(
                            w.mWinAnimator.mSurfaceController.mSurfaceControl, mInvalidInputWindow);
                }
                // Skip this window because it cannot possibly receive input.
                return;
            }

            final int flags = w.mAttrs.flags;
            final int privateFlags = w.mAttrs.privateFlags;
            final int type = w.mAttrs.type;
            final boolean hasFocus = w.isFocused();
            final boolean isVisible = w.isVisibleLw();

            if (mAddRecentsAnimationInputConsumerHandle) {
                final RecentsAnimationController recentsAnimationController =
                        mService.getRecentsAnimationController();
                if (recentsAnimationController != null
                        && recentsAnimationController.shouldApplyInputConsumer(w.mAppToken)) {
                    if (recentsAnimationController.updateInputConsumerForApp(
                            recentsAnimationInputConsumer.mWindowHandle, hasFocus)) {
                        recentsAnimationInputConsumer.show(mInputTransaction, w);
                        mAddRecentsAnimationInputConsumerHandle = false;
                    }
                }
            }

            if (w.inPinnedWindowingMode()) {
                if (mAddPipInputConsumerHandle) {
                    // Update the bounds of the Pip input consumer to match the window bounds.
                    w.getBounds(mTmpRect);
                    pipInputConsumer.layout(mInputTransaction, mTmpRect);

                    // The touchable region is relative to the surface top-left
                    mTmpRect.offsetTo(0, 0);
                    pipInputConsumer.mWindowHandle.touchableRegion.set(mTmpRect);
                    pipInputConsumer.show(mInputTransaction, w);
                    mAddPipInputConsumerHandle = false;
                }
            }

            if (mAddInputConsumerHandle
                    && inputWindowHandle.layer <= navInputConsumer.mWindowHandle.layer) {
                navInputConsumer.show(mInputTransaction, w);
                mAddInputConsumerHandle = false;
            }

            if (mAddWallpaperInputConsumerHandle) {
                if (w.mAttrs.type == TYPE_WALLPAPER && w.isVisibleLw()) {
                    // Add the wallpaper input consumer above the first visible wallpaper.
                    wallpaperInputConsumer.show(mInputTransaction, w);
                    mAddWallpaperInputConsumerHandle = false;
                }
            }

            if ((privateFlags & PRIVATE_FLAG_DISABLE_WALLPAPER_TOUCH_EVENTS) != 0) {
                mDisableWallpaperTouchEvents = true;
            }
            final boolean hasWallpaper = wallpaperController.isWallpaperTarget(w)
                    && (privateFlags & PRIVATE_FLAG_KEYGUARD) == 0
                    && !mDisableWallpaperTouchEvents;

            // If there's a drag in progress and 'child' is a potential drop target,
            // make sure it's been told about the drag
            if (inDrag && isVisible && w.getDisplayContent().isDefaultDisplay) {
                mService.mDragDropController.sendDragStartedIfNeededLocked(w);
            }

            populateInputWindowHandle(
                    inputWindowHandle, w, flags, type, isVisible, hasFocus, hasWallpaper);

            if (w.mWinAnimator.hasSurface()) {
                mInputTransaction.setInputWindowInfo(
                        w.mWinAnimator.mSurfaceController.mSurfaceControl, inputWindowHandle);
            }
        }
    }
}<|MERGE_RESOLUTION|>--- conflicted
+++ resolved
@@ -128,18 +128,6 @@
 
                 // If there's a drag in flight, provide a pseudo-window to catch drag input
                 final boolean inDrag = mService.mDragDropController.dragDropActiveLocked();
-<<<<<<< HEAD
-                if (inDrag) {
-                    if (DEBUG_DRAG) {
-                        Log.d(TAG_WM, "Inserting drag window");
-                    }
-                    mService.mDragDropController.showInputSurface(mInputTransaction, mDisplayId);
-                } else {
-                    mService.mDragDropController.hideInputSurface(mInputTransaction, mDisplayId);
-                }
-
-=======
->>>>>>> 825827da
                 final boolean inPositioning =
                         mService.mTaskPositioningController.isPositioningLocked();
                 if (inPositioning) {
@@ -170,10 +158,7 @@
 
     void onDisplayRemoved() {
         mHandler.removeCallbacks(mUpdateInputWindows);
-<<<<<<< HEAD
-=======
         mService.mInputManager.onDisplayRemoved(mDisplayId);
->>>>>>> 825827da
         mDisplayRemoved = true;
     }
 
