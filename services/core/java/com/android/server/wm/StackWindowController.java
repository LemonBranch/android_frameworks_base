--- conflicted
+++ resolved
@@ -21,10 +21,6 @@
 import static com.android.server.wm.WindowManagerDebugConfig.DEBUG_STACK;
 import static com.android.server.wm.WindowManagerDebugConfig.TAG_WM;
 
-<<<<<<< HEAD
-import android.app.WindowConfiguration;
-=======
->>>>>>> de843449
 import android.content.res.Configuration;
 import android.graphics.Rect;
 import android.os.Handler;
@@ -64,22 +60,10 @@
         mStackId = stackId;
         mHandler = new H(new WeakReference<>(this), service.mH.getLooper());
 
-<<<<<<< HEAD
-        synchronized (mGlobalLock) {
-            final DisplayContent dc = mRoot.getDisplayContent(displayId);
-            if (dc == null) {
-                throw new IllegalArgumentException("Trying to add stackId=" + stackId
-                        + " to unknown displayId=" + displayId);
-            }
-
-            dc.createStack(stackId, onTop, this);
-            getRawBounds(outBounds);
-=======
         final DisplayContent dc = mRoot.getDisplayContent(displayId);
         if (dc == null) {
             throw new IllegalArgumentException("Trying to add stackId=" + stackId
                     + " to unknown displayId=" + displayId);
->>>>>>> de843449
         }
 
         dc.createStack(stackId, onTop, this);
@@ -88,28 +72,6 @@
 
     @Override
     public void removeContainer() {
-<<<<<<< HEAD
-        synchronized (mGlobalLock) {
-            if (mContainer != null) {
-                mContainer.removeIfPossible();
-                super.removeContainer();
-            }
-        }
-    }
-
-    public void reparent(int displayId, Rect outStackBounds, boolean onTop) {
-        synchronized (mGlobalLock) {
-            if (mContainer == null) {
-                throw new IllegalArgumentException("Trying to move unknown stackId=" + mStackId
-                        + " to displayId=" + displayId);
-            }
-
-            final DisplayContent targetDc = mRoot.getDisplayContent(displayId);
-            if (targetDc == null) {
-                throw new IllegalArgumentException("Trying to move stackId=" + mStackId
-                        + " to unknown displayId=" + displayId);
-            }
-=======
         if (mContainer != null) {
             mContainer.removeIfPossible();
             super.removeContainer();
@@ -121,7 +83,6 @@
             throw new IllegalArgumentException("Trying to move unknown stackId=" + mStackId
                     + " to displayId=" + displayId);
         }
->>>>>>> de843449
 
         final DisplayContent targetDc = mRoot.getDisplayContent(displayId);
         if (targetDc == null) {
@@ -133,16 +94,6 @@
         getRawBounds(outStackBounds);
     }
 
-<<<<<<< HEAD
-    public void positionChildAt(TaskWindowContainerController child, int position) {
-        synchronized (mGlobalLock) {
-            if (DEBUG_STACK) Slog.i(TAG_WM, "positionChildAt: positioning task=" + child
-                    + " at " + position);
-            if (child.mContainer == null) {
-                if (DEBUG_STACK) Slog.i(TAG_WM,
-                        "positionChildAt: could not find task=" + this);
-                return;
-=======
     void positionChildAt(Task child, int position) {
         if (DEBUG_STACK) {
             Slog.i(TAG_WM, "positionChildAt: positioning task=" + child + " at " + position);
@@ -150,7 +101,6 @@
         if (child == null) {
             if (DEBUG_STACK) {
                 Slog.i(TAG_WM, "positionChildAt: could not find task=" + this);
->>>>>>> de843449
             }
             return;
         }
@@ -170,27 +120,11 @@
             return;
         }
 
-<<<<<<< HEAD
-        synchronized (mGlobalLock) {
-            final Task childTask = child.mContainer;
-            if (childTask == null) {
-                Slog.e(TAG_WM, "positionChildAtTop: task=" + child + " not found");
-                return;
-            }
-            mContainer.positionChildAt(POSITION_TOP, childTask, includingParents);
-
-            final DisplayContent displayContent = mContainer.getDisplayContent();
-            if (displayContent.mAppTransition.isTransitionSet()) {
-                childTask.setSendingToBottom(false);
-            }
-            displayContent.layoutAndAssignWindowLayersIfNeeded();
-=======
         mContainer.positionChildAt(POSITION_TOP, child, includingParents);
 
         final DisplayContent displayContent = mContainer.getDisplayContent();
         if (displayContent.mAppTransition.isTransitionSet()) {
             child.setSendingToBottom(false);
->>>>>>> de843449
         }
         displayContent.layoutAndAssignWindowLayersIfNeeded();
     }
@@ -201,25 +135,10 @@
             return;
         }
 
-<<<<<<< HEAD
-        synchronized (mGlobalLock) {
-            final Task childTask = child.mContainer;
-            if (childTask == null) {
-                Slog.e(TAG_WM, "positionChildAtBottom: task=" + child + " not found");
-                return;
-            }
-            mContainer.positionChildAt(POSITION_BOTTOM, childTask, includingParents);
-
-            if (mContainer.getDisplayContent().mAppTransition.isTransitionSet()) {
-                childTask.setSendingToBottom(true);
-            }
-            mContainer.getDisplayContent().layoutAndAssignWindowLayersIfNeeded();
-=======
         mContainer.positionChildAt(POSITION_BOTTOM, child, includingParents);
 
         if (mContainer.getDisplayContent().mAppTransition.isTransitionSet()) {
             child.setSendingToBottom(true);
->>>>>>> de843449
         }
         mContainer.getDisplayContent().layoutAndAssignWindowLayersIfNeeded();
     }
@@ -233,19 +152,6 @@
      */
     public void resize(Rect bounds, SparseArray<Rect> taskBounds,
             SparseArray<Rect> taskTempInsetBounds) {
-<<<<<<< HEAD
-        synchronized (mGlobalLock) {
-            if (mContainer == null) {
-                throw new IllegalArgumentException("resizeStack: stack " + this + " not found.");
-            }
-            // We might trigger a configuration change. Save the current task bounds for freezing.
-            mContainer.prepareFreezingTaskBounds();
-            if (mContainer.setBounds(bounds, taskBounds, taskTempInsetBounds)
-                    && mContainer.isVisible()) {
-                mContainer.getDisplayContent().setLayoutNeeded();
-                mService.mWindowPlacerLocked.performSurfacePlacement();
-            }
-=======
         if (mContainer == null) {
             throw new IllegalArgumentException("resizeStack: stack " + this + " not found.");
         }
@@ -255,18 +161,11 @@
                 && mContainer.isVisible()) {
             mContainer.getDisplayContent().setLayoutNeeded();
             mService.mWindowPlacerLocked.performSurfacePlacement();
->>>>>>> de843449
         }
     }
 
     public void onPipAnimationEndResize() {
-<<<<<<< HEAD
-        synchronized (mService.mGlobalLock) {
-            mContainer.onPipAnimationEndResize();
-        }
-=======
         mContainer.onPipAnimationEndResize();
->>>>>>> de843449
     }
 
     /**
@@ -275,197 +174,35 @@
     public void getStackDockedModeBounds(Configuration parentConfig, Rect dockedBounds,
             Rect currentTempTaskBounds,
             Rect outStackBounds, Rect outTempTaskBounds) {
-<<<<<<< HEAD
-        synchronized (mGlobalLock) {
-            if (mContainer != null) {
-                mContainer.getStackDockedModeBoundsLocked(parentConfig, dockedBounds,
-                        currentTempTaskBounds, outStackBounds, outTempTaskBounds);
-                return;
-            }
-            outStackBounds.setEmpty();
-            outTempTaskBounds.setEmpty();
-=======
         if (mContainer != null) {
             mContainer.getStackDockedModeBoundsLocked(parentConfig, dockedBounds,
                     currentTempTaskBounds, outStackBounds, outTempTaskBounds);
             return;
->>>>>>> de843449
         }
         outStackBounds.setEmpty();
         outTempTaskBounds.setEmpty();
     }
 
     public void prepareFreezingTaskBounds() {
-<<<<<<< HEAD
-        synchronized (mGlobalLock) {
-            if (mContainer == null) {
-                throw new IllegalArgumentException("prepareFreezingTaskBounds: stack " + this
-                        + " not found.");
-            }
-            mContainer.prepareFreezingTaskBounds();
-=======
         if (mContainer == null) {
             throw new IllegalArgumentException("prepareFreezingTaskBounds: stack " + this
                     + " not found.");
->>>>>>> de843449
         }
         mContainer.prepareFreezingTaskBounds();
     }
 
     public void getRawBounds(Rect outBounds) {
-<<<<<<< HEAD
-        synchronized (mGlobalLock) {
-            if (mContainer.matchParentBounds()) {
-                outBounds.setEmpty();
-            } else {
-                mContainer.getRawBounds(outBounds);
-            }
-        }
-    }
-
-    public void getBounds(Rect outBounds) {
-        synchronized (mGlobalLock) {
-            if (mContainer != null) {
-                mContainer.getBounds(outBounds);
-                return;
-            }
-=======
         if (mContainer.matchParentBounds()) {
->>>>>>> de843449
             outBounds.setEmpty();
         } else {
             mContainer.getRawBounds(outBounds);
         }
     }
 
-<<<<<<< HEAD
-    /**
-     * Adjusts the screen size in dp's for the {@param config} for the given params. The provided
-     * params represent the desired state of a configuration change. Since this utility is used
-     * before mContainer has been updated, any relevant properties (like {@param windowingMode})
-     * need to be passed in.
-     */
-    public void adjustConfigurationForBounds(Rect bounds, Rect insetBounds,
-            Rect nonDecorBounds, Rect stableBounds, boolean overrideWidth,
-            boolean overrideHeight, float density, Configuration config,
-            Configuration parentConfig, int windowingMode) {
-        synchronized (mGlobalLock) {
-            final TaskStack stack = mContainer;
-            final DisplayContent displayContent = stack.getDisplayContent();
-            final DisplayInfo di = displayContent.getDisplayInfo();
-            final DisplayCutout displayCutout = di.displayCutout;
-            final DisplayPolicy displayPolicy = displayContent.getDisplayPolicy();
-
-            // Get the insets and display bounds
-            displayPolicy.getStableInsetsLw(di.rotation, di.logicalWidth, di.logicalHeight,
-                    displayCutout, mTmpStableInsets);
-            displayPolicy.getNonDecorInsetsLw(di.rotation, di.logicalWidth, di.logicalHeight,
-                    displayCutout, mTmpNonDecorInsets);
-            mTmpDisplayBounds.set(0, 0, di.logicalWidth, di.logicalHeight);
-
-            int width;
-            int height;
-
-            final Rect parentAppBounds = parentConfig.windowConfiguration.getAppBounds();
-
-            config.windowConfiguration.setBounds(bounds);
-            config.windowConfiguration.setAppBounds(!bounds.isEmpty() ? bounds : null);
-            boolean intersectParentBounds = false;
-
-            if (WindowConfiguration.isFloating(windowingMode)) {
-                // Floating tasks should not be resized to the screen's bounds.
-
-                if (windowingMode == WindowConfiguration.WINDOWING_MODE_PINNED
-                        && bounds.width() == mTmpDisplayBounds.width()
-                        && bounds.height() == mTmpDisplayBounds.height()) {
-                    // If the bounds we are animating is the same as the fullscreen stack
-                    // dimensions, then apply the same inset calculations that we normally do for
-                    // the fullscreen stack, without intersecting it with the display bounds
-                    stableBounds.inset(mTmpStableInsets);
-                    nonDecorBounds.inset(mTmpNonDecorInsets);
-                    // Move app bounds to zero to apply intersection with parent correctly. They are
-                    // used only for evaluating width and height, so it's OK to move them around.
-                    config.windowConfiguration.getAppBounds().offsetTo(0, 0);
-                    intersectParentBounds = true;
-                }
-                width = (int) (stableBounds.width() / density);
-                height = (int) (stableBounds.height() / density);
-            } else {
-                // For calculating screenWidthDp, screenWidthDp, we use the stable inset screen
-                // area, i.e. the screen area without the system bars.
-                // Additionally task dimensions should not be bigger than its parents dimensions.
-                // The non decor inset are areas that could never be removed in Honeycomb. See
-                // {@link WindowManagerPolicy#getNonDecorInsetsLw}.
-                intersectDisplayBoundsExcludeInsets(nonDecorBounds,
-                        insetBounds != null ? insetBounds : bounds, mTmpNonDecorInsets,
-                        mTmpDisplayBounds, overrideWidth, overrideHeight);
-                intersectDisplayBoundsExcludeInsets(stableBounds,
-                        insetBounds != null ? insetBounds : bounds, mTmpStableInsets,
-                        mTmpDisplayBounds, overrideWidth, overrideHeight);
-                width = Math.min((int) (stableBounds.width() / density),
-                        parentConfig.screenWidthDp);
-                height = Math.min((int) (stableBounds.height() / density),
-                        parentConfig.screenHeightDp);
-                intersectParentBounds = true;
-            }
-
-            if (intersectParentBounds && config.windowConfiguration.getAppBounds() != null) {
-                config.windowConfiguration.getAppBounds().intersect(parentAppBounds);
-            }
-
-            config.screenWidthDp = width;
-            config.screenHeightDp = height;
-            config.smallestScreenWidthDp = getSmallestWidthForTaskBounds(
-                    insetBounds != null ? insetBounds : bounds, density, windowingMode);
-        }
-    }
-
-    /**
-     * Intersects the specified {@code inOutBounds} with the display frame that excludes the stable
-     * inset areas.
-     *
-     * @param inOutBounds The inOutBounds to subtract the stable inset areas from.
-     */
-    private void intersectDisplayBoundsExcludeInsets(Rect inOutBounds, Rect inInsetBounds,
-            Rect stableInsets, Rect displayBounds, boolean overrideWidth, boolean overrideHeight) {
-        mTmpRect.set(inInsetBounds);
-        mService.intersectDisplayInsetBounds(displayBounds, stableInsets, mTmpRect);
-        int leftInset = mTmpRect.left - inInsetBounds.left;
-        int topInset = mTmpRect.top - inInsetBounds.top;
-        int rightInset = overrideWidth ? 0 : inInsetBounds.right - mTmpRect.right;
-        int bottomInset = overrideHeight ? 0 : inInsetBounds.bottom - mTmpRect.bottom;
-        inOutBounds.inset(leftInset, topInset, rightInset, bottomInset);
-    }
-
-    /**
-     * Calculates the smallest width for a task given the target {@param bounds} and
-     * {@param windowingMode}. Avoid using values from mContainer since they can be out-of-date.
-     *
-     * @return the smallest width to be used in the Configuration, in dips
-     */
-    private int getSmallestWidthForTaskBounds(Rect bounds, float density, int windowingMode) {
-        final DisplayContent displayContent = mContainer.getDisplayContent();
-        final DisplayInfo displayInfo = displayContent.getDisplayInfo();
-
-        if (bounds == null || (bounds.width() == displayInfo.logicalWidth &&
-                bounds.height() == displayInfo.logicalHeight)) {
-            // If the bounds are fullscreen, return the value of the fullscreen configuration
-            return displayContent.getConfiguration().smallestScreenWidthDp;
-        } else if (WindowConfiguration.isFloating(windowingMode)) {
-            // For floating tasks, calculate the smallest width from the bounds of the task
-            return (int) (Math.min(bounds.width(), bounds.height()) / density);
-        } else {
-            // Iterating across all screen orientations, and return the minimum of the task
-            // width taking into account that the bounds might change because the snap algorithm
-            // snaps to a different value
-            return displayContent.getDockedDividerController()
-                    .getSmallestWidthDpForBounds(bounds);
-=======
     public void getBounds(Rect outBounds) {
         if (mContainer != null) {
             mContainer.getBounds(outBounds);
             return;
->>>>>>> de843449
         }
         outBounds.setEmpty();
     }
