--- conflicted
+++ resolved
@@ -790,14 +790,6 @@
 
         if (DEBUG_WINDOW_CROP) Slog.d(TAG, "Applying decor to crop win=" + w + " mDecorFrame="
                 + w.getDecorFrame() + " mSystemDecorRect=" + mSystemDecorRect);
-<<<<<<< HEAD
-
-        final Task task = w.getTask();
-        final boolean fullscreen = w.fillsDisplay() || (task != null && task.isFullscreen());
-        final boolean isFreeformResizing =
-                w.isDragResizing() && w.getResizeMode() == DRAG_RESIZE_MODE_FREEFORM;
-=======
->>>>>>> 825827da
 
         // We use the clip rect as provided by the tranformation for non-fullscreen windows to
         // avoid premature clipping with the system decor rect.
