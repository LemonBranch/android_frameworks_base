/*
 * Copyright (C) 2011 The Android Open Source Project
 *
 * Licensed under the Apache License, Version 2.0 (the "License");
 * you may not use this file except in compliance with the License.
 * You may obtain a copy of the License at
 *
 *      http://www.apache.org/licenses/LICENSE-2.0
 *
 * Unless required by applicable law or agreed to in writing, software
 * distributed under the License is distributed on an "AS IS" BASIS,
 * WITHOUT WARRANTIES OR CONDITIONS OF ANY KIND, either express or implied.
 * See the License for the specific language governing permissions and
 * limitations under the License.
 */

package com.android.server.wm;

import static com.android.server.wm.DragDropController.MSG_ANIMATION_END;
import static com.android.server.wm.DragDropController.MSG_DRAG_END_TIMEOUT;
import static com.android.server.wm.DragDropController.MSG_TEAR_DOWN_DRAG_AND_DROP_INPUT;
import static com.android.server.wm.WindowManagerDebugConfig.DEBUG_DRAG;
import static com.android.server.wm.WindowManagerDebugConfig.DEBUG_ORIENTATION;
import static com.android.server.wm.WindowManagerDebugConfig.SHOW_LIGHT_TRANSACTIONS;
import static com.android.server.wm.WindowManagerDebugConfig.SHOW_TRANSACTIONS;
import static com.android.server.wm.WindowManagerDebugConfig.TAG_WM;

import android.animation.Animator;
import android.animation.PropertyValuesHolder;
import android.animation.ValueAnimator;
import android.annotation.Nullable;
import android.content.ClipData;
import android.content.ClipDescription;
import android.graphics.Point;
import android.graphics.Rect;
import android.hardware.input.InputManager;
import android.os.Binder;
import android.os.Build;
import android.os.IBinder;
import android.os.Process;
import android.os.RemoteException;
import android.os.UserHandle;
import android.os.UserManager;
import android.os.UserManagerInternal;
import android.util.Slog;
import android.view.Display;
import android.view.DragEvent;
import android.view.InputApplicationHandle;
import android.view.InputChannel;
import android.view.InputDevice;
import android.view.InputWindowHandle;
import android.view.PointerIcon;
import android.view.SurfaceControl;
import android.view.View;
import android.view.WindowManager;
import android.view.animation.DecelerateInterpolator;
import android.view.animation.Interpolator;

import com.android.internal.view.IDragAndDropPermissions;
import com.android.server.LocalServices;

import java.util.ArrayList;

/**
 * Drag/drop state
 */
class DragState {
    private static final long MIN_ANIMATION_DURATION_MS = 195;
    private static final long MAX_ANIMATION_DURATION_MS = 375;

    private static final int DRAG_FLAGS_URI_ACCESS = View.DRAG_FLAG_GLOBAL_URI_READ |
            View.DRAG_FLAG_GLOBAL_URI_WRITE;

    private static final int DRAG_FLAGS_URI_PERMISSIONS = DRAG_FLAGS_URI_ACCESS |
            View.DRAG_FLAG_GLOBAL_PERSISTABLE_URI_PERMISSION |
            View.DRAG_FLAG_GLOBAL_PREFIX_URI_PERMISSION;

    // Property names for animations
    private static final String ANIMATED_PROPERTY_X = "x";
    private static final String ANIMATED_PROPERTY_Y = "y";
    private static final String ANIMATED_PROPERTY_ALPHA = "alpha";
    private static final String ANIMATED_PROPERTY_SCALE = "scale";

    final WindowManagerService mService;
    final DragDropController mDragDropController;
    IBinder mToken;
    /**
     * Do not use the variable from the out of animation thread while mAnimator is not null.
     */
    SurfaceControl mSurfaceControl;
    int mFlags;
    IBinder mLocalWin;
    int mPid;
    int mUid;
    int mSourceUserId;
    boolean mCrossProfileCopyAllowed;
    ClipData mData;
    ClipDescription mDataDescription;
    int mTouchSource;
    boolean mDragResult;
    float mOriginalAlpha;
    float mOriginalX, mOriginalY;
    float mCurrentX, mCurrentY;
    float mThumbOffsetX, mThumbOffsetY;
    InputInterceptor mInputInterceptor;
    WindowState mTargetWindow;
    ArrayList<WindowState> mNotifiedWindows;
    boolean mDragInProgress;
    /**
     * Whether if animation is completed. Needs to be volatile to update from the animation thread
     * without having a WM lock.
     */
    volatile boolean mAnimationCompleted = false;
    DisplayContent mDisplayContent;

    @Nullable private ValueAnimator mAnimator;
    private final Interpolator mCubicEaseOutInterpolator = new DecelerateInterpolator(1.5f);
    private Point mDisplaySize = new Point();

    // A surface used to catch input events for the drag-and-drop operation.
    SurfaceControl mInputSurface;

<<<<<<< HEAD
    private final SurfaceControl.Transaction mTransaction = new SurfaceControl.Transaction();
=======
    private final SurfaceControl.Transaction mTransaction;
>>>>>>> 825827da

    private final Rect mTmpClipRect = new Rect();

    /**
     * Whether we are finishing this drag and drop. This starts with {@code false}, and is set to
     * {@code true} when {@link #closeLocked()} is called.
     */
    private boolean mIsClosing;
    IBinder mTransferTouchFromToken;

    DragState(WindowManagerService service, DragDropController controller, IBinder token,
            SurfaceControl surface, int flags, IBinder localWin) {
        mService = service;
        mDragDropController = controller;
        mToken = token;
        mSurfaceControl = surface;
        mFlags = flags;
        mLocalWin = localWin;
        mNotifiedWindows = new ArrayList<WindowState>();
<<<<<<< HEAD

=======
        mTransaction = service.mTransactionFactory.make();
>>>>>>> 825827da
    }

    boolean isClosing() {
        return mIsClosing;
    }

<<<<<<< HEAD
    void hideInputSurface(SurfaceControl.Transaction t, int displayId) {
        if (displayId != mDisplayContent.getDisplayId()) {
            return;
        }

        if (mInputSurface != null) {
            t.hide(mInputSurface);
        }
    }

    void showInputSurface(SurfaceControl.Transaction t, int displayId) {
        if (displayId != mDisplayContent.getDisplayId()) {
            return;
        }

        if (mInputSurface == null) {
            mInputSurface = mService.makeSurfaceBuilder(mService.mRoot.getDisplayContent(displayId)
                    .getSession()).setContainerLayer()
=======
    private void hideInputSurface() {
        if (mInputSurface != null) {
            mTransaction.hide(mInputSurface).apply();
        }
    }

    private void showInputSurface() {
        if (mInputSurface == null) {
            mInputSurface = mService.makeSurfaceBuilder(
                    mService.mRoot.getDisplayContent(mDisplayContent.getDisplayId()).getSession())
                    .setContainerLayer()
>>>>>>> 825827da
                    .setName("Drag and Drop Input Consumer").build();
        }
        final InputWindowHandle h = getInputWindowHandle();
        if (h == null) {
            Slog.w(TAG_WM, "Drag is in progress but there is no "
                    + "drag window handle.");
            return;
        }

<<<<<<< HEAD
        t.show(mInputSurface);
        t.setInputWindowInfo(mInputSurface, h);
        t.setLayer(mInputSurface, Integer.MAX_VALUE);

        mTmpClipRect.set(0, 0, mDisplaySize.x, mDisplaySize.y);
        t.setWindowCrop(mInputSurface, mTmpClipRect);
        t.transferTouchFocus(mTransferTouchFromToken, h.token);
        mTransferTouchFromToken = null;
=======
        mTransaction.show(mInputSurface);
        mTransaction.setInputWindowInfo(mInputSurface, h);
        mTransaction.setLayer(mInputSurface, Integer.MAX_VALUE);

        mTmpClipRect.set(0, 0, mDisplaySize.x, mDisplaySize.y);
        mTransaction.setWindowCrop(mInputSurface, mTmpClipRect);
        mTransaction.transferTouchFocus(mTransferTouchFromToken, h.token);
        mTransferTouchFromToken = null;

        mTransaction.apply();
>>>>>>> 825827da
    }

    /**
     * After calling this, DragDropController#onDragStateClosedLocked is invoked, which causes
     * DragDropController#mDragState becomes null.
     */
    void closeLocked() {
        mIsClosing = true;
        // Unregister the input interceptor.
        if (mInputInterceptor != null) {
            if (DEBUG_DRAG)
                Slog.d(TAG_WM, "unregistering drag input channel");

            // Input channel should be disposed on the thread where the input is being handled.
            mDragDropController.sendHandlerMessage(
                    MSG_TEAR_DOWN_DRAG_AND_DROP_INPUT, mInputInterceptor);
            mInputInterceptor = null;
<<<<<<< HEAD
            mDisplayContent.getInputMonitor().updateInputWindowsLw(true /*force*/);
=======
>>>>>>> 825827da
        }

        hideInputSurface();

        // Send drag end broadcast if drag start has been sent.
        if (mDragInProgress) {
            final int myPid = Process.myPid();

            if (DEBUG_DRAG) {
                Slog.d(TAG_WM, "broadcasting DRAG_ENDED");
            }
            for (WindowState ws : mNotifiedWindows) {
                float x = 0;
                float y = 0;
                if (!mDragResult && (ws.mSession.mPid == mPid)) {
                    // Report unconsumed drop location back to the app that started the drag.
                    x = mCurrentX;
                    y = mCurrentY;
                }
                DragEvent evt = DragEvent.obtain(DragEvent.ACTION_DRAG_ENDED,
                        x, y, null, null, null, null, mDragResult);
                try {
                    ws.mClient.dispatchDragEvent(evt);
                } catch (RemoteException e) {
                    Slog.w(TAG_WM, "Unable to drag-end window " + ws);
                }
                // if the current window is in the same process,
                // the dispatch has already recycled the event
                if (myPid != ws.mSession.mPid) {
                    evt.recycle();
                }
            }
            mNotifiedWindows.clear();
            mDragInProgress = false;
        }

        // Take the cursor back if it has been changed.
        if (isFromSource(InputDevice.SOURCE_MOUSE)) {
            mService.restorePointerIconLocked(mDisplayContent, mCurrentX, mCurrentY);
            mTouchSource = 0;
        }

        // Clear the internal variables.
        if (mSurfaceControl != null) {
            mTransaction.reparent(mSurfaceControl, null).apply();
            mSurfaceControl = null;
        }
        if (mAnimator != null && !mAnimationCompleted) {
            Slog.wtf(TAG_WM,
                    "Unexpectedly destroying mSurfaceControl while animation is running");
        }
        mFlags = 0;
        mLocalWin = null;
        mToken = null;
        mData = null;
        mThumbOffsetX = mThumbOffsetY = 0;
        mNotifiedWindows = null;

        // Notifies the controller that the drag state is closed.
        mDragDropController.onDragStateClosedLocked(this);
    }

    class InputInterceptor {
        InputChannel mServerChannel, mClientChannel;
        DragInputEventReceiver mInputEventReceiver;
        InputApplicationHandle mDragApplicationHandle;
        InputWindowHandle mDragWindowHandle;

        InputInterceptor(Display display) {
            InputChannel[] channels = InputChannel.openInputChannelPair("drag");
            mServerChannel = channels[0];
            mClientChannel = channels[1];
            mService.mInputManager.registerInputChannel(mServerChannel, null);
            mInputEventReceiver = new DragInputEventReceiver(mClientChannel,
                    mService.mH.getLooper(), mDragDropController);

            mDragApplicationHandle = new InputApplicationHandle(new Binder());
            mDragApplicationHandle.name = "drag";
            mDragApplicationHandle.dispatchingTimeoutNanos =
                    WindowManagerService.DEFAULT_INPUT_DISPATCHING_TIMEOUT_NANOS;

            mDragWindowHandle = new InputWindowHandle(mDragApplicationHandle, null,
                    display.getDisplayId());
            mDragWindowHandle.name = "drag";
            mDragWindowHandle.token = mServerChannel.getToken();
            mDragWindowHandle.layer = getDragLayerLocked();
            mDragWindowHandle.layoutParamsFlags = 0;
            mDragWindowHandle.layoutParamsType = WindowManager.LayoutParams.TYPE_DRAG;
            mDragWindowHandle.dispatchingTimeoutNanos =
                    WindowManagerService.DEFAULT_INPUT_DISPATCHING_TIMEOUT_NANOS;
            mDragWindowHandle.visible = true;
            mDragWindowHandle.canReceiveKeys = false;
            mDragWindowHandle.hasFocus = true;
            mDragWindowHandle.hasWallpaper = false;
            mDragWindowHandle.paused = false;
            mDragWindowHandle.ownerPid = Process.myPid();
            mDragWindowHandle.ownerUid = Process.myUid();
            mDragWindowHandle.inputFeatures = 0;
            mDragWindowHandle.scaleFactor = 1.0f;

            // The drag window cannot receive new touches.
            mDragWindowHandle.touchableRegion.setEmpty();

            // The drag window covers the entire display
            mDragWindowHandle.frameLeft = 0;
            mDragWindowHandle.frameTop = 0;
            mDragWindowHandle.frameRight = mDisplaySize.x;
            mDragWindowHandle.frameBottom = mDisplaySize.y;

            // Pause rotations before a drag.
            if (DEBUG_ORIENTATION) {
                Slog.d(TAG_WM, "Pausing rotation during drag");
            }
            mDisplayContent.pauseRotationLocked();
        }

        void tearDown() {
            mService.mInputManager.unregisterInputChannel(mServerChannel);
            mInputEventReceiver.dispose();
            mInputEventReceiver = null;
            mClientChannel.dispose();
            mServerChannel.dispose();
            mClientChannel = null;
            mServerChannel = null;

            mDragWindowHandle = null;
            mDragApplicationHandle = null;

            // Resume rotations after a drag.
            if (DEBUG_ORIENTATION) {
                Slog.d(TAG_WM, "Resuming rotation after drag");
            }
            mDisplayContent.resumeRotationLocked();
        }
    }

    InputChannel getInputChannel() {
        return mInputInterceptor == null ? null : mInputInterceptor.mServerChannel;
    }

    InputWindowHandle getInputWindowHandle() {
        return mInputInterceptor == null ? null : mInputInterceptor.mDragWindowHandle;
    }

    /**
     * @param display The Display that the window being dragged is on.
     */
    void register(Display display) {
        display.getRealSize(mDisplaySize);
        if (DEBUG_DRAG) Slog.d(TAG_WM, "registering drag input channel");
        if (mInputInterceptor != null) {
            Slog.e(TAG_WM, "Duplicate register of drag input channel");
        } else {
            mInputInterceptor = new InputInterceptor(display);
<<<<<<< HEAD
            mDisplayContent.getInputMonitor().updateInputWindowsLw(true /*force*/);
=======
            showInputSurface();
>>>>>>> 825827da
        }
    }

    int getDragLayerLocked() {
        return mService.mPolicy.getWindowLayerFromTypeLw(WindowManager.LayoutParams.TYPE_DRAG)
                * WindowManagerService.TYPE_LAYER_MULTIPLIER
                + WindowManagerService.TYPE_LAYER_OFFSET;
    }

    /* call out to each visible window/session informing it about the drag
     */
    void broadcastDragStartedLocked(final float touchX, final float touchY) {
        mOriginalX = mCurrentX = touchX;
        mOriginalY = mCurrentY = touchY;

        // Cache a base-class instance of the clip metadata so that parceling
        // works correctly in calling out to the apps.
        mDataDescription = (mData != null) ? mData.getDescription() : null;
        mNotifiedWindows.clear();
        mDragInProgress = true;

        mSourceUserId = UserHandle.getUserId(mUid);

        final UserManagerInternal userManager = LocalServices.getService(UserManagerInternal.class);
        mCrossProfileCopyAllowed = !userManager.getUserRestriction(
                mSourceUserId, UserManager.DISALLOW_CROSS_PROFILE_COPY_PASTE);

        if (DEBUG_DRAG) {
            Slog.d(TAG_WM, "broadcasting DRAG_STARTED at (" + touchX + ", " + touchY + ")");
        }

        mDisplayContent.forAllWindows(w -> {
            sendDragStartedLocked(w, touchX, touchY, mDataDescription);
        }, false /* traverseTopToBottom */ );
    }

    /* helper - send a ACTION_DRAG_STARTED event, if the
     * designated window is potentially a drop recipient.  There are race situations
     * around DRAG_ENDED broadcast, so we make sure that once we've declared that
     * the drag has ended, we never send out another DRAG_STARTED for this drag action.
     *
     * This method clones the 'event' parameter if it's being delivered to the same
     * process, so it's safe for the caller to call recycle() on the event afterwards.
     */
    private void sendDragStartedLocked(WindowState newWin, float touchX, float touchY,
            ClipDescription desc) {
        if (mDragInProgress && isValidDropTarget(newWin)) {
            DragEvent event = obtainDragEvent(newWin, DragEvent.ACTION_DRAG_STARTED,
                    touchX, touchY, null, desc, null, null, false);
            try {
                newWin.mClient.dispatchDragEvent(event);
                // track each window that we've notified that the drag is starting
                mNotifiedWindows.add(newWin);
            } catch (RemoteException e) {
                Slog.w(TAG_WM, "Unable to drag-start window " + newWin);
            } finally {
                // if the callee was local, the dispatch has already recycled the event
                if (Process.myPid() != newWin.mSession.mPid) {
                    event.recycle();
                }
            }
        }
    }

    private boolean isValidDropTarget(WindowState targetWin) {
        if (targetWin == null) {
            return false;
        }
        if (!targetWin.isPotentialDragTarget()) {
            return false;
        }
        if ((mFlags & View.DRAG_FLAG_GLOBAL) == 0 || !targetWindowSupportsGlobalDrag(targetWin)) {
            // Drag is limited to the current window.
            if (mLocalWin != targetWin.mClient.asBinder()) {
                return false;
            }
        }

        return mCrossProfileCopyAllowed ||
                mSourceUserId == UserHandle.getUserId(targetWin.getOwningUid());
    }

    private boolean targetWindowSupportsGlobalDrag(WindowState targetWin) {
        // Global drags are limited to system windows, and windows for apps that are targeting N and
        // above.
        return targetWin.mAppToken == null
                || targetWin.mAppToken.mTargetSdk >= Build.VERSION_CODES.N;
    }

    /* helper - send a ACTION_DRAG_STARTED event only if the window has not
     * previously been notified, i.e. it became visible after the drag operation
     * was begun.  This is a rare case.
     */
    void sendDragStartedIfNeededLocked(WindowState newWin) {
        if (mDragInProgress) {
            // If we have sent the drag-started, we needn't do so again
            if (isWindowNotified(newWin)) {
                return;
            }
            if (DEBUG_DRAG) {
                Slog.d(TAG_WM, "need to send DRAG_STARTED to new window " + newWin);
            }
            sendDragStartedLocked(newWin, mCurrentX, mCurrentY, mDataDescription);
        }
    }

    private boolean isWindowNotified(WindowState newWin) {
        for (WindowState ws : mNotifiedWindows) {
            if (ws == newWin) {
                return true;
            }
        }
        return false;
    }

    void endDragLocked() {
        if (mAnimator != null) {
            return;
        }
        if (!mDragResult) {
            mAnimator = createReturnAnimationLocked();
            return;  // Will call closeLocked() when the animation is done.
        }
        closeLocked();
    }

    void cancelDragLocked() {
        if (mAnimator != null) {
            return;
        }
        if (!mDragInProgress) {
            // This can happen if an app invokes Session#cancelDragAndDrop before
            // Session#performDrag. Reset the drag state without playing the cancel animation
            // because H.DRAG_START_TIMEOUT may be sent to WindowManagerService, which will cause
            // DragState#reset() while playing the cancel animation.
            closeLocked();
            return;
        }
        mAnimator = createCancelAnimationLocked();
    }

    void notifyMoveLocked(float x, float y) {
        if (mAnimator != null) {
            return;
        }
        mCurrentX = x;
        mCurrentY = y;

        // Move the surface to the given touch
        if (SHOW_LIGHT_TRANSACTIONS) {
            Slog.i(TAG_WM, ">>> OPEN TRANSACTION notifyMoveLocked");
        }
        mTransaction.setPosition(mSurfaceControl, x - mThumbOffsetX, y - mThumbOffsetY).apply();
        if (SHOW_TRANSACTIONS) {
            Slog.i(TAG_WM, "  DRAG " + mSurfaceControl + ": pos=(" + (int) (x - mThumbOffsetX) + ","
                    + (int) (y - mThumbOffsetY) + ")");
        }
        notifyLocationLocked(x, y);
    }

    void notifyLocationLocked(float x, float y) {
        // Tell the affected window
        WindowState touchedWin = mDisplayContent.getTouchableWinAtPointLocked(x, y);
        if (touchedWin != null && !isWindowNotified(touchedWin)) {
            // The drag point is over a window which was not notified about a drag start.
            // Pretend it's over empty space.
            touchedWin = null;
        }

        try {
            final int myPid = Process.myPid();

            // have we dragged over a new window?
            if ((touchedWin != mTargetWindow) && (mTargetWindow != null)) {
                if (DEBUG_DRAG) {
                    Slog.d(TAG_WM, "sending DRAG_EXITED to " + mTargetWindow);
                }
                // force DRAG_EXITED_EVENT if appropriate
                DragEvent evt = obtainDragEvent(mTargetWindow, DragEvent.ACTION_DRAG_EXITED,
                        0, 0, null, null, null, null, false);
                mTargetWindow.mClient.dispatchDragEvent(evt);
                if (myPid != mTargetWindow.mSession.mPid) {
                    evt.recycle();
                }
            }
            if (touchedWin != null) {
                if (false && DEBUG_DRAG) {
                    Slog.d(TAG_WM, "sending DRAG_LOCATION to " + touchedWin);
                }
                DragEvent evt = obtainDragEvent(touchedWin, DragEvent.ACTION_DRAG_LOCATION,
                        x, y, null, null, null, null, false);
                touchedWin.mClient.dispatchDragEvent(evt);
                if (myPid != touchedWin.mSession.mPid) {
                    evt.recycle();
                }
            }
        } catch (RemoteException e) {
            Slog.w(TAG_WM, "can't send drag notification to windows");
        }
        mTargetWindow = touchedWin;
    }

    /**
     * Finds the drop target and tells it about the data. If the drop event is not sent to the
     * target, invokes {@code endDragLocked} immediately.
     */
    void notifyDropLocked(float x, float y) {
        if (mAnimator != null) {
            return;
        }
        mCurrentX = x;
        mCurrentY = y;

        final WindowState touchedWin = mDisplayContent.getTouchableWinAtPointLocked(x, y);

        if (!isWindowNotified(touchedWin)) {
            // "drop" outside a valid window -- no recipient to apply a
            // timeout to, and we can send the drag-ended message immediately.
            mDragResult = false;
            endDragLocked();
            return;
        }

        if (DEBUG_DRAG) Slog.d(TAG_WM, "sending DROP to " + touchedWin);

        final int targetUserId = UserHandle.getUserId(touchedWin.getOwningUid());

        final DragAndDropPermissionsHandler dragAndDropPermissions;
        if ((mFlags & View.DRAG_FLAG_GLOBAL) != 0 && (mFlags & DRAG_FLAGS_URI_ACCESS) != 0
                && mData != null) {
            dragAndDropPermissions = new DragAndDropPermissionsHandler(
                    mData,
                    mUid,
                    touchedWin.getOwningPackage(),
                    mFlags & DRAG_FLAGS_URI_PERMISSIONS,
                    mSourceUserId,
                    targetUserId);
        } else {
            dragAndDropPermissions = null;
        }
        if (mSourceUserId != targetUserId){
            if (mData != null) {
                mData.fixUris(mSourceUserId);
            }
        }
        final int myPid = Process.myPid();
        final IBinder token = touchedWin.mClient.asBinder();
        final DragEvent evt = obtainDragEvent(touchedWin, DragEvent.ACTION_DROP, x, y,
                null, null, mData, dragAndDropPermissions, false);
        try {
            touchedWin.mClient.dispatchDragEvent(evt);

            // 5 second timeout for this window to respond to the drop
            mDragDropController.sendTimeoutMessage(MSG_DRAG_END_TIMEOUT, token);
        } catch (RemoteException e) {
            Slog.w(TAG_WM, "can't send drop notification to win " + touchedWin);
            endDragLocked();
        } finally {
            if (myPid != touchedWin.mSession.mPid) {
                evt.recycle();
            }
        }
        mToken = token;
    }

    /**
     * Returns true if it has sent DRAG_STARTED broadcast out but has not been sent DRAG_END
     * broadcast.
     */
    boolean isInProgress() {
        return mDragInProgress;
    }

    private static DragEvent obtainDragEvent(WindowState win, int action,
            float x, float y, Object localState,
            ClipDescription description, ClipData data,
            IDragAndDropPermissions dragAndDropPermissions,
            boolean result) {
        final float winX = win.translateToWindowX(x);
        final float winY = win.translateToWindowY(y);
        return DragEvent.obtain(action, winX, winY, localState, description, data,
                dragAndDropPermissions, result);
    }

    private ValueAnimator createReturnAnimationLocked() {
        final ValueAnimator animator = ValueAnimator.ofPropertyValuesHolder(
                PropertyValuesHolder.ofFloat(
                        ANIMATED_PROPERTY_X, mCurrentX - mThumbOffsetX,
                        mOriginalX - mThumbOffsetX),
                PropertyValuesHolder.ofFloat(
                        ANIMATED_PROPERTY_Y, mCurrentY - mThumbOffsetY,
                        mOriginalY - mThumbOffsetY),
                PropertyValuesHolder.ofFloat(ANIMATED_PROPERTY_SCALE, 1, 1),
                PropertyValuesHolder.ofFloat(
                        ANIMATED_PROPERTY_ALPHA, mOriginalAlpha, mOriginalAlpha / 2));

        final float translateX = mOriginalX - mCurrentX;
        final float translateY = mOriginalY - mCurrentY;
        // Adjust the duration to the travel distance.
        final double travelDistance = Math.sqrt(translateX * translateX + translateY * translateY);
        final double displayDiagonal =
                Math.sqrt(mDisplaySize.x * mDisplaySize.x + mDisplaySize.y * mDisplaySize.y);
        final long duration = MIN_ANIMATION_DURATION_MS + (long) (travelDistance / displayDiagonal
                * (MAX_ANIMATION_DURATION_MS - MIN_ANIMATION_DURATION_MS));
        final AnimationListener listener = new AnimationListener();
        animator.setDuration(duration);
        animator.setInterpolator(mCubicEaseOutInterpolator);
        animator.addListener(listener);
        animator.addUpdateListener(listener);

        mService.mAnimationHandler.post(() -> animator.start());
        return animator;
    }

    private ValueAnimator createCancelAnimationLocked() {
        final ValueAnimator animator = ValueAnimator.ofPropertyValuesHolder(
                PropertyValuesHolder.ofFloat(
                        ANIMATED_PROPERTY_X, mCurrentX - mThumbOffsetX, mCurrentX),
                PropertyValuesHolder.ofFloat(
                        ANIMATED_PROPERTY_Y, mCurrentY - mThumbOffsetY, mCurrentY),
                PropertyValuesHolder.ofFloat(ANIMATED_PROPERTY_SCALE, 1, 0),
                PropertyValuesHolder.ofFloat(ANIMATED_PROPERTY_ALPHA, mOriginalAlpha, 0));
        final AnimationListener listener = new AnimationListener();
        animator.setDuration(MIN_ANIMATION_DURATION_MS);
        animator.setInterpolator(mCubicEaseOutInterpolator);
        animator.addListener(listener);
        animator.addUpdateListener(listener);

        mService.mAnimationHandler.post(() -> animator.start());
        return animator;
    }

    private boolean isFromSource(int source) {
        return (mTouchSource & source) == source;
    }

    void overridePointerIconLocked(int touchSource) {
        mTouchSource = touchSource;
        if (isFromSource(InputDevice.SOURCE_MOUSE)) {
            InputManager.getInstance().setPointerIconType(PointerIcon.TYPE_GRABBING);
        }
    }

    private class AnimationListener
            implements ValueAnimator.AnimatorUpdateListener, Animator.AnimatorListener {
        @Override
        public void onAnimationUpdate(ValueAnimator animation) {
            try (final SurfaceControl.Transaction transaction = new SurfaceControl.Transaction()) {
                transaction.setPosition(
                        mSurfaceControl,
                        (float) animation.getAnimatedValue(ANIMATED_PROPERTY_X),
                        (float) animation.getAnimatedValue(ANIMATED_PROPERTY_Y));
                transaction.setAlpha(
                        mSurfaceControl,
                        (float) animation.getAnimatedValue(ANIMATED_PROPERTY_ALPHA));
                transaction.setMatrix(
                        mSurfaceControl,
                        (float) animation.getAnimatedValue(ANIMATED_PROPERTY_SCALE), 0,
                        0, (float) animation.getAnimatedValue(ANIMATED_PROPERTY_SCALE));
                transaction.apply();
            }
        }

        @Override
        public void onAnimationStart(Animator animator) {}

        @Override
        public void onAnimationCancel(Animator animator) {}

        @Override
        public void onAnimationRepeat(Animator animator) {}

        @Override
        public void onAnimationEnd(Animator animator) {
            mAnimationCompleted = true;
            // Updating mDragState requires the WM lock so continues it on the out of
            // AnimationThread.
            mDragDropController.sendHandlerMessage(MSG_ANIMATION_END, null);
        }
    }
}<|MERGE_RESOLUTION|>--- conflicted
+++ resolved
@@ -120,11 +120,7 @@
     // A surface used to catch input events for the drag-and-drop operation.
     SurfaceControl mInputSurface;
 
-<<<<<<< HEAD
-    private final SurfaceControl.Transaction mTransaction = new SurfaceControl.Transaction();
-=======
     private final SurfaceControl.Transaction mTransaction;
->>>>>>> 825827da
 
     private final Rect mTmpClipRect = new Rect();
 
@@ -144,37 +140,13 @@
         mFlags = flags;
         mLocalWin = localWin;
         mNotifiedWindows = new ArrayList<WindowState>();
-<<<<<<< HEAD
-
-=======
         mTransaction = service.mTransactionFactory.make();
->>>>>>> 825827da
     }
 
     boolean isClosing() {
         return mIsClosing;
     }
 
-<<<<<<< HEAD
-    void hideInputSurface(SurfaceControl.Transaction t, int displayId) {
-        if (displayId != mDisplayContent.getDisplayId()) {
-            return;
-        }
-
-        if (mInputSurface != null) {
-            t.hide(mInputSurface);
-        }
-    }
-
-    void showInputSurface(SurfaceControl.Transaction t, int displayId) {
-        if (displayId != mDisplayContent.getDisplayId()) {
-            return;
-        }
-
-        if (mInputSurface == null) {
-            mInputSurface = mService.makeSurfaceBuilder(mService.mRoot.getDisplayContent(displayId)
-                    .getSession()).setContainerLayer()
-=======
     private void hideInputSurface() {
         if (mInputSurface != null) {
             mTransaction.hide(mInputSurface).apply();
@@ -186,7 +158,6 @@
             mInputSurface = mService.makeSurfaceBuilder(
                     mService.mRoot.getDisplayContent(mDisplayContent.getDisplayId()).getSession())
                     .setContainerLayer()
->>>>>>> 825827da
                     .setName("Drag and Drop Input Consumer").build();
         }
         final InputWindowHandle h = getInputWindowHandle();
@@ -196,16 +167,6 @@
             return;
         }
 
-<<<<<<< HEAD
-        t.show(mInputSurface);
-        t.setInputWindowInfo(mInputSurface, h);
-        t.setLayer(mInputSurface, Integer.MAX_VALUE);
-
-        mTmpClipRect.set(0, 0, mDisplaySize.x, mDisplaySize.y);
-        t.setWindowCrop(mInputSurface, mTmpClipRect);
-        t.transferTouchFocus(mTransferTouchFromToken, h.token);
-        mTransferTouchFromToken = null;
-=======
         mTransaction.show(mInputSurface);
         mTransaction.setInputWindowInfo(mInputSurface, h);
         mTransaction.setLayer(mInputSurface, Integer.MAX_VALUE);
@@ -216,7 +177,6 @@
         mTransferTouchFromToken = null;
 
         mTransaction.apply();
->>>>>>> 825827da
     }
 
     /**
@@ -234,10 +194,6 @@
             mDragDropController.sendHandlerMessage(
                     MSG_TEAR_DOWN_DRAG_AND_DROP_INPUT, mInputInterceptor);
             mInputInterceptor = null;
-<<<<<<< HEAD
-            mDisplayContent.getInputMonitor().updateInputWindowsLw(true /*force*/);
-=======
->>>>>>> 825827da
         }
 
         hideInputSurface();
@@ -392,11 +348,7 @@
             Slog.e(TAG_WM, "Duplicate register of drag input channel");
         } else {
             mInputInterceptor = new InputInterceptor(display);
-<<<<<<< HEAD
-            mDisplayContent.getInputMonitor().updateInputWindowsLw(true /*force*/);
-=======
             showInputSurface();
->>>>>>> 825827da
         }
     }
 
