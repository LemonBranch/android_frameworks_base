/*
 * Copyright (C) 2011 The Android Open Source Project
 *
 * Licensed under the Apache License, Version 2.0 (the "License");
 * you may not use this file except in compliance with the License.
 * You may obtain a copy of the License at
 *
 *      http://www.apache.org/licenses/LICENSE-2.0
 *
 * Unless required by applicable law or agreed to in writing, software
 * distributed under the License is distributed on an "AS IS" BASIS,
 * WITHOUT WARRANTIES OR CONDITIONS OF ANY KIND, either express or implied.
 * See the License for the specific language governing permissions and
 * limitations under the License.
 */

package com.android.server.wm;

import static android.app.ActivityManager.StackId;
import static android.view.Display.DEFAULT_DISPLAY;
import static android.view.WindowManager.LayoutParams.TYPE_APPLICATION_STARTING;
import static android.view.WindowManager.LayoutParams.TYPE_BASE_APPLICATION;
import static android.view.WindowManagerPolicy.TRANSIT_ENTER;
import static android.view.WindowManagerPolicy.TRANSIT_EXIT;
import static com.android.server.wm.WindowManagerDebugConfig.DEBUG_ANIM;
import static com.android.server.wm.WindowManagerDebugConfig.DEBUG_APP_TRANSITIONS;
import static com.android.server.wm.WindowManagerDebugConfig.DEBUG_ADD_REMOVE;
import static com.android.server.wm.WindowManagerDebugConfig.DEBUG_LAYERS;
import static com.android.server.wm.WindowManagerDebugConfig.DEBUG_LAYOUT_REPEATS;
import static com.android.server.wm.WindowManagerDebugConfig.DEBUG_ORIENTATION;
import static com.android.server.wm.WindowManagerDebugConfig.DEBUG_RESIZE;
import static com.android.server.wm.WindowManagerDebugConfig.DEBUG_STARTING_WINDOW;
import static com.android.server.wm.WindowManagerDebugConfig.DEBUG_VISIBILITY;
import static com.android.server.wm.WindowManagerDebugConfig.DEBUG_WINDOW_MOVEMENT;
import static com.android.server.wm.WindowManagerDebugConfig.TAG_WITH_CLASS_NAME;
import static com.android.server.wm.WindowManagerDebugConfig.TAG_WM;
import static com.android.server.wm.WindowManagerService.H.NOTIFY_ACTIVITY_DRAWN;
<<<<<<< HEAD
import static com.android.server.wm.WindowManagerService.UPDATE_FOCUS_WILL_PLACE_SURFACES;
import static com.android.server.wm.WindowManagerService.WINDOWS_FREEZING_SCREENS_TIMEOUT;
import static com.android.server.wm.WindowManagerService.logWithStack;
=======
import static com.android.server.wm.WindowStateAnimator.STACK_CLIP_NONE;
>>>>>>> c5bafe26

import com.android.server.input.InputApplicationHandle;
import com.android.server.wm.WindowManagerService.H;

import android.annotation.NonNull;
import android.content.pm.ActivityInfo;
import android.content.res.Configuration;
import android.graphics.Rect;
import android.os.Binder;
import android.os.IBinder;
import android.os.Message;
import android.os.RemoteException;
import android.os.SystemClock;
import android.util.Slog;
import android.view.IApplicationToken;
import android.view.View;
import android.view.WindowManager;
import android.view.animation.Animation;

import java.io.PrintWriter;
import java.util.ArrayDeque;
import java.util.ArrayList;

class AppTokenList extends ArrayList<AppWindowToken> {
}

/**
 * Version of WindowToken that is specifically for a particular application (or
 * really activity) that is displaying windows.
 */
class AppWindowToken extends WindowToken {
    private static final String TAG = TAG_WITH_CLASS_NAME ? "AppWindowToken" : TAG_WM;

    // Non-null only for application tokens.
    final IApplicationToken appToken;

    @NonNull final AppWindowAnimator mAppAnimator;

    final boolean voiceInteraction;

    Task mTask;
    boolean appFullscreen;
    int requestedOrientation = ActivityInfo.SCREEN_ORIENTATION_UNSPECIFIED;
    boolean layoutConfigChanges;
    boolean showForAllUsers;
    int targetSdk;

    // The input dispatching timeout for this application token in nanoseconds.
    long inputDispatchingTimeoutNanos;

    // These are used for determining when all windows associated with
    // an activity have been drawn, so they can be made visible together
    // at the same time.
    // initialize so that it doesn't match mTransactionSequence which is an int.
    long lastTransactionSequence = Long.MIN_VALUE;
    int numInterestingWindows;
    int numDrawnWindows;
    boolean inPendingTransaction;
    boolean allDrawn;
    // Set to true when this app creates a surface while in the middle of an animation. In that
    // case do not clear allDrawn until the animation completes.
    boolean deferClearAllDrawn;

    // These are to track the app's real drawing status if there were no saved surfaces.
    boolean allDrawnExcludingSaved;
    int numInterestingWindowsExcludingSaved;
    int numDrawnWindowsExclusingSaved;

    // Is this window's surface needed?  This is almost like hidden, except
    // it will sometimes be true a little earlier: when the token has
    // been shown, but is still waiting for its app transition to execute
    // before making its windows shown.
    boolean hiddenRequested;

    // Have we told the window clients to hide themselves?
    boolean clientHidden;

    // Last visibility state we reported to the app token.
    boolean reportedVisible;

    // Last drawn state we reported to the app token.
    boolean reportedDrawn;

    // Set to true when the token has been removed from the window mgr.
    boolean removed;

    // Information about an application starting window if displayed.
    StartingData startingData;
    WindowState startingWindow;
    View startingView;
    boolean startingDisplayed;
    boolean startingMoved;
    boolean firstWindowDrawn;

    // Input application handle used by the input dispatcher.
    final InputApplicationHandle mInputApplicationHandle;

    boolean mIsExiting;

    boolean mLaunchTaskBehind;
    boolean mEnteringAnimation;

    boolean mAlwaysFocusable;

    boolean mAppStopped;
    int mRotationAnimationHint;
    int mPendingRelaunchCount;

    private ArrayList<WindowSurfaceController.SurfaceControlWithBackground> mSurfaceViewBackgrounds =
        new ArrayList<>();

    ArrayDeque<Rect> mFrozenBounds = new ArrayDeque<>();
    ArrayDeque<Configuration> mFrozenMergedConfig = new ArrayDeque<>();

    AppWindowToken(WindowManagerService service, IApplicationToken _token, boolean _voiceInteraction) {
        super(service, _token.asBinder(), WindowManager.LayoutParams.TYPE_APPLICATION, true);
        appToken = _token;
        voiceInteraction = _voiceInteraction;
        mInputApplicationHandle = new InputApplicationHandle(this);
        mAppAnimator = new AppWindowAnimator(this, service);
    }

    void sendAppVisibilityToClients() {
        final int N = windows.size();
        for (int i=0; i<N; i++) {
            WindowState win = windows.get(i);
            if (win == startingWindow && clientHidden) {
                // Don't hide the starting window.
                continue;
            }
            try {
                if (DEBUG_VISIBILITY) Slog.v(TAG,
                        "Setting visibility of " + win + ": " + (!clientHidden));
                win.mClient.dispatchAppVisibility(!clientHidden);
            } catch (RemoteException e) {
            }
        }
    }

    void setVisibleBeforeClientHidden() {
        for (int i = windows.size() - 1; i >= 0; i--) {
            final WindowState w = windows.get(i);
            w.setVisibleBeforeClientHidden();
        }
    }

    void onFirstWindowDrawn(WindowState win, WindowStateAnimator winAnimator) {
        firstWindowDrawn = true;

        // We now have a good window to show, remove dead placeholders
        removeAllDeadWindows();

        if (startingData != null) {
            if (DEBUG_STARTING_WINDOW || DEBUG_ANIM) Slog.v(TAG, "Finish starting "
                    + win.mToken + ": first real window is shown, no animation");
            // If this initial window is animating, stop it -- we will do an animation to reveal
            // it from behind the starting window, so there is no need for it to also be doing its
            // own stuff.
            winAnimator.clearAnimation();
            winAnimator.mService.mFinishedStarting.add(this);
            winAnimator.mService.mH.sendEmptyMessage(H.FINISHED_STARTING);
        }
        updateReportedVisibilityLocked();
    }

    void updateReportedVisibilityLocked() {
        if (appToken == null) {
            return;
        }

        int numInteresting = 0;
        int numVisible = 0;
        int numDrawn = 0;
        boolean nowGone = true;

        if (DEBUG_VISIBILITY) Slog.v(TAG,
                "Update reported visibility: " + this);
        final int N = windows.size();
        for (int i=0; i<N; i++) {
            WindowState win = windows.get(i);
            if (win == startingWindow || win.mAppFreezing
                    || win.mViewVisibility != View.VISIBLE
                    || win.mAttrs.type == TYPE_APPLICATION_STARTING
                    || win.mDestroying) {
                continue;
            }
            if (DEBUG_VISIBILITY) {
                Slog.v(TAG, "Win " + win + ": isDrawn="
                        + win.isDrawnLw()
                        + ", isAnimationSet=" + win.mWinAnimator.isAnimationSet());
                if (!win.isDrawnLw()) {
                    Slog.v(TAG, "Not displayed: s=" +
                            win.mWinAnimator.mSurfaceController
                            + " pv=" + win.mPolicyVisibility
                            + " mDrawState=" + win.mWinAnimator.mDrawState
                            + " ph=" + win.isParentWindowHidden()
                            + " th="
                            + (win.mAppToken != null
                                    ? win.mAppToken.hiddenRequested : false)
                            + " a=" + win.mWinAnimator.mAnimating);
                }
            }
            numInteresting++;
            if (win.isDrawnLw()) {
                numDrawn++;
                if (!win.mWinAnimator.isAnimationSet()) {
                    numVisible++;
                }
                nowGone = false;
            } else if (win.mWinAnimator.isAnimationSet()) {
                nowGone = false;
            }
        }

        boolean nowDrawn = numInteresting > 0 && numDrawn >= numInteresting;
        boolean nowVisible = numInteresting > 0 && numVisible >= numInteresting;
        if (!nowGone) {
            // If the app is not yet gone, then it can only become visible/drawn.
            if (!nowDrawn) {
                nowDrawn = reportedDrawn;
            }
            if (!nowVisible) {
                nowVisible = reportedVisible;
            }
        }
        if (DEBUG_VISIBILITY) Slog.v(TAG, "VIS " + this + ": interesting="
                + numInteresting + " visible=" + numVisible);
        if (nowDrawn != reportedDrawn) {
            if (nowDrawn) {
                Message m = mService.mH.obtainMessage(
                        H.REPORT_APPLICATION_TOKEN_DRAWN, this);
                mService.mH.sendMessage(m);
            }
            reportedDrawn = nowDrawn;
        }
        if (nowVisible != reportedVisible) {
            if (DEBUG_VISIBILITY) Slog.v(
                    TAG, "Visibility changed in " + this
                    + ": vis=" + nowVisible);
            reportedVisible = nowVisible;
            Message m = mService.mH.obtainMessage(
                    H.REPORT_APPLICATION_TOKEN_WINDOWS,
                    nowVisible ? 1 : 0,
                    nowGone ? 1 : 0,
                    this);
            mService.mH.sendMessage(m);
        }
    }

    boolean setVisibility(WindowManager.LayoutParams lp,
            boolean visible, int transit, boolean performLayout, boolean isVoiceInteraction) {

        boolean delayed = false;
        inPendingTransaction = false;

        if (clientHidden == visible) {
            clientHidden = !visible;
            sendAppVisibilityToClients();
        }

        // Allow for state changes and animation to be applied if:
        // * token is transitioning visibility state
        // * or the token was marked as hidden and is exiting before we had a chance to play the
        // transition animation
        // * or this is an opening app and windows are being replaced.
        boolean visibilityChanged = false;
        if (hidden == visible || (hidden && mIsExiting) || (visible && waitingForReplacement())) {
            final AccessibilityController accessibilityController = mService.mAccessibilityController;
            boolean changed = false;
            if (DEBUG_APP_TRANSITIONS) Slog.v(TAG_WM,
                    "Changing app " + this + " hidden=" + hidden + " performLayout=" + performLayout);

            boolean runningAppAnimation = false;

            if (transit != AppTransition.TRANSIT_UNSET) {
                if (mAppAnimator.animation == AppWindowAnimator.sDummyAnimation) {
                    mAppAnimator.setNullAnimation();
                }
                if (mService.applyAnimationLocked(this, lp, transit, visible, isVoiceInteraction)) {
                    delayed = runningAppAnimation = true;
                }
                final WindowState window = findMainWindow();
                //TODO (multidisplay): Magnification is supported only for the default display.
                if (window != null && accessibilityController != null
                        && window.getDisplayId() == DEFAULT_DISPLAY) {
                    accessibilityController.onAppWindowTransitionLocked(window, transit);
                }
                changed = true;
            }

            final int windowsCount = windows.size();
            for (int i = 0; i < windowsCount; i++) {
                final WindowState win = windows.get(i);
                if (win == startingWindow) {
                    // Starting window that's exiting will be removed when the animation finishes.
                    // Mark all relevant flags for that onExitAnimationDone will proceed all the way
                    // to actually remove it.
                    if (!visible && win.isVisibleNow() && mAppAnimator.isAnimating()) {
                        win.mAnimatingExit = true;
                        win.mRemoveOnExit = true;
                        win.mWindowRemovalAllowed = true;
                    }
                    continue;
                }

                //Slog.i(TAG_WM, "Window " + win + ": vis=" + win.isVisible());
                //win.dump("  ");
                if (visible) {
                    if (!win.isVisibleNow()) {
                        if (!runningAppAnimation) {
                            win.mWinAnimator.applyAnimationLocked(TRANSIT_ENTER, true);
                            //TODO (multidisplay): Magnification is supported only for the default
                            if (accessibilityController != null
                                    && win.getDisplayId() == DEFAULT_DISPLAY) {
                                accessibilityController.onWindowTransitionLocked(win, TRANSIT_ENTER);
                            }
                        }
                        changed = true;
                        win.setDisplayLayoutNeeded();
                    }
                } else if (win.isVisibleNow()) {
                    if (!runningAppAnimation) {
                        win.mWinAnimator.applyAnimationLocked(TRANSIT_EXIT, false);
                        //TODO (multidisplay): Magnification is supported only for the default
                        if (accessibilityController != null
                                && win.getDisplayId() == DEFAULT_DISPLAY) {
                            accessibilityController.onWindowTransitionLocked(win,TRANSIT_EXIT);
                        }
                    }
                    changed = true;
                    win.setDisplayLayoutNeeded();
                }
            }

            hidden = hiddenRequested = !visible;
            visibilityChanged = true;
            if (!visible) {
                stopFreezingScreen(true, true);
            } else {
                // If we are being set visible, and the starting window is
                // not yet displayed, then make sure it doesn't get displayed.
                WindowState swin = startingWindow;
                if (swin != null && !swin.isDrawnLw()) {
                    swin.mPolicyVisibility = false;
                    swin.mPolicyVisibilityAfterAnim = false;
                }
            }

            if (DEBUG_APP_TRANSITIONS) Slog.v(TAG_WM, "setVisibility: " + this
                    + ": hidden=" + hidden + " hiddenRequested=" + hiddenRequested);

            if (changed) {
                mService.mInputMonitor.setUpdateInputWindowsNeededLw();
                if (performLayout) {
                    mService.updateFocusedWindowLocked(UPDATE_FOCUS_WILL_PLACE_SURFACES,
                            false /*updateInputWindows*/);
                    mService.mWindowPlacerLocked.performSurfacePlacement();
                }
                mService.mInputMonitor.updateInputWindowsLw(false /*force*/);
            }
        }

        if (mAppAnimator.animation != null) {
            delayed = true;
        }

        for (int i = windows.size() - 1; i >= 0 && !delayed; i--) {
            if (windows.get(i).mWinAnimator.isWindowAnimationSet()) {
                delayed = true;
            }
        }

        if (visibilityChanged) {
            if (visible && !delayed) {
                // The token was made immediately visible, there will be no entrance animation.
                // We need to inform the client the enter animation was finished.
                mEnteringAnimation = true;
                mService.mActivityManagerAppTransitionNotifier.onAppTransitionFinishedLocked(token);
            }

            if (!mService.mClosingApps.contains(this) && !mService.mOpeningApps.contains(this)) {
                // The token is not closing nor opening, so even if there is an animation set, that
                // doesn't mean that it goes through the normal app transition cycle so we have
                // to inform the docked controller about visibility change.
                mService.getDefaultDisplayContentLocked().getDockedDividerController()
                        .notifyAppVisibilityChanged();
            }
        }

        return delayed;
    }

    WindowState findMainWindow() {
        WindowState candidate = null;
        int j = windows.size();
        while (j > 0) {
            j--;
            WindowState win = windows.get(j);
            if (win.mAttrs.type == WindowManager.LayoutParams.TYPE_BASE_APPLICATION
                    || win.mAttrs.type == WindowManager.LayoutParams.TYPE_APPLICATION_STARTING) {
                // In cases where there are multiple windows, we prefer the non-exiting window. This
                // happens for example when replacing windows during an activity relaunch. When
                // constructing the animation, we want the new window, not the exiting one.
                if (win.mAnimatingExit) {
                    candidate = win;
                } else {
                    return win;
                }
            }
        }
        return candidate;
    }

    boolean windowsAreFocusable() {
        return StackId.canReceiveKeys(mTask.mStack.mStackId) || mAlwaysFocusable;
    }

    boolean isVisible() {
        final int N = windows.size();
        for (int i=0; i<N; i++) {
            WindowState win = windows.get(i);
            // If we're animating with a saved surface, we're already visible.
            // Return true so that the alpha doesn't get cleared.
            if (!win.mAppFreezing
                    && (win.mViewVisibility == View.VISIBLE || win.isAnimatingWithSavedSurface()
                            || (win.mWinAnimator.isAnimationSet()
                                    && !mService.mAppTransition.isTransitionSet()))
                    && !win.mDestroying
                    && win.isDrawnLw()) {
                return true;
            }
        }
        return false;
    }

    boolean isVisibleForUser() {
        for (int j = windows.size() - 1; j >= 0; j--) {
            final WindowState w = windows.get(j);
            if (!w.isHiddenFromUserLocked()) {
                return true;
            }
        }
        return false;
    }

    void removeAppFromTaskLocked() {
        mIsExiting = false;
        removeAllWindows();

        // Use local variable because removeAppToken will null out mTask.
        final Task task = mTask;
        if (task != null) {
            if (!task.removeAppToken(this)) {
                Slog.e(TAG, "removeAppFromTaskLocked: token=" + this
                        + " not found.");
            }
            task.mStack.mExitingAppTokens.remove(this);
        }
    }

    void clearAnimatingFlags() {
        boolean wallpaperMightChange = false;
        for (int i = windows.size() - 1; i >= 0; i--) {
            final WindowState win = windows.get(i);
            // We don't want to clear it out for windows that get replaced, because the
            // animation depends on the flag to remove the replaced window.
            //
            // We also don't clear the mAnimatingExit flag for windows which have the
            // mRemoveOnExit flag. This indicates an explicit remove request has been issued
            // by the client. We should let animation proceed and not clear this flag or
            // they won't eventually be removed by WindowStateAnimator#finishExit.
            if (!win.mWillReplaceWindow && !win.mRemoveOnExit) {
                // Clear mAnimating flag together with mAnimatingExit. When animation
                // changes from exiting to entering, we need to clear this flag until the
                // new animation gets applied, so that isAnimationStarting() becomes true
                // until then.
                // Otherwise applySurfaceChangesTransaction will faill to skip surface
                // placement for this window during this period, one or more frame will
                // show up with wrong position or scale.
                if (win.mAnimatingExit) {
                    win.mAnimatingExit = false;
                    wallpaperMightChange = true;
                }
                if (win.mWinAnimator.mAnimating) {
                    win.mWinAnimator.mAnimating = false;
                    wallpaperMightChange = true;
                }
                if (win.mDestroying) {
                    win.mDestroying = false;
                    mService.mDestroySurface.remove(win);
                    wallpaperMightChange = true;
                }
            }
        }
        if (wallpaperMightChange) {
            requestUpdateWallpaperIfNeeded();
        }
    }

    void destroySurfaces() {
        destroySurfaces(false /*cleanupOnResume*/);
    }

    /**
     * Destroy surfaces which have been marked as eligible by the animator, taking care to ensure
     * the client has finished with them.
     *
     * @param cleanupOnResume whether this is done when app is resumed without fully stopped. If
     * set to true, destroy only surfaces of removed windows, and clear relevant flags of the
     * others so that they are ready to be reused. If set to false (common case), destroy all
     * surfaces that's eligible, if the app is already stopped.
     */

    private void destroySurfaces(boolean cleanupOnResume) {
        final ArrayList<WindowState> allWindows = (ArrayList<WindowState>) windows.clone();
        final DisplayContentList displayList = new DisplayContentList();
        for (int i = allWindows.size() - 1; i >= 0; i--) {
            final WindowState win = allWindows.get(i);

            if (!(mAppStopped || win.mWindowRemovalAllowed || cleanupOnResume)) {
                continue;
            }

            win.mWinAnimator.destroyPreservedSurfaceLocked();

            if (!win.mDestroying) {
                continue;
            }

            if (DEBUG_ADD_REMOVE) Slog.e(TAG_WM, "win=" + win
                    + " destroySurfaces: mAppStopped=" + mAppStopped
                    + " win.mWindowRemovalAllowed=" + win.mWindowRemovalAllowed
                    + " win.mRemoveOnExit=" + win.mRemoveOnExit);

            if (!cleanupOnResume || win.mRemoveOnExit) {
                win.destroyOrSaveSurface();
            }
            if (win.mRemoveOnExit) {
                win.remove();
            }
            final DisplayContent displayContent = win.getDisplayContent();
            if (displayContent != null && !displayList.contains(displayContent)) {
                displayList.add(displayContent);
            }
            if (cleanupOnResume) {
                win.requestUpdateWallpaperIfNeeded();
            }
            win.mDestroying = false;
        }
        for (int i = 0; i < displayList.size(); i++) {
            final DisplayContent displayContent = displayList.get(i);
            mService.mLayersController.assignLayersLocked(displayContent.getWindowList());
            displayContent.layoutNeeded = true;
        }
    }

    /**
     * Notify that the app is now resumed, and it was not stopped before, perform a clean
     * up of the surfaces
     */
    void notifyAppResumed(boolean wasStopped, boolean allowSavedSurface) {
        if (DEBUG_ADD_REMOVE) Slog.v(TAG, "notifyAppResumed: wasStopped=" + wasStopped
                + " allowSavedSurface=" + allowSavedSurface + " " + this);
        mAppStopped = false;
        if (!wasStopped) {
            destroySurfaces(true /*cleanupOnResume*/);
        }
        if (!allowSavedSurface) {
            destroySavedSurfaces();
        }
    }

    /**
     * Notify that the app has stopped, and it is okay to destroy any surfaces which were
     * keeping alive in case they were still being used.
     */
    void notifyAppStopped() {
        if (DEBUG_ADD_REMOVE) Slog.v(TAG, "notifyAppStopped: " + this);
        mAppStopped = true;
        destroySurfaces();
        // Remove any starting window that was added for this app if they are still around.
        mTask.mService.scheduleRemoveStartingWindowLocked(this);
    }

    /**
     * Checks whether we should save surfaces for this app.
     *
     * @return true if the surfaces should be saved, false otherwise.
     */
    boolean shouldSaveSurface() {
        // We want to save surface if the app's windows are "allDrawn".
        // (If we started entering animation early with saved surfaces, allDrawn
        // should have been restored to true. So we'll save again in that case
        // even if app didn't actually finish drawing.)
        return allDrawn;
    }

    boolean canRestoreSurfaces() {
        for (int i = windows.size() -1; i >= 0; i--) {
            final WindowState w = windows.get(i);
            if (w.canRestoreSurface()) {
                return true;
            }
        }
        return false;
    }

    void clearVisibleBeforeClientHidden() {
        for (int i = windows.size() - 1; i >= 0; i--) {
            final WindowState w = windows.get(i);
            w.clearVisibleBeforeClientHidden();
        }
    }

    /**
     * Whether the app has some window that is invisible in layout, but
     * animating with saved surface.
     */
    boolean isAnimatingInvisibleWithSavedSurface() {
        for (int i = windows.size() - 1; i >= 0; i--) {
            final WindowState w = windows.get(i);
            if (w.isAnimatingInvisibleWithSavedSurface()) {
                return true;
            }
        }
        return false;
    }

    /**
     * Hide all window surfaces that's still invisible in layout but animating
     * with a saved surface, and mark them destroying.
     */
    void stopUsingSavedSurfaceLocked() {
        for (int i = windows.size() - 1; i >= 0; i--) {
            final WindowState w = windows.get(i);
            if (w.isAnimatingInvisibleWithSavedSurface()) {
                if (DEBUG_APP_TRANSITIONS || DEBUG_ANIM) Slog.d(TAG,
                        "stopUsingSavedSurfaceLocked: " + w);
                w.clearAnimatingWithSavedSurface();
                w.mDestroying = true;
                w.mWinAnimator.hide("stopUsingSavedSurfaceLocked");
                mService.mWallpaperControllerLocked.hideWallpapers(w);
            }
        }
        destroySurfaces();
    }

    void markSavedSurfaceExiting() {
        for (int i = windows.size() - 1; i >= 0; i--) {
            final WindowState w = windows.get(i);
            if (w.isAnimatingInvisibleWithSavedSurface()) {
                w.mAnimatingExit = true;
                w.mWinAnimator.mAnimating = true;
            }
        }
    }

    void restoreSavedSurfaces() {
        if (!canRestoreSurfaces()) {
            clearVisibleBeforeClientHidden();
            return;
        }
        // Check if we have enough drawn windows to mark allDrawn= true.
        int numInteresting = 0;
        int numDrawn = 0;
        for (int i = windows.size() - 1; i >= 0; i--) {
            WindowState w = windows.get(i);
            if (w != startingWindow && !w.mAppDied && w.wasVisibleBeforeClientHidden()
                    && (!mAppAnimator.freezingScreen || !w.mAppFreezing)) {
                numInteresting++;
                if (w.hasSavedSurface()) {
                    w.restoreSavedSurface();
                }
                if (w.isDrawnLw()) {
                    numDrawn++;
                }
            }
        }

        if (!allDrawn) {
            allDrawn = (numInteresting > 0) && (numInteresting == numDrawn);
            if (allDrawn) {
                mService.mH.obtainMessage(NOTIFY_ACTIVITY_DRAWN, token).sendToTarget();
            }
        }
        clearVisibleBeforeClientHidden();

        if (DEBUG_APP_TRANSITIONS || DEBUG_ANIM) Slog.d(TAG,
                "restoreSavedSurfaces: " + this + " allDrawn=" + allDrawn
                + " numInteresting=" + numInteresting + " numDrawn=" + numDrawn);
    }

    void destroySavedSurfaces() {
        for (int i = windows.size() - 1; i >= 0; i--) {
            WindowState win = windows.get(i);
            win.destroySavedSurface();
        }
    }

    void clearAllDrawn() {
        allDrawn = false;
        deferClearAllDrawn = false;
        allDrawnExcludingSaved = false;
    }

    @Override
    void removeWindow(WindowState win) {
        super.removeWindow(win);

        // TODO: Something smells about the code below...Is there a better way?
        if (startingWindow == win) {
            if (DEBUG_STARTING_WINDOW) Slog.v(TAG_WM, "Notify removed startingWindow " + win);
            mService.scheduleRemoveStartingWindowLocked(this);
        } else if (windows.size() == 0 && startingData != null) {
            // If this is the last window and we had requested a starting transition window,
            // well there is no point now.
            if (DEBUG_STARTING_WINDOW) Slog.v(TAG_WM, "Nulling last startingWindow");
            startingData = null;
        } else if (windows.size() == 1 && startingView != null) {
            // If this is the last window except for a starting transition window,
            // we need to get rid of the starting transition.
            mService.scheduleRemoveStartingWindowLocked(this);
        }
    }

    void removeAllDeadWindows() {
        for (int winNdx = windows.size() - 1; winNdx >= 0;
            // WindowState#removeIfPossible() at bottom of loop may remove multiple entries from
            // windows if the window to be removed has child windows. It also may
            // not remove any windows from windows at all if win is exiting and
            // currently animating away. This ensures that winNdx is monotonically decreasing
            // and never beyond windows bounds.
            winNdx = Math.min(winNdx - 1, windows.size() - 1)) {
            WindowState win = windows.get(winNdx);
            if (win.mAppDied) {
                if (DEBUG_WINDOW_MOVEMENT || DEBUG_ADD_REMOVE) Slog.w(TAG,
                        "removeAllDeadWindows: " + win);
                // Set mDestroying, we don't want any animation or delayed removal here.
                win.mDestroying = true;
                win.removeIfPossible();
            }
        }
    }

    boolean hasWindowsAlive() {
        for (int i = windows.size() - 1; i >= 0; i--) {
            if (!windows.get(i).mAppDied) {
                return true;
            }
        }
        return false;
    }

    void setReplacingWindows(boolean animate) {
        if (DEBUG_ADD_REMOVE) Slog.d(TAG_WM,
                "Marking app token " + this + " with replacing windows.");

        for (int i = windows.size() - 1; i >= 0; i--) {
            final WindowState w = windows.get(i);
            w.setReplacing(animate);
        }
        if (animate) {
            // Set-up dummy animation so we can start treating windows associated with this
            // token like they are in transition before the new app window is ready for us to
            // run the real transition animation.
            if (DEBUG_APP_TRANSITIONS) Slog.v(TAG_WM,
                    "setReplacingWindow() Setting dummy animation on: " + this);
            mAppAnimator.setDummyAnimation();
        }
    }

    void setReplacingChildren() {
        if (DEBUG_ADD_REMOVE) Slog.d(TAG_WM, "Marking app token " + this
                + " with replacing child windows.");
        for (int i = windows.size() - 1; i >= 0; i--) {
            final WindowState w = windows.get(i);
            if (w.shouldBeReplacedWithChildren()) {
                w.setReplacing(false /* animate */);
            }
        }
    }

    void resetReplacingWindows() {
        if (DEBUG_ADD_REMOVE) Slog.d(TAG_WM,
                "Resetting app token " + this + " of replacing window marks.");

        for (int i = windows.size() - 1; i >= 0; i--) {
            final WindowState w = windows.get(i);
            w.resetReplacing();
        }
    }

    void requestUpdateWallpaperIfNeeded() {
        for (int i = windows.size() - 1; i >= 0; i--) {
            final WindowState w = windows.get(i);
            w.requestUpdateWallpaperIfNeeded();
        }
    }

    boolean isRelaunching() {
        return mPendingRelaunchCount > 0;
    }

    void startRelaunching() {
        if (canFreezeBounds()) {
            freezeBounds();
        }
        mPendingRelaunchCount++;
    }

    void finishRelaunching() {
        if (canFreezeBounds()) {
            unfreezeBounds();
        }
        if (mPendingRelaunchCount > 0) {
            mPendingRelaunchCount--;
        }
    }

    void clearRelaunching() {
        if (mPendingRelaunchCount == 0) {
            return;
        }
        if (canFreezeBounds()) {
            unfreezeBounds();
        }
        mPendingRelaunchCount = 0;
    }

    @Override
    void addWindow(WindowState w) {
        super.addWindow(w);

        for (int i = windows.size() - 1; i >= 0; i--) {
            final WindowState candidate = windows.get(i);
            if (candidate.mWillReplaceWindow && candidate.mReplacingWindow == null
                    && candidate.getWindowTag().toString().equals(w.getWindowTag().toString())) {

                candidate.mReplacingWindow = w;
                w.mSkipEnterAnimationForSeamlessReplacement = !candidate.mAnimateReplacingWindow;
                // if we got a replacement window, reset the timeout to give drawing more time
                mService.scheduleReplacingWindowTimeouts(this);
            }
        }
    }

    boolean waitingForReplacement() {
        for (int i = windows.size() - 1; i >= 0; i--) {
            WindowState candidate = windows.get(i);
            if (candidate.mWillReplaceWindow) {
                return true;
            }
        }
        return false;
    }

    void clearTimedoutReplacesLocked() {
        for (int i = windows.size() - 1; i >= 0;
             // WindowState#remove() at bottom of loop may remove multiple entries from windows if
             // the window to be removed has child windows. It also may not remove any windows from
             // windows at all if win is exiting and currently animating away. This ensures that
             // winNdx is monotonically decreasing and never beyond windows bounds.
             i = Math.min(i - 1, windows.size() - 1)) {
            final WindowState candidate = windows.get(i);
            if (!candidate.mWillReplaceWindow) {
                continue;
            }
            candidate.mWillReplaceWindow = false;
            if (candidate.mReplacingWindow != null) {
                candidate.mReplacingWindow.mSkipEnterAnimationForSeamlessReplacement = false;
            }
            // Since the window already timed out, remove it immediately now.
            // Use WindowState#remove() instead of WindowState#removeIfPossible(), as the latter
            // delays removal on certain conditions, which will leave the stale window in the
            // stack and marked mWillReplaceWindow=false, so the window will never be removed.
            candidate.remove();
        }
    }

    private boolean canFreezeBounds() {
        // For freeform windows, we can't freeze the bounds at the moment because this would make
        // the resizing unresponsive.
        return mTask != null && !mTask.inFreeformWorkspace();
    }

    /**
     * Freezes the task bounds. The size of this task reported the app will be fixed to the bounds
     * freezed by {@link Task#prepareFreezingBounds} until {@link #unfreezeBounds} gets called, even
     * if they change in the meantime. If the bounds are already frozen, the bounds will be frozen
     * with a queue.
     */
    private void freezeBounds() {
        mFrozenBounds.offer(new Rect(mTask.mPreparedFrozenBounds));

        if (mTask.mPreparedFrozenMergedConfig.equals(Configuration.EMPTY)) {
            // We didn't call prepareFreezingBounds on the task, so use the current value.
            final Configuration config = new Configuration(mService.mCurConfiguration);
            config.updateFrom(mTask.mOverrideConfig);
            mFrozenMergedConfig.offer(config);
        } else {
            mFrozenMergedConfig.offer(new Configuration(mTask.mPreparedFrozenMergedConfig));
        }
        mTask.mPreparedFrozenMergedConfig.setToDefaults();
    }

    /**
     * Unfreezes the previously frozen bounds. See {@link #freezeBounds}.
     */
    private void unfreezeBounds() {
        if (!mFrozenBounds.isEmpty()) {
            mFrozenBounds.remove();
        }
        if (!mFrozenMergedConfig.isEmpty()) {
            mFrozenMergedConfig.remove();
        }
        for (int i = windows.size() - 1; i >= 0; i--) {
            final WindowState win = windows.get(i);
            if (!win.mHasSurface) {
                continue;
            }
            win.mLayoutNeeded = true;
            win.setDisplayLayoutNeeded();
            if (!mService.mResizingWindows.contains(win)) {
                mService.mResizingWindows.add(win);
            }
        }
        mService.mWindowPlacerLocked.performSurfacePlacement();
    }

    void addSurfaceViewBackground(WindowSurfaceController.SurfaceControlWithBackground background) {
        mSurfaceViewBackgrounds.add(background);
    }

    void removeSurfaceViewBackground(WindowSurfaceController.SurfaceControlWithBackground background) {
        mSurfaceViewBackgrounds.remove(background);
        updateSurfaceViewBackgroundVisibilities();
    }

    // We use DimLayers behind SurfaceViews to prevent holes while resizing and creating.
    // However, we need to ensure one SurfaceView doesn't cover another when they are both placed
    // below the main app window (as traditionally a SurfaceView which is never drawn
    // to is totally translucent). So we look at all our SurfaceView backgrounds and only enable
    // the background for the SurfaceView with lowest Z order
    void updateSurfaceViewBackgroundVisibilities() {
        WindowSurfaceController.SurfaceControlWithBackground bottom = null;
        int bottomLayer = Integer.MAX_VALUE;
        for (int i = 0; i < mSurfaceViewBackgrounds.size(); i++) {
            WindowSurfaceController.SurfaceControlWithBackground sc = mSurfaceViewBackgrounds.get(i);
            if (sc.mVisible && sc.mLayer < bottomLayer) {
                bottomLayer = sc.mLayer;
                bottom = sc;
            }
        }
        for (int i = 0; i < mSurfaceViewBackgrounds.size(); i++) {
            WindowSurfaceController.SurfaceControlWithBackground sc = mSurfaceViewBackgrounds.get(i);
            sc.updateBackgroundVisibility(sc != bottom);
        }
    }

<<<<<<< HEAD
    void resetJustMovedInStack() {
        for (int i = windows.size() - 1; i >= 0; i--) {
            windows.get(i).resetJustMovedInStack();
        }
    }

    void setWaitingForDrawnIfResizingChanged() {
        for (int i = windows.size() - 1; i >= 0; --i) {
            final WindowState win = windows.get(i);
            if (win.isDragResizeChanged()) {
                mService.mWaitingForDrawn.add(win);
            }
        }
    }

    void resizeWindows() {
        final ArrayList<WindowState> resizingWindows = mService.mResizingWindows;
        // Some windows won't go through the resizing process, if they don't have a surface, so
        // destroy all saved surfaces here.
        destroySavedSurfaces();

        for (int winNdx = windows.size() - 1; winNdx >= 0; --winNdx) {
            final WindowState win = windows.get(winNdx);
            if (win.mHasSurface && !resizingWindows.contains(win)) {
                if (DEBUG_RESIZE) Slog.d(TAG, "resizeWindows: Resizing " + win);
                resizingWindows.add(win);

                // If we are not drag resizing, force recreating of a new surface so updating
                // the content and positioning that surface will be in sync.
                //
                // As we use this flag as a hint to freeze surface boundary updates,
                // we'd like to only apply this to TYPE_BASE_APPLICATION,
                // windows of TYPE_APPLICATION (or TYPE_DRAWN_APPLICATION) like dialogs,
                // could appear to not be drag resizing while they resize, but we'd
                // still like to manipulate their frame to update crop, etc...
                //
                // Anyway we don't need to synchronize position and content updates for these
                // windows since they aren't at the base layer and could be moved around anyway.
                if (!win.computeDragResizing() && win.mAttrs.type == TYPE_BASE_APPLICATION &&
                        !mTask.mStack.getBoundsAnimating() && !win.isGoneForLayoutLw() &&
                        !mTask.inPinnedWorkspace()) {
                    win.setResizedWhileNotDragResizing(true);
                }
            }
            if (win.isGoneForLayoutLw()) {
                win.mResizedWhileGone = true;
            }
        }
    }

    void moveWindows() {
        for (int winNdx = windows.size() - 1; winNdx >= 0; --winNdx) {
            final WindowState win = windows.get(winNdx);
            if (DEBUG_RESIZE) Slog.d(TAG, "moveWindows: Moving " + win);
            win.mMovedByResize = true;
        }
    }

    void notifyMovedInStack() {
        for (int winNdx = windows.size() - 1; winNdx >= 0; --winNdx) {
            final WindowState win = windows.get(winNdx);
            win.notifyMovedInStack();
        }
    }

    void resetDragResizingChangeReported() {
        for (int winNdx = windows.size() - 1; winNdx >= 0; --winNdx) {
            final WindowState win = windows.get(winNdx);
            win.resetDragResizingChangeReported();
        }
    }

    void detachDisplay() {
        boolean doAnotherLayoutPass = false;
        for (int winNdx = windows.size() - 1; winNdx >= 0; --winNdx) {
            // We are in the middle of changing the state of displays/stacks/tasks. We need
            // to finish that, before we let layout interfere with it.
            windows.get(winNdx).removeIfPossible();
            doAnotherLayoutPass = true;
        }
        if (doAnotherLayoutPass) {
            mService.mWindowPlacerLocked.requestTraversal();
        }
    }

    void forceWindowsScaleableInTransaction(boolean force) {
        for (int winNdx = windows.size() - 1; winNdx >= 0; --winNdx) {
            final WindowStateAnimator winAnimator = windows.get(winNdx).mWinAnimator;
            if (winAnimator == null || !winAnimator.hasSurface()) {
                continue;
            }
            winAnimator.mSurfaceController.forceScaleableInTransaction(force);
        }
    }

    boolean isAnimating() {
        for (int winNdx = windows.size() - 1; winNdx >= 0; --winNdx) {
            final WindowStateAnimator winAnimator = windows.get(winNdx).mWinAnimator;
            if (winAnimator.isAnimationSet() || winAnimator.mWin.mAnimatingExit) {
                return true;
            }
        }
        return false;
    }

    void setAppLayoutChanges(int changes, String reason, int displayId) {
        final WindowAnimator windowAnimator = mAppAnimator.mAnimator;
        for (int i = windows.size() - 1; i >= 0; i--) {
            if (displayId == windows.get(i).getDisplayId()) {
                windowAnimator.setPendingLayoutChanges(displayId, changes);
                if (DEBUG_LAYOUT_REPEATS) {
                    mService.mWindowPlacerLocked.debugLayoutRepeats(
                            reason, windowAnimator.getPendingLayoutChanges(displayId));
                }
                break;
            }
        }
    }

    void removeReplacedWindowIfNeeded(WindowState replacement) {
        for (int i = windows.size() - 1; i >= 0; i--) {
            final WindowState win = windows.get(i);
            if (win.mWillReplaceWindow && win.mReplacingWindow == replacement
                    && replacement.hasDrawnLw()) {
                replacement.mSkipEnterAnimationForSeamlessReplacement = false;
                win.removeReplacedWindow();
            }
        }
    }

    void startFreezingScreen() {
        if (DEBUG_ORIENTATION) logWithStack(TAG, "Set freezing of " + appToken + ": hidden="
                + hidden + " freezing=" + mAppAnimator.freezingScreen);
        if (!hiddenRequested) {
            if (!mAppAnimator.freezingScreen) {
                mAppAnimator.freezingScreen = true;
                mAppAnimator.lastFreezeDuration = 0;
                mService.mAppsFreezingScreen++;
                if (mService.mAppsFreezingScreen == 1) {
                    mService.startFreezingDisplayLocked(false, 0, 0);
                    mService.mH.removeMessages(H.APP_FREEZE_TIMEOUT);
                    mService.mH.sendEmptyMessageDelayed(H.APP_FREEZE_TIMEOUT, 2000);
                }
            }
            final int count = windows.size();
            for (int i = 0; i < count; i++) {
                final WindowState w = windows.get(i);
                w.mAppFreezing = true;
            }
        }
    }

    void stopFreezingScreen(boolean unfreezeSurfaceNow, boolean force) {
        if (!mAppAnimator.freezingScreen) {
            return;
        }
        if (DEBUG_ORIENTATION) Slog.v(TAG_WM, "Clear freezing of " + this + " force=" + force);
        final int count = windows.size();
        boolean unfrozeWindows = false;
        for (int i = 0; i < count; i++) {
            final WindowState w = windows.get(i);
            if (w.mAppFreezing) {
                w.mAppFreezing = false;
                if (w.mHasSurface && !w.mOrientationChanging
                        && mService.mWindowsFreezingScreen != WINDOWS_FREEZING_SCREENS_TIMEOUT) {
                    if (DEBUG_ORIENTATION) Slog.v(TAG_WM, "set mOrientationChanging of " + w);
                    w.mOrientationChanging = true;
                    mService.mWindowPlacerLocked.mOrientationChangeComplete = false;
                }
                w.mLastFreezeDuration = 0;
                unfrozeWindows = true;
                w.setDisplayLayoutNeeded();
            }
        }
        if (force || unfrozeWindows) {
            if (DEBUG_ORIENTATION) Slog.v(TAG_WM, "No longer freezing: " + this);
            mAppAnimator.freezingScreen = false;
            mAppAnimator.lastFreezeDuration =
                    (int)(SystemClock.elapsedRealtime() - mService.mDisplayFreezeTime);
            mService.mAppsFreezingScreen--;
            mService.mLastFinishedFreezeSource = this;
        }
        if (unfreezeSurfaceNow) {
            if (unfrozeWindows) {
                mService.mWindowPlacerLocked.performSurfacePlacement();
            }
            mService.stopFreezingDisplayLocked();
        }
    }

    boolean transferStartingWindow(IBinder transferFrom) {
        final AppWindowToken fromToken = mService.findAppWindowToken(transferFrom);
        if (fromToken == null) {
            return false;
        }

        final WindowState tStartingWindow = fromToken.startingWindow;
        if (tStartingWindow != null && fromToken.startingView != null) {
            // In this case, the starting icon has already been displayed, so start
            // letting windows get shown immediately without any more transitions.
            mService.mSkipAppTransitionAnimation = true;

            if (DEBUG_STARTING_WINDOW) Slog.v(TAG_WM, "Moving existing starting " + tStartingWindow
                    + " from " + fromToken + " to " + this);

            final long origId = Binder.clearCallingIdentity();

            // Transfer the starting window over to the new token.
            startingData = fromToken.startingData;
            startingView = fromToken.startingView;
            startingDisplayed = fromToken.startingDisplayed;
            fromToken.startingDisplayed = false;
            startingWindow = tStartingWindow;
            reportedVisible = fromToken.reportedVisible;
            fromToken.startingData = null;
            fromToken.startingView = null;
            fromToken.startingWindow = null;
            fromToken.startingMoved = true;
            tStartingWindow.mToken = this;
            tStartingWindow.mAppToken = this;

            if (DEBUG_WINDOW_MOVEMENT || DEBUG_ADD_REMOVE || DEBUG_STARTING_WINDOW) Slog.v(TAG_WM,
                    "Removing starting window: " + tStartingWindow);
            tStartingWindow.getWindowList().remove(tStartingWindow);
            mService.mWindowsChanged = true;
            if (DEBUG_ADD_REMOVE) Slog.v(TAG_WM,
                    "Removing starting " + tStartingWindow + " from " + fromToken);
            fromToken.removeWindow(tStartingWindow);
            addWindow(tStartingWindow);

            // Propagate other interesting state between the tokens. If the old token is displayed,
            // we should immediately force the new one to be displayed. If it is animating, we need
            // to move that animation to the new one.
            if (fromToken.allDrawn) {
                allDrawn = true;
                deferClearAllDrawn = fromToken.deferClearAllDrawn;
            }
            if (fromToken.firstWindowDrawn) {
                firstWindowDrawn = true;
            }
            if (!fromToken.hidden) {
                hidden = false;
                hiddenRequested = false;
            }
            if (clientHidden != fromToken.clientHidden) {
                clientHidden = fromToken.clientHidden;
                sendAppVisibilityToClients();
            }
            fromToken.mAppAnimator.transferCurrentAnimation(
                    mAppAnimator, tStartingWindow.mWinAnimator);

            mService.updateFocusedWindowLocked(
                    UPDATE_FOCUS_WILL_PLACE_SURFACES, true /*updateInputWindows*/);
            mService.getDefaultDisplayContentLocked().layoutNeeded = true;
            mService.mWindowPlacerLocked.performSurfacePlacement();
            Binder.restoreCallingIdentity(origId);
            return true;
        } else if (fromToken.startingData != null) {
            // The previous app was getting ready to show a
            // starting window, but hasn't yet done so.  Steal it!
            if (DEBUG_STARTING_WINDOW) Slog.v(TAG_WM,
                    "Moving pending starting from " + fromToken + " to " + this);
            startingData = fromToken.startingData;
            fromToken.startingData = null;
            fromToken.startingMoved = true;
            final Message m = mService.mH.obtainMessage(H.ADD_STARTING, this);
            // Note: we really want to do sendMessageAtFrontOfQueue() because we want to process the
            // message ASAP, before any other queued messages.
            mService.mH.sendMessageAtFrontOfQueue(m);
            return true;
        }

        final AppWindowAnimator tAppAnimator = fromToken.mAppAnimator;
        final AppWindowAnimator wAppAnimator = mAppAnimator;
        if (tAppAnimator.thumbnail != null) {
            // The old token is animating with a thumbnail, transfer that to the new token.
            if (wAppAnimator.thumbnail != null) {
                wAppAnimator.thumbnail.destroy();
            }
            wAppAnimator.thumbnail = tAppAnimator.thumbnail;
            wAppAnimator.thumbnailLayer = tAppAnimator.thumbnailLayer;
            wAppAnimator.thumbnailAnimation = tAppAnimator.thumbnailAnimation;
            tAppAnimator.thumbnail = null;
        }
        return false;
    }

    int getWindowsCount() {
        return windows.size();
    }

    void setAllAppWinAnimators() {
        final ArrayList<WindowStateAnimator> allAppWinAnimators = mAppAnimator.mAllAppWinAnimators;
        allAppWinAnimators.clear();

        final int windowsCount = windows.size();
        for (int j = 0; j < windowsCount; j++) {
            allAppWinAnimators.add(windows.get(j).mWinAnimator);
        }
    }

    @Override
    AppWindowToken asAppWindowToken() {
        // I am an app window token!
        return this;
    }

=======
    /**
     * See {@link WindowManagerService#overridePlayingAppAnimationsLw}
     */
    void overridePlayingAppAnimations(Animation a) {
        if (mAppAnimator.isAnimating()) {
            final WindowState win = findMainWindow();
            final int width = win.mContainingFrame.width();
            final int height = win.mContainingFrame.height();
            mAppAnimator.setAnimation(a, width, height, false, STACK_CLIP_NONE);
        }
    }

>>>>>>> c5bafe26
    @Override
    void dump(PrintWriter pw, String prefix) {
        super.dump(pw, prefix);
        if (appToken != null) {
            pw.print(prefix); pw.print("app=true voiceInteraction="); pw.println(voiceInteraction);
        }
        pw.print(prefix); pw.print("task="); pw.println(mTask);
        pw.print(prefix); pw.print(" appFullscreen="); pw.print(appFullscreen);
                pw.print(" requestedOrientation="); pw.println(requestedOrientation);
        pw.print(prefix); pw.print("hiddenRequested="); pw.print(hiddenRequested);
                pw.print(" clientHidden="); pw.print(clientHidden);
                pw.print(" reportedDrawn="); pw.print(reportedDrawn);
                pw.print(" reportedVisible="); pw.println(reportedVisible);
        if (paused) {
            pw.print(prefix); pw.print("paused="); pw.println(paused);
        }
        if (mAppStopped) {
            pw.print(prefix); pw.print("mAppStopped="); pw.println(mAppStopped);
        }
        if (numInterestingWindows != 0 || numDrawnWindows != 0
                || allDrawn || mAppAnimator.allDrawn) {
            pw.print(prefix); pw.print("numInterestingWindows=");
                    pw.print(numInterestingWindows);
                    pw.print(" numDrawnWindows="); pw.print(numDrawnWindows);
                    pw.print(" inPendingTransaction="); pw.print(inPendingTransaction);
                    pw.print(" allDrawn="); pw.print(allDrawn);
                    pw.print(" (animator="); pw.print(mAppAnimator.allDrawn);
                    pw.println(")");
        }
        if (inPendingTransaction) {
            pw.print(prefix); pw.print("inPendingTransaction=");
                    pw.println(inPendingTransaction);
        }
        if (startingData != null || removed || firstWindowDrawn || mIsExiting) {
            pw.print(prefix); pw.print("startingData="); pw.print(startingData);
                    pw.print(" removed="); pw.print(removed);
                    pw.print(" firstWindowDrawn="); pw.print(firstWindowDrawn);
                    pw.print(" mIsExiting="); pw.println(mIsExiting);
        }
        if (startingWindow != null || startingView != null
                || startingDisplayed || startingMoved) {
            pw.print(prefix); pw.print("startingWindow="); pw.print(startingWindow);
                    pw.print(" startingView="); pw.print(startingView);
                    pw.print(" startingDisplayed="); pw.print(startingDisplayed);
                    pw.print(" startingMoved="); pw.println(startingMoved);
        }
        if (!mFrozenBounds.isEmpty()) {
            pw.print(prefix); pw.print("mFrozenBounds="); pw.println(mFrozenBounds);
            pw.print(prefix); pw.print("mFrozenMergedConfig="); pw.println(mFrozenMergedConfig);
        }
        if (mPendingRelaunchCount != 0) {
            pw.print(prefix); pw.print("mPendingRelaunchCount="); pw.println(mPendingRelaunchCount);
        }
    }

    @Override
    public String toString() {
        if (stringName == null) {
            StringBuilder sb = new StringBuilder();
            sb.append("AppWindowToken{");
            sb.append(Integer.toHexString(System.identityHashCode(this)));
            sb.append(" token="); sb.append(token); sb.append('}');
            stringName = sb.toString();
        }
        return stringName;
    }
}<|MERGE_RESOLUTION|>--- conflicted
+++ resolved
@@ -35,13 +35,10 @@
 import static com.android.server.wm.WindowManagerDebugConfig.TAG_WITH_CLASS_NAME;
 import static com.android.server.wm.WindowManagerDebugConfig.TAG_WM;
 import static com.android.server.wm.WindowManagerService.H.NOTIFY_ACTIVITY_DRAWN;
-<<<<<<< HEAD
+import static com.android.server.wm.WindowStateAnimator.STACK_CLIP_NONE;
 import static com.android.server.wm.WindowManagerService.UPDATE_FOCUS_WILL_PLACE_SURFACES;
 import static com.android.server.wm.WindowManagerService.WINDOWS_FREEZING_SCREENS_TIMEOUT;
 import static com.android.server.wm.WindowManagerService.logWithStack;
-=======
-import static com.android.server.wm.WindowStateAnimator.STACK_CLIP_NONE;
->>>>>>> c5bafe26
 
 import com.android.server.input.InputApplicationHandle;
 import com.android.server.wm.WindowManagerService.H;
@@ -1001,7 +998,18 @@
         }
     }
 
-<<<<<<< HEAD
+    /**
+     * See {@link WindowManagerService#overridePlayingAppAnimationsLw}
+     */
+    void overridePlayingAppAnimations(Animation a) {
+        if (mAppAnimator.isAnimating()) {
+            final WindowState win = findMainWindow();
+            final int width = win.mContainingFrame.width();
+            final int height = win.mContainingFrame.height();
+            mAppAnimator.setAnimation(a, width, height, false, STACK_CLIP_NONE);
+        }
+    }
+
     void resetJustMovedInStack() {
         for (int i = windows.size() - 1; i >= 0; i--) {
             windows.get(i).resetJustMovedInStack();
@@ -1309,20 +1317,6 @@
         return this;
     }
 
-=======
-    /**
-     * See {@link WindowManagerService#overridePlayingAppAnimationsLw}
-     */
-    void overridePlayingAppAnimations(Animation a) {
-        if (mAppAnimator.isAnimating()) {
-            final WindowState win = findMainWindow();
-            final int width = win.mContainingFrame.width();
-            final int height = win.mContainingFrame.height();
-            mAppAnimator.setAnimation(a, width, height, false, STACK_CLIP_NONE);
-        }
-    }
-
->>>>>>> c5bafe26
     @Override
     void dump(PrintWriter pw, String prefix) {
         super.dump(pw, prefix);
