--- conflicted
+++ resolved
@@ -1269,29 +1269,6 @@
                 int layer = -1;
                 for (int j = 0; j < wtoken.allAppWindows.size(); j++) {
                     final WindowState win = wtoken.allAppWindows.get(j);
-<<<<<<< HEAD
-                    // Clearing the mAnimatingExit flag before entering animation. It will be set to true
-                    // if app window is removed, or window relayout to invisible. We don't want to
-                    // clear it out for windows that get replaced, because the animation depends on
-                    // the flag to remove the replaced window.
-                    //
-                    // We also don't clear the mAnimatingExit flag for windows which have the
-                    // mRemoveOnExit flag. This indicates an explicit remove request has been issued
-                    // by the client. We should let animation proceed and not clear this flag or
-                    // they won't eventually be removed by WindowState#onExitAnimationDone.
-                    if (!win.mWillReplaceWindow && !win.mRemoveOnExit) {
-                        win.mAnimatingExit = false;
-                        // Clear mAnimating flag together with mAnimatingExit. When animation
-                        // changes from exiting to entering, we need to clear this flag until the
-                        // new animation gets applied, so that isAnimationStarting() becomes true
-                        // until then.
-                        // Otherwise applySurfaceChangesTransaction will faill to skip surface
-                        // placement for this window during this period, one or more frame will
-                        // show up with wrong position or scale.
-                        win.mWinAnimator.mAnimating = false;
-                    }
-=======
->>>>>>> 70327bd7
                     if (win.mWinAnimator.mAnimLayer > layer) {
                         layer = win.mWinAnimator.mAnimLayer;
                     }
