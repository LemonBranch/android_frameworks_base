--- conflicted
+++ resolved
@@ -2711,11 +2711,7 @@
         mStackSupervisor.mStoppingActivities.remove(next);
         mStackSupervisor.mGoingToSleepActivities.remove(next);
         next.sleeping = false;
-<<<<<<< HEAD
-        mStackSupervisor.mActivitiesWaitingForVisibleActivity.remove(next);
         next.launching = true;
-=======
->>>>>>> 17ed6b16
 
         if (DEBUG_SWITCH) Slog.v(TAG_SWITCH, "Resuming " + next);
 
