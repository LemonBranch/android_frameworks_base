--- conflicted
+++ resolved
@@ -17,7 +17,6 @@
 package com.android.server.location;
 
 import android.content.Context;
-import android.location.GnssMeasurementCorrections;
 import android.location.GnssMeasurementsEvent;
 import android.location.IGnssMeasurementsListener;
 import android.os.Handler;
@@ -42,7 +41,6 @@
 
     private boolean mIsCollectionStarted;
     private boolean mEnableFullTracking;
-    private int mGnssEngineCapabilities;
 
     protected GnssMeasurementsProvider(Context context, Handler handler) {
         this(context, handler, new GnssMeasurementProviderNative());
@@ -87,21 +85,6 @@
         }
     }
 
-    /**
-     * Injects GNSS measurement corrections into the GNSS chipset.
-     *
-     * @param measurementCorrections a {@link GnssMeasurementCorrections} object with the GNSS
-     *     measurement corrections to be injected into the GNSS chipset.
-     */
-    public void injectGnssMeasurementCorrections(
-            GnssMeasurementCorrections measurementCorrections) {
-        mHandler.post(() -> {
-            if (!mNative.injectGnssMeasurementCorrections(measurementCorrections)) {
-                Log.e(TAG, "Failure in injecting GNSS corrections.");
-            }
-        });
-    }
-
     @Override
     protected void unregisterFromService() {
         boolean stopped = mNative.stopMeasurementCollection();
@@ -121,13 +104,6 @@
         });
     }
 
-<<<<<<< HEAD
-    /** Updates the framework about the capabilities of the GNSS chipset */
-    public void onCapabilitiesUpdated(int capabilities) {
-        mGnssEngineCapabilities = capabilities;
-        boolean isGnssMeasurementsSupported =
-                (capabilities & GnssLocationProvider.GPS_CAPABILITY_MEASUREMENTS) != 0;
-=======
     /** Handle GNSS capabilities update from the GNSS HAL implementation. */
     public void onCapabilitiesUpdated(int capabilities, boolean hasSubHalCapabilityFlags) {
         // The IGnssCallback.hal@2.0 removed sub-HAL capability flags from the Capabilities enum
@@ -138,14 +114,8 @@
         final boolean isGnssMeasurementsSupported = hasSubHalCapabilityFlags
                 ? (capabilities & GnssLocationProvider.GPS_CAPABILITY_MEASUREMENTS) != 0
                 : mNative.isMeasurementSupported();
->>>>>>> 825827da
         setSupported(isGnssMeasurementsSupported);
         updateResult();
-    }
-
-    /** Obtains the GNSS engine capabilities. */
-    public int getGnssCapabilities() {
-        return mGnssEngineCapabilities;
     }
 
     public void onGpsEnabledChanged() {
@@ -208,11 +178,6 @@
         public boolean stopMeasurementCollection() {
             return native_stop_measurement_collection();
         }
-
-        public boolean injectGnssMeasurementCorrections(
-                GnssMeasurementCorrections measurementCorrections) {
-            return native_inject_gnss_measurement_corrections(measurementCorrections);
-        }
     }
 
     private static native boolean native_is_measurement_supported();
@@ -220,7 +185,4 @@
     private static native boolean native_start_measurement_collection(boolean enableFullTracking);
 
     private static native boolean native_stop_measurement_collection();
-
-    private static native boolean native_inject_gnss_measurement_corrections(
-            GnssMeasurementCorrections measurementCorrections);
 }