--- conflicted
+++ resolved
@@ -27,10 +27,6 @@
 import static android.app.AppOpsManager.OP_NONE;
 import static android.app.AppOpsManager.permissionToOp;
 import static android.app.AppOpsManager.permissionToOpCode;
-<<<<<<< HEAD
-import static android.content.pm.ApplicationInfo.PRIVATE_FLAG_PRIVILEGED;
-=======
->>>>>>> de843449
 import static android.content.pm.PackageManager.FLAG_PERMISSION_GRANTED_BY_DEFAULT;
 import static android.content.pm.PackageManager.FLAG_PERMISSION_POLICY_FIXED;
 import static android.content.pm.PackageManager.FLAG_PERMISSION_REVIEW_REQUIRED;
@@ -1076,14 +1072,8 @@
         AppOpsManagerInternal appOpsInternal = LocalServices.getService(
                 AppOpsManagerInternal.class);
 
-<<<<<<< HEAD
-        appOpsInternal.setMode(permissionToOpCode(permission),
-                getUid(userId, getAppId(pkg.applicationInfo.uid)), pkg.packageName, mode,
-                (pkg.applicationInfo.privateFlags & PRIVATE_FLAG_PRIVILEGED) != 0);
-=======
         appOpsInternal.setUidMode(permissionToOpCode(permission),
                 getUid(userId, getAppId(pkg.applicationInfo.uid)), mode);
->>>>>>> de843449
     }
 
     /**
@@ -1353,17 +1343,12 @@
                                     sourcePermNum++) {
                                 String sourcePerm = sourcePerms.valueAt(sourcePermNum);
 
-<<<<<<< HEAD
-                                if (appOpsManager.unsafeCheckOpNoThrow(permissionToOp(sourcePerm),
-                                        getUid(userId, getAppId(pkg.applicationInfo.uid)), pkgName)
-=======
                                 if (ps.hasRuntimePermission(sourcePerm, userId)
                                         && ps.getRuntimePermissionState(sourcePerm, userId)
                                         .isGranted()
                                         && appOpsManager.unsafeCheckOpNoThrow(
                                                 permissionToOp(sourcePerm), getUid(userId,
                                                 getAppId(pkg.applicationInfo.uid)), pkgName)
->>>>>>> de843449
                                         == MODE_ALLOWED) {
                                     setAppOpMode(sourcePerm, pkg, userId, MODE_FOREGROUND);
                                 }
