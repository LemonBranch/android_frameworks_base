/*
 * Copyright (C) 2015 The Android Open Source Project
 *
 * Licensed under the Apache License, Version 2.0 (the "License");
 * you may not use this file except in compliance with the License.
 * You may obtain a copy of the License at
 *
 *      http://www.apache.org/licenses/LICENSE-2.0
 *
 * Unless required by applicable law or agreed to in writing, software
 * distributed under the License is distributed on an "AS IS" BASIS,
 * WITHOUT WARRANTIES OR CONDITIONS OF ANY KIND, either express or implied.
 * See the License for the specific language governing permissions and
 * limitations under the License
 */

package com.android.server.pm;

import android.annotation.Nullable;
import android.content.Context;
import android.content.pm.ApplicationInfo;
import android.content.pm.PackageParser;
import android.os.PowerManager;
import android.os.UserHandle;
import android.os.WorkSource;
import android.util.ArraySet;
import android.util.Log;
import android.util.Slog;

import java.io.File;
import java.io.FileNotFoundException;
import java.io.IOException;
import java.util.ArrayList;
import java.util.List;

import dalvik.system.DexFile;

import static com.android.server.pm.InstructionSets.getAppDexInstructionSets;
import static com.android.server.pm.InstructionSets.getDexCodeInstructionSets;

/**
 * Helper class for running dexopt command on packages.
 */
final class PackageDexOptimizer {
    private static final String TAG = "PackageManager.DexOptimizer";
    static final String OAT_DIR_NAME = "oat";
    // TODO b/19550105 Remove error codes and use exceptions
    static final int DEX_OPT_SKIPPED = 0;
    static final int DEX_OPT_PERFORMED = 1;
    static final int DEX_OPT_DEFERRED = 2;
    static final int DEX_OPT_FAILED = -1;

    private final PackageManagerService mPackageManagerService;
    private ArraySet<PackageParser.Package> mDeferredDexOpt;

    private final PowerManager.WakeLock mDexoptWakeLock;
    private volatile boolean mSystemReady;

    PackageDexOptimizer(PackageManagerService packageManagerService) {
        this.mPackageManagerService = packageManagerService;
        PowerManager powerManager = (PowerManager)packageManagerService.mContext.getSystemService(
                Context.POWER_SERVICE);
        mDexoptWakeLock = powerManager.newWakeLock(PowerManager.PARTIAL_WAKE_LOCK, "*dexopt*");
    }

    /**
     * Performs dexopt on all code paths and libraries of the specified package for specified
     * instruction sets.
     *
     * <p>Calls to {@link com.android.server.pm.Installer#dexopt} are synchronized on
     * {@link PackageManagerService#mInstallLock}.
     */
    int performDexOpt(PackageParser.Package pkg, String[] instructionSets,
            boolean forceDex, boolean defer, boolean inclDependencies, boolean bootComplete) {
        ArraySet<String> done;
        if (inclDependencies && (pkg.usesLibraries != null || pkg.usesOptionalLibraries != null)) {
            done = new ArraySet<String>();
            done.add(pkg.packageName);
        } else {
            done = null;
        }
        synchronized (mPackageManagerService.mInstallLock) {
<<<<<<< HEAD
            final boolean useLock = mSystemReady;
            if (useLock) {
                mDexoptWakeLock.setWorkSource(new WorkSource(pkg.applicationInfo.uid));
                mDexoptWakeLock.acquire();
            }
            try {
                return performDexOptLI(pkg, instructionSets, forceDex, defer, done);
            } finally {
                if (useLock) {
                    mDexoptWakeLock.release();
                }
            }
=======
            return performDexOptLI(pkg, instructionSets, forceDex, defer, bootComplete, done);
>>>>>>> cafacef6
        }
    }

    private int performDexOptLI(PackageParser.Package pkg, String[] targetInstructionSets,
            boolean forceDex, boolean defer, boolean bootComplete, ArraySet<String> done) {
        final String[] instructionSets = targetInstructionSets != null ?
                targetInstructionSets : getAppDexInstructionSets(pkg.applicationInfo);

        if (done != null) {
            done.add(pkg.packageName);
            if (pkg.usesLibraries != null) {
                performDexOptLibsLI(pkg.usesLibraries, instructionSets, forceDex, defer,
                        bootComplete, done);
            }
            if (pkg.usesOptionalLibraries != null) {
                performDexOptLibsLI(pkg.usesOptionalLibraries, instructionSets, forceDex, defer,
                        bootComplete, done);
            }
        }

        if ((pkg.applicationInfo.flags & ApplicationInfo.FLAG_HAS_CODE) == 0) {
            return DEX_OPT_SKIPPED;
        }

        final boolean vmSafeMode = (pkg.applicationInfo.flags & ApplicationInfo.FLAG_VM_SAFE_MODE) != 0;
        final boolean debuggable = (pkg.applicationInfo.flags & ApplicationInfo.FLAG_DEBUGGABLE) != 0;

        final List<String> paths = pkg.getAllCodePathsExcludingResourceOnly();
        boolean performedDexOpt = false;
        // There are three basic cases here:
        // 1.) we need to dexopt, either because we are forced or it is needed
        // 2.) we are deferring a needed dexopt
        // 3.) we are skipping an unneeded dexopt
        final String[] dexCodeInstructionSets = getDexCodeInstructionSets(instructionSets);
        for (String dexCodeInstructionSet : dexCodeInstructionSets) {
            if (!forceDex && pkg.mDexOptPerformed.contains(dexCodeInstructionSet)) {
                continue;
            }

            for (String path : paths) {
                final int dexoptNeeded;
                if (forceDex) {
                    dexoptNeeded = DexFile.DEX2OAT_NEEDED;
                } else {
                    try {
                        dexoptNeeded = DexFile.getDexOptNeeded(path, pkg.packageName,
                                dexCodeInstructionSet, defer);
                    } catch (IOException ioe) {
                        Slog.w(TAG, "IOException reading apk: " + path, ioe);
                        return DEX_OPT_FAILED;
                    }
                }

                if (!forceDex && defer && dexoptNeeded != DexFile.NO_DEXOPT_NEEDED) {
                    // We're deciding to defer a needed dexopt. Don't bother dexopting for other
                    // paths and instruction sets. We'll deal with them all together when we process
                    // our list of deferred dexopts.
                    addPackageForDeferredDexopt(pkg);
                    return DEX_OPT_DEFERRED;
                }

                if (dexoptNeeded != DexFile.NO_DEXOPT_NEEDED) {
                    final String dexoptType;
                    String oatDir = null;
                    if (dexoptNeeded == DexFile.DEX2OAT_NEEDED) {
                        dexoptType = "dex2oat";
                        try {
                            oatDir = createOatDirIfSupported(pkg, dexCodeInstructionSet);
<<<<<<< HEAD
                        } catch (IOException ioe) {
                            Slog.w(TAG, "Unable to create oatDir for package: " + pkg.packageName);
=======
                        } else if (dexoptNeeded == DexFile.PATCHOAT_NEEDED) {
                            dexoptType = "patchoat";
                        } else if (dexoptNeeded == DexFile.SELF_PATCHOAT_NEEDED) {
                            dexoptType = "self patchoat";
                        } else {
                            throw new IllegalStateException("Invalid dexopt needed: " + dexoptNeeded);
                        }
                        Log.i(TAG, "Running dexopt (" + dexoptType + ") on: " + path + " pkg="
                                + pkg.applicationInfo.packageName + " isa=" + dexCodeInstructionSet
                                + " vmSafeMode=" + vmSafeMode + " debuggable=" + debuggable
                                + " oatDir = " + oatDir + " bootComplete=" + bootComplete);
                        final int sharedGid = UserHandle.getSharedAppGid(pkg.applicationInfo.uid);
                        final int ret = mPackageManagerService.mInstaller.dexopt(path, sharedGid,
                                !pkg.isForwardLocked(), pkg.packageName, dexCodeInstructionSet,
                                dexoptNeeded, vmSafeMode, debuggable, oatDir, bootComplete);
                        if (ret < 0) {
>>>>>>> cafacef6
                            return DEX_OPT_FAILED;
                        }
                    } else if (dexoptNeeded == DexFile.PATCHOAT_NEEDED) {
                        dexoptType = "patchoat";
                    } else if (dexoptNeeded == DexFile.SELF_PATCHOAT_NEEDED) {
                        dexoptType = "self patchoat";
                    } else {
                        throw new IllegalStateException("Invalid dexopt needed: " + dexoptNeeded);
                    }

                    Log.i(TAG, "Running dexopt (" + dexoptType + ") on: " + path + " pkg="
                            + pkg.applicationInfo.packageName + " isa=" + dexCodeInstructionSet
                            + " vmSafeMode=" + vmSafeMode + " debuggable=" + debuggable
                            + " oatDir = " + oatDir);
                    final int sharedGid = UserHandle.getSharedAppGid(pkg.applicationInfo.uid);
                    final int ret = mPackageManagerService.mInstaller.dexopt(path, sharedGid,
                            !pkg.isForwardLocked(), pkg.packageName, dexCodeInstructionSet,
                            dexoptNeeded, vmSafeMode, debuggable, oatDir);

                    // Dex2oat might fail due to compiler / verifier errors. We soldier on
                    // regardless, and attempt to interpret the app as a safety net.
                    if (ret == 0) {
                        performedDexOpt = true;
                    }
                }
            }

            // At this point we haven't failed dexopt and we haven't deferred dexopt. We must
            // either have either succeeded dexopt, or have had getDexOptNeeded tell us
            // it isn't required. We therefore mark that this package doesn't need dexopt unless
            // it's forced. performedDexOpt will tell us whether we performed dex-opt or skipped
            // it.
            pkg.mDexOptPerformed.add(dexCodeInstructionSet);
        }

        // If we've gotten here, we're sure that no error occurred and that we haven't
        // deferred dex-opt. We've either dex-opted one more paths or instruction sets or
        // we've skipped all of them because they are up to date. In both cases this
        // package doesn't need dexopt any longer.
        return performedDexOpt ? DEX_OPT_PERFORMED : DEX_OPT_SKIPPED;
    }

    /**
     * Creates oat dir for the specified package. In certain cases oat directory
     * <strong>cannot</strong> be created:
     * <ul>
     *      <li>{@code pkg} is a system app, which is not updated.</li>
     *      <li>Package location is not a directory, i.e. monolithic install.</li>
     * </ul>
     *
     * @return Absolute path to the oat directory or null, if oat directory
     * cannot be created.
     */
    @Nullable
    private String createOatDirIfSupported(PackageParser.Package pkg, String dexInstructionSet)
            throws IOException {
        if ((pkg.isSystemApp() && !pkg.isUpdatedSystemApp()) || pkg.isForwardLocked()
                || pkg.applicationInfo.isExternalAsec()) {
            return null;
        }
        File codePath = new File(pkg.codePath);
        if (codePath.isDirectory()) {
            File oatDir = getOatDir(codePath);
            mPackageManagerService.mInstaller.createOatDir(oatDir.getAbsolutePath(),
                    dexInstructionSet);
            return oatDir.getAbsolutePath();
        }
        return null;
    }

    static File getOatDir(File codePath) {
        return new File(codePath, OAT_DIR_NAME);
    }

    private void performDexOptLibsLI(ArrayList<String> libs, String[] instructionSets,
            boolean forceDex, boolean defer, boolean bootComplete, ArraySet<String> done) {
        for (String libName : libs) {
            PackageParser.Package libPkg = mPackageManagerService.findSharedNonSystemLibrary(
                    libName);
            if (libPkg != null && !done.contains(libName)) {
                performDexOptLI(libPkg, instructionSets, forceDex, defer, bootComplete, done);
            }
        }
    }

    /**
     * Clears set of deferred dexopt packages.
     * @return content of dexopt set if it was not empty
     */
    public ArraySet<PackageParser.Package> clearDeferredDexOptPackages() {
        ArraySet<PackageParser.Package> result = mDeferredDexOpt;
        mDeferredDexOpt = null;
        return result;
    }

    public void addPackageForDeferredDexopt(PackageParser.Package pkg) {
        if (mDeferredDexOpt == null) {
            mDeferredDexOpt = new ArraySet<>();
        }
        mDeferredDexOpt.add(pkg);
    }

    void systemReady() {
        mSystemReady = true;
    }
}<|MERGE_RESOLUTION|>--- conflicted
+++ resolved
@@ -80,22 +80,18 @@
             done = null;
         }
         synchronized (mPackageManagerService.mInstallLock) {
-<<<<<<< HEAD
             final boolean useLock = mSystemReady;
             if (useLock) {
                 mDexoptWakeLock.setWorkSource(new WorkSource(pkg.applicationInfo.uid));
                 mDexoptWakeLock.acquire();
             }
             try {
-                return performDexOptLI(pkg, instructionSets, forceDex, defer, done);
+                return performDexOptLI(pkg, instructionSets, forceDex, defer, bootComplete, done);
             } finally {
                 if (useLock) {
                     mDexoptWakeLock.release();
                 }
             }
-=======
-            return performDexOptLI(pkg, instructionSets, forceDex, defer, bootComplete, done);
->>>>>>> cafacef6
         }
     }
 
@@ -164,27 +160,8 @@
                         dexoptType = "dex2oat";
                         try {
                             oatDir = createOatDirIfSupported(pkg, dexCodeInstructionSet);
-<<<<<<< HEAD
                         } catch (IOException ioe) {
                             Slog.w(TAG, "Unable to create oatDir for package: " + pkg.packageName);
-=======
-                        } else if (dexoptNeeded == DexFile.PATCHOAT_NEEDED) {
-                            dexoptType = "patchoat";
-                        } else if (dexoptNeeded == DexFile.SELF_PATCHOAT_NEEDED) {
-                            dexoptType = "self patchoat";
-                        } else {
-                            throw new IllegalStateException("Invalid dexopt needed: " + dexoptNeeded);
-                        }
-                        Log.i(TAG, "Running dexopt (" + dexoptType + ") on: " + path + " pkg="
-                                + pkg.applicationInfo.packageName + " isa=" + dexCodeInstructionSet
-                                + " vmSafeMode=" + vmSafeMode + " debuggable=" + debuggable
-                                + " oatDir = " + oatDir + " bootComplete=" + bootComplete);
-                        final int sharedGid = UserHandle.getSharedAppGid(pkg.applicationInfo.uid);
-                        final int ret = mPackageManagerService.mInstaller.dexopt(path, sharedGid,
-                                !pkg.isForwardLocked(), pkg.packageName, dexCodeInstructionSet,
-                                dexoptNeeded, vmSafeMode, debuggable, oatDir, bootComplete);
-                        if (ret < 0) {
->>>>>>> cafacef6
                             return DEX_OPT_FAILED;
                         }
                     } else if (dexoptNeeded == DexFile.PATCHOAT_NEEDED) {
@@ -198,11 +175,11 @@
                     Log.i(TAG, "Running dexopt (" + dexoptType + ") on: " + path + " pkg="
                             + pkg.applicationInfo.packageName + " isa=" + dexCodeInstructionSet
                             + " vmSafeMode=" + vmSafeMode + " debuggable=" + debuggable
-                            + " oatDir = " + oatDir);
+                            + " oatDir = " + oatDir + " bootComplete=" + bootComplete);
                     final int sharedGid = UserHandle.getSharedAppGid(pkg.applicationInfo.uid);
                     final int ret = mPackageManagerService.mInstaller.dexopt(path, sharedGid,
                             !pkg.isForwardLocked(), pkg.packageName, dexCodeInstructionSet,
-                            dexoptNeeded, vmSafeMode, debuggable, oatDir);
+                            dexoptNeeded, vmSafeMode, debuggable, oatDir, bootComplete);
 
                     // Dex2oat might fail due to compiler / verifier errors. We soldier on
                     // regardless, and attempt to interpret the app as a safety net.
