--- conflicted
+++ resolved
@@ -1123,11 +1123,6 @@
         rescheduleKernelAlarmsLocked();
         updateNextAlarmClockLocked();
 
-<<<<<<< HEAD
-        // And send a TIME_TICK right now, since it is important to get the UI updated.
-        mHandler.post(() ->  getContext().sendBroadcastAsUser(mTimeTickIntent, UserHandle.ALL));
-=======
->>>>>>> de843449
     }
 
     static final class InFlight {
@@ -1301,11 +1296,7 @@
         mInjector.init();
 
         synchronized (mLock) {
-<<<<<<< HEAD
-            mHandler = new AlarmHandler(Looper.myLooper());
-=======
             mHandler = new AlarmHandler();
->>>>>>> de843449
             mConstants = new Constants(mHandler);
 
             mNextWakeup = mNextNonWakeup = 0;
@@ -1314,17 +1305,12 @@
             // because kernel doesn't keep this after reboot
             setTimeZoneImpl(SystemProperties.get(TIMEZONE_PROPERTY));
 
-<<<<<<< HEAD
-            // Also sure that we're booting with a halfway sensible current time
-            final long systemBuildTime = Environment.getRootDirectory().lastModified();
-=======
             // Ensure that we're booting with a halfway sensible current time.  Use the
             // most recent of Build.TIME, the root file system's timestamp, and the
             // value of the ro.build.date.utc system property (which is in seconds).
             final long systemBuildTime =  Long.max(
                     1000L * SystemProperties.getLong("ro.build.date.utc", -1L),
                     Long.max(Environment.getRootDirectory().lastModified(), Build.TIME));
->>>>>>> de843449
             if (mInjector.getCurrentTimeMillis() < systemBuildTime) {
                 Slog.i(TAG, "Current time only " + mInjector.getCurrentTimeMillis()
                         + ", advancing to build time " + systemBuildTime);
@@ -1409,17 +1395,10 @@
                 mUsageStatsManagerInternal =
                         LocalServices.getService(UsageStatsManagerInternal.class);
                 mUsageStatsManagerInternal.addAppIdleStateChangeListener(new AppStandbyTracker());
-<<<<<<< HEAD
 
                 mAppStateTracker = LocalServices.getService(AppStateTracker.class);
                 mAppStateTracker.addListener(mForceAppStandbyListener);
 
-=======
-
-                mAppStateTracker = LocalServices.getService(AppStateTracker.class);
-                mAppStateTracker.addListener(mForceAppStandbyListener);
-
->>>>>>> de843449
                 mClockReceiver.scheduleTimeTickEvent();
                 mClockReceiver.scheduleDateChangedEvent();
             }
@@ -3870,13 +3849,8 @@
         public static final int APP_STANDBY_PAROLE_CHANGED = 6;
         public static final int REMOVE_FOR_STOPPED = 7;
 
-<<<<<<< HEAD
-        AlarmHandler(Looper looper) {
-            super(looper);
-=======
         AlarmHandler() {
             super(Looper.myLooper());
->>>>>>> de843449
         }
 
         public void postRemoveForStopped(int uid) {
@@ -3989,13 +3963,8 @@
 
             final WorkSource workSource = null; // Let system take blame for time tick events.
             setImpl(ELAPSED_REALTIME, mInjector.getElapsedRealtime() + tickEventDelay, 0,
-<<<<<<< HEAD
-                    0, null, mTimeTickTrigger, null, AlarmManager.FLAG_STANDALONE, workSource,
-                    null, Process.myUid(), "android");
-=======
                     0, null, mTimeTickTrigger, "TIME_TICK", AlarmManager.FLAG_STANDALONE,
                     workSource, null, Process.myUid(), "android");
->>>>>>> de843449
 
             // Finally, remember when we set the tick alarm
             synchronized (mLock) {
