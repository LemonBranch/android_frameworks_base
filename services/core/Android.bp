--- conflicted
+++ resolved
@@ -14,11 +14,6 @@
         "java/**/*.java",
         ":dumpstate_aidl",
         ":idmap2_aidl",
-<<<<<<< HEAD
-        ":netd_aidl",
-        ":netd_metrics_aidl",
-=======
->>>>>>> de843449
         ":installd_aidl",
         ":storaged_aidl",
         ":vold_aidl",
@@ -55,10 +50,7 @@
         "android.hardware.contexthub-V1.0-java",
         "android.hidl.manager-V1.0-java",
         "netd_aidl_interface-java",
-<<<<<<< HEAD
-=======
         "netd_event_listener_interface-java",
->>>>>>> de843449
     ],
 }
 
