/*
 * Copyright (C) 2014 The Android Open Source Project
 *
 * Licensed under the Apache License, Version 2.0 (the "License");
 * you may not use this file except in compliance with the License.
 * You may obtain a copy of the License at
 *
 *      http://www.apache.org/licenses/LICENSE-2.0
 *
 * Unless required by applicable law or agreed to in writing, software
 * distributed under the License is distributed on an "AS IS" BASIS,
 * WITHOUT WARRANTIES OR CONDITIONS OF ANY KIND, either express or implied.
 * See the License for the specific language governing permissions and
 * limitations under the License.
 */

package com.android.server.soundtrigger;

import static android.Manifest.permission.BIND_SOUND_TRIGGER_DETECTION_SERVICE;
import static android.content.Context.BIND_AUTO_CREATE;
import static android.content.Context.BIND_FOREGROUND_SERVICE;
import static android.content.pm.PackageManager.GET_META_DATA;
import static android.content.pm.PackageManager.GET_SERVICES;
import static android.content.pm.PackageManager.MATCH_DEBUG_TRIAGED_MISSING;
import static android.hardware.soundtrigger.SoundTrigger.STATUS_ERROR;
import static android.hardware.soundtrigger.SoundTrigger.STATUS_OK;
<<<<<<< HEAD
=======
import static android.provider.Settings.Global.MAX_SOUND_TRIGGER_DETECTION_SERVICE_OPS_PER_DAY;
>>>>>>> 6ed6340e
import static android.provider.Settings.Global.SOUND_TRIGGER_DETECTION_SERVICE_OP_TIMEOUT;

import static com.android.internal.util.function.pooled.PooledLambda.obtainMessage;

import android.Manifest;
import android.annotation.NonNull;
import android.annotation.Nullable;
import android.app.PendingIntent;
import android.content.ComponentName;
import android.content.Context;
import android.content.Intent;
import android.content.ServiceConnection;
import android.content.pm.PackageManager;
import android.content.pm.ResolveInfo;
import android.hardware.soundtrigger.IRecognitionStatusCallback;
import android.hardware.soundtrigger.SoundTrigger;
import android.hardware.soundtrigger.SoundTrigger.GenericSoundModel;
import android.hardware.soundtrigger.SoundTrigger.KeyphraseSoundModel;
import android.hardware.soundtrigger.SoundTrigger.ModuleProperties;
import android.hardware.soundtrigger.SoundTrigger.RecognitionConfig;
import android.hardware.soundtrigger.SoundTrigger.SoundModel;
import android.media.soundtrigger.ISoundTriggerDetectionService;
import android.media.soundtrigger.ISoundTriggerDetectionServiceClient;
import android.media.soundtrigger.SoundTriggerDetectionService;
import android.media.soundtrigger.SoundTriggerManager;
import android.os.Binder;
import android.os.Bundle;
import android.os.Handler;
import android.os.IBinder;
import android.os.Looper;
import android.os.Parcel;
import android.os.ParcelUuid;
import android.os.PowerManager;
import android.os.RemoteException;
import android.os.UserHandle;
import android.provider.Settings;
<<<<<<< HEAD
=======
import android.util.ArrayMap;
>>>>>>> 6ed6340e
import android.util.ArraySet;
import android.util.Slog;

import com.android.internal.annotations.GuardedBy;
import com.android.internal.app.ISoundTriggerService;
import com.android.internal.util.DumpUtils;
import com.android.internal.util.Preconditions;
import com.android.server.SystemService;

import java.io.FileDescriptor;
import java.io.PrintWriter;
import java.util.ArrayList;
<<<<<<< HEAD
import java.util.List;
=======
>>>>>>> 6ed6340e
import java.util.TreeMap;
import java.util.UUID;
import java.util.concurrent.TimeUnit;

/**
 * A single SystemService to manage all sound/voice-based sound models on the DSP.
 * This services provides apis to manage sound trigger-based sound models via
 * the ISoundTriggerService interface. This class also publishes a local interface encapsulating
 * the functionality provided by {@link SoundTriggerHelper} for use by
 * {@link VoiceInteractionManagerService}.
 *
 * @hide
 */
public class SoundTriggerService extends SystemService {
    private static final String TAG = "SoundTriggerService";
    private static final boolean DEBUG = true;

    final Context mContext;
    private Object mLock;
    private final SoundTriggerServiceStub mServiceStub;
    private final LocalSoundTriggerService mLocalSoundTriggerService;
    private SoundTriggerDbHelper mDbHelper;
    private SoundTriggerHelper mSoundTriggerHelper;
    private final TreeMap<UUID, SoundModel> mLoadedModels;
    private Object mCallbacksLock;
    private final TreeMap<UUID, IRecognitionStatusCallback> mCallbacks;
    private PowerManager.WakeLock mWakelock;

    /** Number of ops run by the {@link RemoteSoundTriggerDetectionService} per package name */
    @GuardedBy("mLock")
    private final ArrayMap<String, NumOps> mNumOpsPerPackage = new ArrayMap<>();

    public SoundTriggerService(Context context) {
        super(context);
        mContext = context;
        mServiceStub = new SoundTriggerServiceStub();
        mLocalSoundTriggerService = new LocalSoundTriggerService(context);
        mLoadedModels = new TreeMap<UUID, SoundModel>();
        mCallbacksLock = new Object();
        mCallbacks = new TreeMap<>();
        mLock = new Object();
    }

    @Override
    public void onStart() {
        publishBinderService(Context.SOUND_TRIGGER_SERVICE, mServiceStub);
        publishLocalService(SoundTriggerInternal.class, mLocalSoundTriggerService);
    }

    @Override
    public void onBootPhase(int phase) {
        if (PHASE_SYSTEM_SERVICES_READY == phase) {
            initSoundTriggerHelper();
            mLocalSoundTriggerService.setSoundTriggerHelper(mSoundTriggerHelper);
        } else if (PHASE_THIRD_PARTY_APPS_CAN_START == phase) {
            mDbHelper = new SoundTriggerDbHelper(mContext);
        }
    }

    @Override
    public void onStartUser(int userHandle) {
    }

    @Override
    public void onSwitchUser(int userHandle) {
    }

    private synchronized void initSoundTriggerHelper() {
        if (mSoundTriggerHelper == null) {
            mSoundTriggerHelper = new SoundTriggerHelper(mContext);
        }
    }

    private synchronized boolean isInitialized() {
        if (mSoundTriggerHelper == null ) {
            Slog.e(TAG, "SoundTriggerHelper not initialized.");
            return false;
        }
        return true;
    }

    class SoundTriggerServiceStub extends ISoundTriggerService.Stub {
        @Override
        public boolean onTransact(int code, Parcel data, Parcel reply, int flags)
                throws RemoteException {
            try {
                return super.onTransact(code, data, reply, flags);
            } catch (RuntimeException e) {
                // The activity manager only throws security exceptions, so let's
                // log all others.
                if (!(e instanceof SecurityException)) {
                    Slog.wtf(TAG, "SoundTriggerService Crash", e);
                }
                throw e;
            }
        }

        @Override
        public int startRecognition(ParcelUuid parcelUuid, IRecognitionStatusCallback callback,
                RecognitionConfig config) {
            enforceCallingPermission(Manifest.permission.MANAGE_SOUND_TRIGGER);
            if (!isInitialized()) return STATUS_ERROR;
            if (DEBUG) {
                Slog.i(TAG, "startRecognition(): Uuid : " + parcelUuid);
            }

            GenericSoundModel model = getSoundModel(parcelUuid);
            if (model == null) {
                Slog.e(TAG, "Null model in database for id: " + parcelUuid);
                return STATUS_ERROR;
            }

            return mSoundTriggerHelper.startGenericRecognition(parcelUuid.getUuid(), model,
                    callback, config);
        }

        @Override
        public int stopRecognition(ParcelUuid parcelUuid, IRecognitionStatusCallback callback) {
            enforceCallingPermission(Manifest.permission.MANAGE_SOUND_TRIGGER);
            if (DEBUG) {
                Slog.i(TAG, "stopRecognition(): Uuid : " + parcelUuid);
            }
            if (!isInitialized()) return STATUS_ERROR;
            return mSoundTriggerHelper.stopGenericRecognition(parcelUuid.getUuid(), callback);
        }

        @Override
        public SoundTrigger.GenericSoundModel getSoundModel(ParcelUuid soundModelId) {
            enforceCallingPermission(Manifest.permission.MANAGE_SOUND_TRIGGER);
            if (DEBUG) {
                Slog.i(TAG, "getSoundModel(): id = " + soundModelId);
            }
            SoundTrigger.GenericSoundModel model = mDbHelper.getGenericSoundModel(
                    soundModelId.getUuid());
            return model;
        }

        @Override
        public void updateSoundModel(SoundTrigger.GenericSoundModel soundModel) {
            enforceCallingPermission(Manifest.permission.MANAGE_SOUND_TRIGGER);
            if (DEBUG) {
                Slog.i(TAG, "updateSoundModel(): model = " + soundModel);
            }
            mDbHelper.updateGenericSoundModel(soundModel);
        }

        @Override
        public void deleteSoundModel(ParcelUuid soundModelId) {
            enforceCallingPermission(Manifest.permission.MANAGE_SOUND_TRIGGER);
            if (DEBUG) {
                Slog.i(TAG, "deleteSoundModel(): id = " + soundModelId);
            }
            // Unload the model if it is loaded.
            mSoundTriggerHelper.unloadGenericSoundModel(soundModelId.getUuid());
            mDbHelper.deleteGenericSoundModel(soundModelId.getUuid());
        }

        @Override
        public int loadGenericSoundModel(GenericSoundModel soundModel) {
            enforceCallingPermission(Manifest.permission.MANAGE_SOUND_TRIGGER);
            if (!isInitialized()) return STATUS_ERROR;
            if (soundModel == null || soundModel.uuid == null) {
                Slog.e(TAG, "Invalid sound model");
                return STATUS_ERROR;
            }
            if (DEBUG) {
                Slog.i(TAG, "loadGenericSoundModel(): id = " + soundModel.uuid);
            }
            synchronized (mLock) {
                SoundModel oldModel = mLoadedModels.get(soundModel.uuid);
                // If the model we're loading is actually different than what we had loaded, we
                // should unload that other model now. We don't care about return codes since we
                // don't know if the other model is loaded.
                if (oldModel != null && !oldModel.equals(soundModel)) {
                    mSoundTriggerHelper.unloadGenericSoundModel(soundModel.uuid);
                    synchronized (mCallbacksLock) {
                        mCallbacks.remove(soundModel.uuid);
                    }
                }
                mLoadedModels.put(soundModel.uuid, soundModel);
            }
            return STATUS_OK;
        }

        @Override
        public int loadKeyphraseSoundModel(KeyphraseSoundModel soundModel) {
            enforceCallingPermission(Manifest.permission.MANAGE_SOUND_TRIGGER);
            if (!isInitialized()) return STATUS_ERROR;
            if (soundModel == null || soundModel.uuid == null) {
                Slog.e(TAG, "Invalid sound model");
                return STATUS_ERROR;
            }
            if (soundModel.keyphrases == null || soundModel.keyphrases.length != 1) {
                Slog.e(TAG, "Only one keyphrase per model is currently supported.");
                return STATUS_ERROR;
            }
            if (DEBUG) {
                Slog.i(TAG, "loadKeyphraseSoundModel(): id = " + soundModel.uuid);
            }
            synchronized (mLock) {
                SoundModel oldModel = mLoadedModels.get(soundModel.uuid);
                // If the model we're loading is actually different than what we had loaded, we
                // should unload that other model now. We don't care about return codes since we
                // don't know if the other model is loaded.
                if (oldModel != null && !oldModel.equals(soundModel)) {
                    mSoundTriggerHelper.unloadKeyphraseSoundModel(soundModel.keyphrases[0].id);
                    synchronized (mCallbacksLock) {
                        mCallbacks.remove(soundModel.uuid);
                    }
                }
                mLoadedModels.put(soundModel.uuid, soundModel);
            }
            return STATUS_OK;
        }

        @Override
        public int startRecognitionForService(ParcelUuid soundModelId, Bundle params,
            ComponentName detectionService, SoundTrigger.RecognitionConfig config) {
            Preconditions.checkNotNull(soundModelId);
            Preconditions.checkNotNull(detectionService);
            Preconditions.checkNotNull(config);

            return startRecognitionForInt(soundModelId,
                new RemoteSoundTriggerDetectionService(soundModelId.getUuid(),
                    params, detectionService, Binder.getCallingUserHandle(), config), config);

        }

        @Override
        public int startRecognitionForIntent(ParcelUuid soundModelId, PendingIntent callbackIntent,
                SoundTrigger.RecognitionConfig config) {
            return startRecognitionForInt(soundModelId,
                new LocalSoundTriggerRecognitionStatusIntentCallback(soundModelId.getUuid(),
                    callbackIntent, config), config);
        }

        private int startRecognitionForInt(ParcelUuid soundModelId,
            IRecognitionStatusCallback callback, SoundTrigger.RecognitionConfig config) {
            enforceCallingPermission(Manifest.permission.MANAGE_SOUND_TRIGGER);
            if (!isInitialized()) return STATUS_ERROR;
            if (DEBUG) {
                Slog.i(TAG, "startRecognition(): id = " + soundModelId);
            }

            synchronized (mLock) {
                SoundModel soundModel = mLoadedModels.get(soundModelId.getUuid());
                if (soundModel == null) {
                    Slog.e(TAG, soundModelId + " is not loaded");
                    return STATUS_ERROR;
                }
                IRecognitionStatusCallback existingCallback = null;
                synchronized (mCallbacksLock) {
                    existingCallback = mCallbacks.get(soundModelId.getUuid());
                }
                if (existingCallback != null) {
                    Slog.e(TAG, soundModelId + " is already running");
                    return STATUS_ERROR;
                }
                int ret;
                switch (soundModel.type) {
                    case SoundModel.TYPE_KEYPHRASE: {
                        KeyphraseSoundModel keyphraseSoundModel = (KeyphraseSoundModel) soundModel;
                        ret = mSoundTriggerHelper.startKeyphraseRecognition(
                            keyphraseSoundModel.keyphrases[0].id, keyphraseSoundModel, callback,
                            config);
                    } break;
                    case SoundModel.TYPE_GENERIC_SOUND:
                        ret = mSoundTriggerHelper.startGenericRecognition(soundModel.uuid,
                            (GenericSoundModel) soundModel, callback, config);
                        break;
                    default:
                        Slog.e(TAG, "Unknown model type");
                        return STATUS_ERROR;
                }

                if (ret != STATUS_OK) {
                    Slog.e(TAG, "Failed to start model: " + ret);
                    return ret;
                }
                synchronized (mCallbacksLock) {
                    mCallbacks.put(soundModelId.getUuid(), callback);
                }
            }
            return STATUS_OK;
        }

        @Override
        public int stopRecognitionForIntent(ParcelUuid soundModelId) {
            enforceCallingPermission(Manifest.permission.MANAGE_SOUND_TRIGGER);
            if (!isInitialized()) return STATUS_ERROR;
            if (DEBUG) {
                Slog.i(TAG, "stopRecognition(): id = " + soundModelId);
            }

            synchronized (mLock) {
                SoundModel soundModel = mLoadedModels.get(soundModelId.getUuid());
                if (soundModel == null) {
                    Slog.e(TAG, soundModelId + " is not loaded");
                    return STATUS_ERROR;
                }
                IRecognitionStatusCallback callback = null;
                synchronized (mCallbacksLock) {
                     callback = mCallbacks.get(soundModelId.getUuid());
                }
                if (callback == null) {
                    Slog.e(TAG, soundModelId + " is not running");
                    return STATUS_ERROR;
                }
                int ret;
                switch (soundModel.type) {
                    case SoundModel.TYPE_KEYPHRASE:
                        ret = mSoundTriggerHelper.stopKeyphraseRecognition(
                                ((KeyphraseSoundModel)soundModel).keyphrases[0].id, callback);
                        break;
                    case SoundModel.TYPE_GENERIC_SOUND:
                        ret = mSoundTriggerHelper.stopGenericRecognition(soundModel.uuid, callback);
                        break;
                    default:
                        Slog.e(TAG, "Unknown model type");
                        return STATUS_ERROR;
                }

                if (ret != STATUS_OK) {
                    Slog.e(TAG, "Failed to stop model: " + ret);
                    return ret;
                }
                synchronized (mCallbacksLock) {
                    mCallbacks.remove(soundModelId.getUuid());
                }
            }
            return STATUS_OK;
        }

        @Override
        public int unloadSoundModel(ParcelUuid soundModelId) {
            enforceCallingPermission(Manifest.permission.MANAGE_SOUND_TRIGGER);
            if (!isInitialized()) return STATUS_ERROR;
            if (DEBUG) {
                Slog.i(TAG, "unloadSoundModel(): id = " + soundModelId);
            }

            synchronized (mLock) {
                SoundModel soundModel = mLoadedModels.get(soundModelId.getUuid());
                if (soundModel == null) {
                    Slog.e(TAG, soundModelId + " is not loaded");
                    return STATUS_ERROR;
                }
                int ret;
                switch (soundModel.type) {
                    case SoundModel.TYPE_KEYPHRASE:
                        ret = mSoundTriggerHelper.unloadKeyphraseSoundModel(
                                ((KeyphraseSoundModel)soundModel).keyphrases[0].id);
                        break;
                    case SoundModel.TYPE_GENERIC_SOUND:
                        ret = mSoundTriggerHelper.unloadGenericSoundModel(soundModel.uuid);
                        break;
                    default:
                        Slog.e(TAG, "Unknown model type");
                        return STATUS_ERROR;
                }
                if (ret != STATUS_OK) {
                    Slog.e(TAG, "Failed to unload model");
                    return ret;
                }
                mLoadedModels.remove(soundModelId.getUuid());
                return STATUS_OK;
            }
        }

        @Override
        public boolean isRecognitionActive(ParcelUuid parcelUuid) {
            enforceCallingPermission(Manifest.permission.MANAGE_SOUND_TRIGGER);
            if (!isInitialized()) return false;
            synchronized (mCallbacksLock) {
                IRecognitionStatusCallback callback = mCallbacks.get(parcelUuid.getUuid());
                if (callback == null) {
                    return false;
                }
            }
            return mSoundTriggerHelper.isRecognitionRequested(parcelUuid.getUuid());
        }
    }

    private final class LocalSoundTriggerRecognitionStatusIntentCallback
            extends IRecognitionStatusCallback.Stub {
        private UUID mUuid;
        private PendingIntent mCallbackIntent;
        private RecognitionConfig mRecognitionConfig;

        public LocalSoundTriggerRecognitionStatusIntentCallback(UUID modelUuid,
                PendingIntent callbackIntent,
                RecognitionConfig config) {
            mUuid = modelUuid;
            mCallbackIntent = callbackIntent;
            mRecognitionConfig = config;
        }

        @Override
        public boolean pingBinder() {
            return mCallbackIntent != null;
        }

        @Override
        public void onKeyphraseDetected(SoundTrigger.KeyphraseRecognitionEvent event) {
            if (mCallbackIntent == null) {
                return;
            }
            grabWakeLock();

            Slog.w(TAG, "Keyphrase sound trigger event: " + event);
            Intent extras = new Intent();
            extras.putExtra(SoundTriggerManager.EXTRA_MESSAGE_TYPE,
                    SoundTriggerManager.FLAG_MESSAGE_TYPE_RECOGNITION_EVENT);
            extras.putExtra(SoundTriggerManager.EXTRA_RECOGNITION_EVENT, event);
            try {
                mCallbackIntent.send(mContext, 0, extras, mCallbackCompletedHandler, null);
                if (!mRecognitionConfig.allowMultipleTriggers) {
                    removeCallback(/*releaseWakeLock=*/false);
                }
            } catch (PendingIntent.CanceledException e) {
                removeCallback(/*releaseWakeLock=*/true);
            }
        }

        @Override
        public void onGenericSoundTriggerDetected(SoundTrigger.GenericRecognitionEvent event) {
            if (mCallbackIntent == null) {
                return;
            }
            grabWakeLock();

            Slog.w(TAG, "Generic sound trigger event: " + event);
            Intent extras = new Intent();
            extras.putExtra(SoundTriggerManager.EXTRA_MESSAGE_TYPE,
                    SoundTriggerManager.FLAG_MESSAGE_TYPE_RECOGNITION_EVENT);
            extras.putExtra(SoundTriggerManager.EXTRA_RECOGNITION_EVENT, event);
            try {
                mCallbackIntent.send(mContext, 0, extras, mCallbackCompletedHandler, null);
                if (!mRecognitionConfig.allowMultipleTriggers) {
                    removeCallback(/*releaseWakeLock=*/false);
                }
            } catch (PendingIntent.CanceledException e) {
                removeCallback(/*releaseWakeLock=*/true);
            }
        }

        @Override
        public void onError(int status) {
            if (mCallbackIntent == null) {
                return;
            }
            grabWakeLock();

            Slog.i(TAG, "onError: " + status);
            Intent extras = new Intent();
            extras.putExtra(SoundTriggerManager.EXTRA_MESSAGE_TYPE,
                    SoundTriggerManager.FLAG_MESSAGE_TYPE_RECOGNITION_ERROR);
            extras.putExtra(SoundTriggerManager.EXTRA_STATUS, status);
            try {
                mCallbackIntent.send(mContext, 0, extras, mCallbackCompletedHandler, null);
                // Remove the callback, but wait for the intent to finish before we let go of the
                // wake lock
                removeCallback(/*releaseWakeLock=*/false);
            } catch (PendingIntent.CanceledException e) {
                removeCallback(/*releaseWakeLock=*/true);
            }
        }

        @Override
        public void onRecognitionPaused() {
            if (mCallbackIntent == null) {
                return;
            }
            grabWakeLock();

            Slog.i(TAG, "onRecognitionPaused");
            Intent extras = new Intent();
            extras.putExtra(SoundTriggerManager.EXTRA_MESSAGE_TYPE,
                    SoundTriggerManager.FLAG_MESSAGE_TYPE_RECOGNITION_PAUSED);
            try {
                mCallbackIntent.send(mContext, 0, extras, mCallbackCompletedHandler, null);
            } catch (PendingIntent.CanceledException e) {
                removeCallback(/*releaseWakeLock=*/true);
            }
        }

        @Override
        public void onRecognitionResumed() {
            if (mCallbackIntent == null) {
                return;
            }
            grabWakeLock();

            Slog.i(TAG, "onRecognitionResumed");
            Intent extras = new Intent();
            extras.putExtra(SoundTriggerManager.EXTRA_MESSAGE_TYPE,
                    SoundTriggerManager.FLAG_MESSAGE_TYPE_RECOGNITION_RESUMED);
            try {
                mCallbackIntent.send(mContext, 0, extras, mCallbackCompletedHandler, null);
            } catch (PendingIntent.CanceledException e) {
                removeCallback(/*releaseWakeLock=*/true);
            }
        }

        private void removeCallback(boolean releaseWakeLock) {
            mCallbackIntent = null;
            synchronized (mCallbacksLock) {
                mCallbacks.remove(mUuid);
                if (releaseWakeLock) {
                    mWakelock.release();
                }
            }
        }
    }

<<<<<<< HEAD
=======
    /**
     * Counts the number of operations added in the last 24 hours.
     */
    private static class NumOps {
        private final Object mLock = new Object();

        @GuardedBy("mLock")
        private int[] mNumOps = new int[24];
        @GuardedBy("mLock")
        private long mLastOpsHourSinceBoot;

        /**
         * Clear buckets of new hours that have elapsed since last operation.
         *
         * <p>I.e. when the last operation was triggered at 1:40 and the current operation was
         * triggered at 4:03, the buckets "2, 3, and 4" are cleared.
         *
         * @param currentTime Current elapsed time since boot in ns
         */
        void clearOldOps(long currentTime) {
            synchronized (mLock) {
                long numHoursSinceBoot = TimeUnit.HOURS.convert(currentTime, TimeUnit.NANOSECONDS);

                // Clear buckets of new hours that have elapsed since last operation
                // I.e. when the last operation was triggered at 1:40 and the current
                // operation was triggered at 4:03, the bucket "2, 3, and 4" is cleared
                if (mLastOpsHourSinceBoot != 0) {
                    for (long hour = mLastOpsHourSinceBoot + 1; hour <= numHoursSinceBoot; hour++) {
                        mNumOps[(int) (hour % 24)] = 0;
                    }
                }
            }
        }

        /**
         * Add a new operation.
         *
         * @param currentTime Current elapsed time since boot in ns
         */
        void addOp(long currentTime) {
            synchronized (mLock) {
                long numHoursSinceBoot = TimeUnit.HOURS.convert(currentTime, TimeUnit.NANOSECONDS);

                mNumOps[(int) (numHoursSinceBoot % 24)]++;
                mLastOpsHourSinceBoot = numHoursSinceBoot;
            }
        }

        /**
         * Get the total operations added in the last 24 hours.
         *
         * @return The total number of operations added in the last 24 hours
         */
        int getOpsAdded() {
            synchronized (mLock) {
                int totalOperationsInLastDay = 0;
                for (int i = 0; i < 24; i++) {
                    totalOperationsInLastDay += mNumOps[i];
                }

                return totalOperationsInLastDay;
            }
        }
    }

>>>>>>> 6ed6340e
    private interface Operation {
        void run(int opId, ISoundTriggerDetectionService service) throws RemoteException;
    }

    /**
     * Local end for a {@link SoundTriggerDetectionService}. Operations are queued up and executed
     * when the service connects.
     *
     * <p>If operations take too long they are forcefully aborted.
     *
     * <p>This also limits the amount of operations in 24 hours.
     */
    private class RemoteSoundTriggerDetectionService
        extends IRecognitionStatusCallback.Stub implements ServiceConnection {
        private static final int MSG_STOP_ALL_PENDING_OPERATIONS = 1;

        private final Object mRemoteServiceLock = new Object();

        /** UUID of the model the service is started for */
        private final @NonNull ParcelUuid mPuuid;
        /** Params passed into the start method for the service */
        private final @Nullable Bundle mParams;
        /** Component name passed when starting the service */
        private final @NonNull ComponentName mServiceName;
        /** User that started the service */
        private final @NonNull UserHandle mUser;
        /** Configuration of the recognition the service is handling */
        private final @NonNull RecognitionConfig mRecognitionConfig;
        /** Wake lock keeping the remote service alive */
        private final @NonNull PowerManager.WakeLock mRemoteServiceWakeLock;

        private final @NonNull Handler mHandler;

        /** Callbacks that are called by the service */
        private final @NonNull ISoundTriggerDetectionServiceClient mClient;

        /** Operations that are pending because the service is not yet connected */
        @GuardedBy("mRemoteServiceLock")
        private final ArrayList<Operation> mPendingOps = new ArrayList<>();
        /** Operations that have been send to the service but have no yet finished */
        @GuardedBy("mRemoteServiceLock")
        private final ArraySet<Integer> mRunningOpIds = new ArraySet<>();
<<<<<<< HEAD
=======
        /** The number of operations executed in each of the last 24 hours */
        private final NumOps mNumOps;
>>>>>>> 6ed6340e

        /** The service binder if connected */
        @GuardedBy("mRemoteServiceLock")
        private @Nullable ISoundTriggerDetectionService mService;
        /** Whether the service has been bound */
        @GuardedBy("mRemoteServiceLock")
        private boolean mIsBound;
        /** Whether the service has been destroyed */
        @GuardedBy("mRemoteServiceLock")
        private boolean mIsDestroyed;
        /**
         * Set once a final op is scheduled. No further ops can be added and the service is
         * destroyed once the op finishes.
         */
        @GuardedBy("mRemoteServiceLock")
        private boolean mDestroyOnceRunningOpsDone;

        /** Total number of operations performed by this service */
        @GuardedBy("mRemoteServiceLock")
        private int mNumTotalOpsPerformed;

        /**
         * Create a new remote sound trigger detection service. This only binds to the service when
         * operations are in flight. Each operation has a certain time it can run. Once no
         * operations are allowed to run anymore, {@link #stopAllPendingOperations() all operations
         * are aborted and stopped} and the service is disconnected.
         *
         * @param modelUuid The UUID of the model the recognition is for
         * @param params The params passed to each method of the service
         * @param serviceName The component name of the service
         * @param user The user of the service
         * @param config The configuration of the recognition
         */
        public RemoteSoundTriggerDetectionService(@NonNull UUID modelUuid,
            @Nullable Bundle params, @NonNull ComponentName serviceName, @NonNull UserHandle user,
            @NonNull RecognitionConfig config) {
            mPuuid = new ParcelUuid(modelUuid);
            mParams = params;
            mServiceName = serviceName;
            mUser = user;
            mRecognitionConfig = config;
            mHandler = new Handler(Looper.getMainLooper());

            PowerManager pm = ((PowerManager) mContext.getSystemService(Context.POWER_SERVICE));
            mRemoteServiceWakeLock = pm.newWakeLock(PowerManager.PARTIAL_WAKE_LOCK,
                    "RemoteSoundTriggerDetectionService " + mServiceName.getPackageName() + ":"
                            + mServiceName.getClassName());

<<<<<<< HEAD
=======
            synchronized (mLock) {
                NumOps numOps = mNumOpsPerPackage.get(mServiceName.getPackageName());
                if (numOps == null) {
                    numOps = new NumOps();
                    mNumOpsPerPackage.put(mServiceName.getPackageName(), numOps);
                }
                mNumOps = numOps;
            }

>>>>>>> 6ed6340e
            mClient = new ISoundTriggerDetectionServiceClient.Stub() {
                @Override
                public void onOpFinished(int opId) {
                    long token = Binder.clearCallingIdentity();
                    try {
                        synchronized (mRemoteServiceLock) {
                            mRunningOpIds.remove(opId);

                            if (mRunningOpIds.isEmpty() && mPendingOps.isEmpty()) {
                                if (mDestroyOnceRunningOpsDone) {
                                    destroy();
                                } else {
                                    disconnectLocked();
                                }
                            }
                        }
                    } finally {
                        Binder.restoreCallingIdentity(token);
                    }
                }
            };
        }

        @Override
        public boolean pingBinder() {
            return !(mIsDestroyed || mDestroyOnceRunningOpsDone);
        }

        /**
         * Disconnect from the service, but allow to re-connect when new operations are triggered.
         */
        private void disconnectLocked() {
            if (mService != null) {
                try {
                    mService.removeClient(mPuuid);
                } catch (Exception e) {
                    Slog.e(TAG, mPuuid + ": Cannot remove client", e);
                }

                mService = null;
            }

            if (mIsBound) {
                mContext.unbindService(RemoteSoundTriggerDetectionService.this);
                mIsBound = false;

                synchronized (mCallbacksLock) {
                    mRemoteServiceWakeLock.release();
                }
            }
        }

        /**
         * Disconnect, do not allow to reconnect to the service. All further operations will be
         * dropped.
         */
        private void destroy() {
            if (DEBUG) Slog.v(TAG, mPuuid + ": destroy");

            synchronized (mRemoteServiceLock) {
                disconnectLocked();

                mIsDestroyed = true;
            }

            // The callback is removed before the flag is set
            if (!mDestroyOnceRunningOpsDone) {
                synchronized (mCallbacksLock) {
                    mCallbacks.remove(mPuuid.getUuid());
                }
            }
        }

        /**
         * Stop all pending operations and then disconnect for the service.
         */
        private void stopAllPendingOperations() {
            synchronized (mRemoteServiceLock) {
                if (mIsDestroyed) {
                    return;
                }

                if (mService != null) {
                    int numOps = mRunningOpIds.size();
                    for (int i = 0; i < numOps; i++) {
                        try {
                            mService.onStopOperation(mPuuid, mRunningOpIds.valueAt(i));
                        } catch (Exception e) {
                            Slog.e(TAG, mPuuid + ": Could not stop operation "
                                    + mRunningOpIds.valueAt(i), e);
                        }
                    }

                    mRunningOpIds.clear();
                }

                disconnectLocked();
            }
        }

        /**
         * Verify that the service has the expected properties and then bind to the service
         */
        private void bind() {
            long token = Binder.clearCallingIdentity();
            try {
                Intent i = new Intent();
                i.setComponent(mServiceName);

                ResolveInfo ri = mContext.getPackageManager().resolveServiceAsUser(i,
                        GET_SERVICES | GET_META_DATA | MATCH_DEBUG_TRIAGED_MISSING,
                        mUser.getIdentifier());

                if (ri == null) {
                    Slog.w(TAG, mPuuid + ": " + mServiceName + " not found");
                    return;
                }

                if (!BIND_SOUND_TRIGGER_DETECTION_SERVICE
                        .equals(ri.serviceInfo.permission)) {
                    Slog.w(TAG, mPuuid + ": " + mServiceName + " does not require "
                            + BIND_SOUND_TRIGGER_DETECTION_SERVICE);
                    return;
                }

                mIsBound = mContext.bindServiceAsUser(i, this,
                        BIND_AUTO_CREATE | BIND_FOREGROUND_SERVICE, mUser);

                if (mIsBound) {
                    mRemoteServiceWakeLock.acquire();
                } else {
                    Slog.w(TAG, mPuuid + ": Could not bind to " + mServiceName);
                }
            } finally {
                Binder.restoreCallingIdentity(token);
            }
        }

        /**
         * Run an operation (i.e. send it do the service). If the service is not connected, this
         * binds the service and then runs the operation once connected.
         *
         * @param op The operation to run
         */
        private void runOrAddOperation(Operation op) {
            synchronized (mRemoteServiceLock) {
                if (mIsDestroyed || mDestroyOnceRunningOpsDone) {
                    return;
                }

                if (mService == null) {
                    mPendingOps.add(op);

                    if (!mIsBound) {
                        bind();
                    }
                } else {
<<<<<<< HEAD
=======
                    long currentTime = System.nanoTime();
                    mNumOps.clearOldOps(currentTime);

                    // Drop operation if too many were executed in the last 24 hours.
                    int opsAllowed = Settings.Global.getInt(mContext.getContentResolver(),
                            MAX_SOUND_TRIGGER_DETECTION_SERVICE_OPS_PER_DAY,
                            Integer.MAX_VALUE);

                    int opsAdded = mNumOps.getOpsAdded();
                    if (mNumOps.getOpsAdded() >= opsAllowed) {
                        if (DEBUG || opsAllowed + 10 > opsAdded) {
                            Slog.w(TAG, mPuuid + ": Dropped operation as too many operations were "
                                    + "run in last 24 hours");
                        }
                        return;
                    }

                    mNumOps.addOp(currentTime);

>>>>>>> 6ed6340e
                    // Find a free opID
                    int opId = mNumTotalOpsPerformed;
                    do {
                        mNumTotalOpsPerformed++;
                    } while (mRunningOpIds.contains(opId));

                    // Run OP
                    try {
                        if (DEBUG) Slog.v(TAG, mPuuid + ": runOp " + opId);

                        op.run(opId, mService);
                        mRunningOpIds.add(opId);
                    } catch (Exception e) {
                        Slog.e(TAG, mPuuid + ": Could not run operation " + opId, e);
                    }

                    // Unbind from service if no operations are left (i.e. if the operation failed)
                    if (mPendingOps.isEmpty() && mRunningOpIds.isEmpty()) {
                        if (mDestroyOnceRunningOpsDone) {
                            destroy();
                        } else {
                            disconnectLocked();
                        }
                    } else {
                        mHandler.removeMessages(MSG_STOP_ALL_PENDING_OPERATIONS);
                        mHandler.sendMessageDelayed(obtainMessage(
                                RemoteSoundTriggerDetectionService::stopAllPendingOperations, this)
                                        .setWhat(MSG_STOP_ALL_PENDING_OPERATIONS),
                                Settings.Global.getLong(mContext.getContentResolver(),
                                        SOUND_TRIGGER_DETECTION_SERVICE_OP_TIMEOUT,
                                        Long.MAX_VALUE));
                    }
                }
            }
        }

        @Override
        public void onKeyphraseDetected(SoundTrigger.KeyphraseRecognitionEvent event) {
            Slog.w(TAG, mPuuid + "->" + mServiceName + ": IGNORED onKeyphraseDetected(" + event
                    + ")");
        }

        @Override
        public void onGenericSoundTriggerDetected(SoundTrigger.GenericRecognitionEvent event) {
            if (DEBUG) Slog.v(TAG, mPuuid + ": Generic sound trigger event: " + event);

            runOrAddOperation((opId, service) -> {
                if (!mRecognitionConfig.allowMultipleTriggers) {
                    synchronized (mCallbacksLock) {
                        mCallbacks.remove(mPuuid.getUuid());
                    }
                    mDestroyOnceRunningOpsDone = true;
                }

                service.onGenericRecognitionEvent(mPuuid, opId, event);
            });
        }

        @Override
        public void onError(int status) {
            if (DEBUG) Slog.v(TAG, mPuuid + ": onError: " + status);

            runOrAddOperation((opId, service) -> {
                synchronized (mCallbacksLock) {
                    mCallbacks.remove(mPuuid.getUuid());
                }
                mDestroyOnceRunningOpsDone = true;

                service.onError(mPuuid, opId, status);
            });
        }

        @Override
        public void onRecognitionPaused() {
            Slog.i(TAG, mPuuid + "->" + mServiceName + ": IGNORED onRecognitionPaused");
        }

        @Override
        public void onRecognitionResumed() {
            Slog.i(TAG, mPuuid + "->" + mServiceName + ": IGNORED onRecognitionResumed");
        }

        @Override
        public void onServiceConnected(ComponentName name, IBinder service) {
            if (DEBUG) Slog.v(TAG, mPuuid + ": onServiceConnected(" + service + ")");

            synchronized (mRemoteServiceLock) {
                mService = ISoundTriggerDetectionService.Stub.asInterface(service);

                try {
                    mService.setClient(mPuuid, mParams, mClient);
                } catch (Exception e) {
                    Slog.e(TAG, mPuuid + ": Could not init " + mServiceName, e);
                    return;
                }

                while (!mPendingOps.isEmpty()) {
                    runOrAddOperation(mPendingOps.remove(0));
                }
            }
        }

        @Override
        public void onServiceDisconnected(ComponentName name) {
            if (DEBUG) Slog.v(TAG, mPuuid + ": onServiceDisconnected");

            synchronized (mRemoteServiceLock) {
                mService = null;
            }
        }

        @Override
        public void onBindingDied(ComponentName name) {
            if (DEBUG) Slog.v(TAG, mPuuid + ": onBindingDied");

            synchronized (mRemoteServiceLock) {
                destroy();
            }
        }

        @Override
        public void onNullBinding(ComponentName name) {
            Slog.w(TAG, name + " for model " + mPuuid + " returned a null binding");

            synchronized (mRemoteServiceLock) {
                disconnectLocked();
            }
        }
    }

    private void grabWakeLock() {
        synchronized (mCallbacksLock) {
            if (mWakelock == null) {
                PowerManager pm = ((PowerManager) mContext.getSystemService(Context.POWER_SERVICE));
                mWakelock = pm.newWakeLock(PowerManager.PARTIAL_WAKE_LOCK, TAG);
            }
            mWakelock.acquire();
        }
    }

    private PendingIntent.OnFinished mCallbackCompletedHandler = new PendingIntent.OnFinished() {
        @Override
        public void onSendFinished(PendingIntent pendingIntent, Intent intent, int resultCode,
                String resultData, Bundle resultExtras) {
            // We're only ever invoked when the callback is done, so release the lock.
            synchronized (mCallbacksLock) {
                mWakelock.release();
            }
        }
    };

    public final class LocalSoundTriggerService extends SoundTriggerInternal {
        private final Context mContext;
        private SoundTriggerHelper mSoundTriggerHelper;

        LocalSoundTriggerService(Context context) {
            mContext = context;
        }

        synchronized void setSoundTriggerHelper(SoundTriggerHelper helper) {
            mSoundTriggerHelper = helper;
        }

        @Override
        public int startRecognition(int keyphraseId, KeyphraseSoundModel soundModel,
                IRecognitionStatusCallback listener, RecognitionConfig recognitionConfig) {
            if (!isInitialized()) return STATUS_ERROR;
            return mSoundTriggerHelper.startKeyphraseRecognition(keyphraseId, soundModel, listener,
                    recognitionConfig);
        }

        @Override
        public synchronized int stopRecognition(int keyphraseId, IRecognitionStatusCallback listener) {
            if (!isInitialized()) return STATUS_ERROR;
            return mSoundTriggerHelper.stopKeyphraseRecognition(keyphraseId, listener);
        }

        @Override
        public ModuleProperties getModuleProperties() {
            if (!isInitialized()) return null;
            return mSoundTriggerHelper.getModuleProperties();
        }

        @Override
        public int unloadKeyphraseModel(int keyphraseId) {
            if (!isInitialized()) return STATUS_ERROR;
            return mSoundTriggerHelper.unloadKeyphraseSoundModel(keyphraseId);
        }

        @Override
        public void dump(FileDescriptor fd, PrintWriter pw, String[] args) {
            if (!isInitialized()) return;
            mSoundTriggerHelper.dump(fd, pw, args);
        }

        private synchronized boolean isInitialized() {
            if (mSoundTriggerHelper == null ) {
                Slog.e(TAG, "SoundTriggerHelper not initialized.");
                return false;
            }
            return true;
        }
    }

    private void enforceCallingPermission(String permission) {
        if (mContext.checkCallingOrSelfPermission(permission)
                != PackageManager.PERMISSION_GRANTED) {
            throw new SecurityException("Caller does not hold the permission " + permission);
        }
    }
}<|MERGE_RESOLUTION|>--- conflicted
+++ resolved
@@ -24,10 +24,7 @@
 import static android.content.pm.PackageManager.MATCH_DEBUG_TRIAGED_MISSING;
 import static android.hardware.soundtrigger.SoundTrigger.STATUS_ERROR;
 import static android.hardware.soundtrigger.SoundTrigger.STATUS_OK;
-<<<<<<< HEAD
-=======
 import static android.provider.Settings.Global.MAX_SOUND_TRIGGER_DETECTION_SERVICE_OPS_PER_DAY;
->>>>>>> 6ed6340e
 import static android.provider.Settings.Global.SOUND_TRIGGER_DETECTION_SERVICE_OP_TIMEOUT;
 
 import static com.android.internal.util.function.pooled.PooledLambda.obtainMessage;
@@ -64,10 +61,7 @@
 import android.os.RemoteException;
 import android.os.UserHandle;
 import android.provider.Settings;
-<<<<<<< HEAD
-=======
 import android.util.ArrayMap;
->>>>>>> 6ed6340e
 import android.util.ArraySet;
 import android.util.Slog;
 
@@ -80,10 +74,6 @@
 import java.io.FileDescriptor;
 import java.io.PrintWriter;
 import java.util.ArrayList;
-<<<<<<< HEAD
-import java.util.List;
-=======
->>>>>>> 6ed6340e
 import java.util.TreeMap;
 import java.util.UUID;
 import java.util.concurrent.TimeUnit;
@@ -599,8 +589,6 @@
         }
     }
 
-<<<<<<< HEAD
-=======
     /**
      * Counts the number of operations added in the last 24 hours.
      */
@@ -666,7 +654,6 @@
         }
     }
 
->>>>>>> 6ed6340e
     private interface Operation {
         void run(int opId, ISoundTriggerDetectionService service) throws RemoteException;
     }
@@ -709,11 +696,8 @@
         /** Operations that have been send to the service but have no yet finished */
         @GuardedBy("mRemoteServiceLock")
         private final ArraySet<Integer> mRunningOpIds = new ArraySet<>();
-<<<<<<< HEAD
-=======
         /** The number of operations executed in each of the last 24 hours */
         private final NumOps mNumOps;
->>>>>>> 6ed6340e
 
         /** The service binder if connected */
         @GuardedBy("mRemoteServiceLock")
@@ -762,8 +746,6 @@
                     "RemoteSoundTriggerDetectionService " + mServiceName.getPackageName() + ":"
                             + mServiceName.getClassName());
 
-<<<<<<< HEAD
-=======
             synchronized (mLock) {
                 NumOps numOps = mNumOpsPerPackage.get(mServiceName.getPackageName());
                 if (numOps == null) {
@@ -773,7 +755,6 @@
                 mNumOps = numOps;
             }
 
->>>>>>> 6ed6340e
             mClient = new ISoundTriggerDetectionServiceClient.Stub() {
                 @Override
                 public void onOpFinished(int opId) {
@@ -931,8 +912,6 @@
                         bind();
                     }
                 } else {
-<<<<<<< HEAD
-=======
                     long currentTime = System.nanoTime();
                     mNumOps.clearOldOps(currentTime);
 
@@ -952,7 +931,6 @@
 
                     mNumOps.addOp(currentTime);
 
->>>>>>> 6ed6340e
                     // Find a free opID
                     int opId = mNumTotalOpsPerformed;
                     do {
