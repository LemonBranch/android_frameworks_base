--- conflicted
+++ resolved
@@ -84,10 +84,6 @@
 import com.android.server.autofill.RemoteAugmentedAutofillService.RemoteAugmentedAutofillServiceCallbacks;
 import com.android.server.autofill.ui.AutoFillUI;
 import com.android.server.infra.AbstractPerUserSystemService;
-<<<<<<< HEAD
-import com.android.server.infra.FrameworkResourcesServiceNameResolver;
-=======
->>>>>>> 825827da
 
 import java.io.PrintWriter;
 import java.util.ArrayList;
@@ -164,41 +160,21 @@
     private long mLastPrune = 0;
 
     /**
-<<<<<<< HEAD
-     * Object used to set the name of the augmented autofill service.
-     */
-    @NonNull
-    final FrameworkResourcesServiceNameResolver mAugmentedAutofillResolver;
-
-    /**
-=======
->>>>>>> 825827da
      * Reference to the {@link RemoteAugmentedAutofillService}, is set on demand.
      */
     @GuardedBy("mLock")
     @Nullable
     private RemoteAugmentedAutofillService mRemoteAugmentedAutofillService;
-<<<<<<< HEAD
-=======
 
     @GuardedBy("mLock")
     @Nullable
     private ServiceInfo mRemoteAugmentedAutofillServiceInfo;
->>>>>>> 825827da
 
     /**
      * List of packages/activities that are whitelisted to be trigger augmented autofill.
      */
     @GuardedBy("mLock")
-<<<<<<< HEAD
-    @Nullable
-    private ServiceInfo mRemoteAugmentedAutofillServiceInfo;
-
-    /**
-     * List of packages that are whitelisted to be trigger augmented autofill.
-     */
-    @GuardedBy("mLock")
-    private final ArraySet<String> mWhitelistedAugmentAutofillPackages = new ArraySet<>();
+    private final WhitelistHelper mAugmentedWhitelistHelper = new WhitelistHelper();
 
     AutofillManagerServiceImpl(AutofillManagerService master, Object lock,
             LocalLog uiLatencyHistory, LocalLog wtfHistory, int userId, AutoFillUI ui,
@@ -212,11 +188,6 @@
         mFieldClassificationStrategy = new FieldClassificationStrategy(getContext(), userId);
         mAutofillCompatState = autofillCompatState;
 
-        mAugmentedAutofillResolver = new FrameworkResourcesServiceNameResolver(master.getContext(),
-                com.android.internal.R.string.config_defaultAugmentedAutofillService);
-        mAugmentedAutofillResolver.setOnTemporaryServiceNameChangedCallback(
-                (u, s) -> updateRemoteAugmentedAutofillService(s));
-
         updateLocked(disabled);
     }
 
@@ -229,34 +200,6 @@
         }
     }
 
-=======
-    private final WhitelistHelper mAugmentedWhitelistHelper = new WhitelistHelper();
-
-    AutofillManagerServiceImpl(AutofillManagerService master, Object lock,
-            LocalLog uiLatencyHistory, LocalLog wtfHistory, int userId, AutoFillUI ui,
-            AutofillCompatState autofillCompatState,
-            boolean disabled) {
-        super(master, lock, userId);
-
-        mUiLatencyHistory = uiLatencyHistory;
-        mWtfHistory = wtfHistory;
-        mUi = ui;
-        mFieldClassificationStrategy = new FieldClassificationStrategy(getContext(), userId);
-        mAutofillCompatState = autofillCompatState;
-
-        updateLocked(disabled);
-    }
-
-    @GuardedBy("mLock")
-    void onBackKeyPressed() {
-        final RemoteAugmentedAutofillService remoteService =
-                getRemoteAugmentedAutofillServiceLocked();
-        if (remoteService != null) {
-            remoteService.onDestroyAutofillWindowsRequest();
-        }
-    }
-
->>>>>>> 825827da
     @GuardedBy("mLock")
     @Override // from PerUserSystemService
     protected boolean updateLocked(boolean disabled) {
@@ -272,7 +215,7 @@
             }
             sendStateToClients(/* resetClient= */ false);
         }
-<<<<<<< HEAD
+        updateRemoteAugmentedAutofillService();
         return enabledChanged;
     }
 
@@ -286,22 +229,6 @@
     @Nullable
     String[] getUrlBarResourceIdsForCompatMode(@NonNull String packageName) {
         return mAutofillCompatState.getUrlBarResourceIds(packageName, mUserId);
-=======
-        updateRemoteAugmentedAutofillService();
-        return enabledChanged;
->>>>>>> 825827da
-    }
-
-    @Override // from PerUserSystemService
-    protected ServiceInfo newServiceInfoLocked(@NonNull ComponentName serviceComponent)
-            throws NameNotFoundException {
-        mInfo = new AutofillServiceInfo(getContext(), serviceComponent, mUserId);
-        return mInfo.getServiceInfo();
-    }
-
-    @Nullable
-    String[] getUrlBarResourceIdsForCompatMode(@NonNull String packageName) {
-        return mAutofillCompatState.getUrlBarResourceIds(packageName, mUserId);
     }
 
     /**
@@ -366,11 +293,7 @@
      * {@link AutofillManager#FLAG_SESSION_FOR_AUGMENTED_AUTOFILL_ONLY}).
      */
     @GuardedBy("mLock")
-<<<<<<< HEAD
-    int startSessionLocked(@NonNull IBinder activityToken, int taskId, int uid,
-=======
     long startSessionLocked(@NonNull IBinder activityToken, int taskId, int uid,
->>>>>>> 825827da
             @NonNull IBinder appCallbackToken, @NonNull AutofillId autofillId,
             @NonNull Rect virtualBounds, @Nullable AutofillValue value, boolean hasCallback,
             @NonNull ComponentName componentName, boolean compatMode,
@@ -422,11 +345,7 @@
 
         final Session newSession = createSessionByTokenLocked(activityToken, taskId, uid,
                 appCallbackToken, hasCallback, componentName, compatMode,
-<<<<<<< HEAD
-                bindInstantServiceAllowed, flags);
-=======
                 bindInstantServiceAllowed, forAugmentedAutofillOnly, flags);
->>>>>>> 825827da
         if (newSession == null) {
             return NO_SESSION;
         }
@@ -437,11 +356,7 @@
                 "id=" + newSession.id + " uid=" + uid + " a=" + componentName.toShortString()
                 + " s=" + servicePackageName
                 + " u=" + mUserId + " i=" + autofillId + " b=" + virtualBounds
-<<<<<<< HEAD
-                + " hc=" + hasCallback + " f=" + flags;
-=======
                 + " hc=" + hasCallback + " f=" + flags + " aa=" + forAugmentedAutofillOnly;
->>>>>>> 825827da
         mMaster.logRequestLocked(historyItem);
 
         newSession.updateLocked(autofillId, virtualBounds, value, ACTION_START_SESSION, flags);
@@ -577,12 +492,6 @@
 
         assertCallerLocked(componentName, compatMode);
 
-<<<<<<< HEAD
-        final Session newSession = new Session(this, mUi, getContext(), mHandler, mUserId, mLock,
-                sessionId, taskId, uid, activityToken, appCallbackToken, hasCallback,
-                mUiLatencyHistory, mWtfHistory, mInfo.getServiceInfo().getComponentName(),
-                componentName, compatMode, bindInstantServiceAllowed, flags);
-=======
         // It's null when the session is just for augmented autofill
         final ComponentName serviceComponentName = mInfo == null ? null
                 : mInfo.getServiceInfo().getComponentName();
@@ -591,7 +500,6 @@
                 mUiLatencyHistory, mWtfHistory, serviceComponentName,
                 componentName, compatMode, bindInstantServiceAllowed, forAugmentedAutofillOnly,
                 flags);
->>>>>>> 825827da
         mSessions.put(newSession.id, newSession);
 
         return newSession;
@@ -1026,16 +934,12 @@
         } else {
             pw.println();
             mInfo.dump(prefix2, pw);
-<<<<<<< HEAD
-            pw.print(prefix); pw.print("Service Label: "); pw.println(getServiceLabelLocked());
-            pw.print(prefix); pw.print("Target SDK: "); pw.println(getTargedSdkLocked());
         }
         pw.print(prefix); pw.print("Default component: "); pw.println(getContext()
                 .getString(R.string.config_defaultAutofillService));
 
         pw.print(prefix); pw.println("mAugmentedAutofillNamer: ");
-        pw.print(prefix2); mAugmentedAutofillResolver.dumpShort(pw); pw.println();
-        pw.print(prefix2); mAugmentedAutofillResolver.dumpShort(pw, mUserId); pw.println();
+        pw.print(prefix2); mMaster.mAugmentedAutofillResolver.dumpShort(pw, mUserId); pw.println();
 
         if (mRemoteAugmentedAutofillService != null) {
             pw.print(prefix); pw.println("RemoteAugmentedAutofillService: ");
@@ -1046,34 +950,8 @@
             pw.println(mRemoteAugmentedAutofillServiceInfo);
         }
 
-        final int whitelistSize = mWhitelistedAugmentAutofillPackages.size();
-        pw.print(prefix); pw.print("Packages whitelisted for augmented autofill: ");
-        pw.println(whitelistSize);
-        for (int i = 0; i < whitelistSize; i++) {
-            final String whitelistedPkg = mWhitelistedAugmentAutofillPackages.valueAt(i);
-            pw.print(prefix2); pw.print(i + 1); pw.print(": "); pw.println(whitelistedPkg);
-        }
-
-=======
-        }
-        pw.print(prefix); pw.print("Default component: "); pw.println(getContext()
-                .getString(R.string.config_defaultAutofillService));
-
-        pw.print(prefix); pw.println("mAugmentedAutofillNamer: ");
-        pw.print(prefix2); mMaster.mAugmentedAutofillResolver.dumpShort(pw, mUserId); pw.println();
-
-        if (mRemoteAugmentedAutofillService != null) {
-            pw.print(prefix); pw.println("RemoteAugmentedAutofillService: ");
-            mRemoteAugmentedAutofillService.dump(prefix2, pw);
-        }
-        if (mRemoteAugmentedAutofillServiceInfo != null) {
-            pw.print(prefix); pw.print("RemoteAugmentedAutofillServiceInfo: ");
-            pw.println(mRemoteAugmentedAutofillServiceInfo);
-        }
-
         mAugmentedWhitelistHelper.dump(prefix, "Augmented autofill whitelist", pw);
 
->>>>>>> 825827da
         pw.print(prefix); pw.print("Field classification enabled: ");
             pw.println(isFieldClassificationEnabledLocked());
         pw.print(prefix); pw.print("Compat pkgs: ");
@@ -1218,11 +1096,7 @@
     @GuardedBy("mLock")
     @Nullable RemoteAugmentedAutofillService getRemoteAugmentedAutofillServiceLocked() {
         if (mRemoteAugmentedAutofillService == null) {
-<<<<<<< HEAD
-            final String serviceName = mAugmentedAutofillResolver.getServiceName(mUserId);
-=======
             final String serviceName = mMaster.mAugmentedAutofillResolver.getServiceName(mUserId);
->>>>>>> 825827da
             if (serviceName == null) {
                 if (mMaster.verbose) {
                     Slog.v(TAG, "getRemoteAugmentedAutofillServiceLocked(): not set");
@@ -1230,13 +1104,8 @@
                 return null;
             }
             final Pair<ServiceInfo, ComponentName> pair = RemoteAugmentedAutofillService
-<<<<<<< HEAD
-                    .getComponentName(
-                            serviceName, mUserId, mAugmentedAutofillResolver.isTemporary(mUserId));
-=======
                     .getComponentName(serviceName, mUserId,
                             mMaster.mAugmentedAutofillResolver.isTemporary(mUserId));
->>>>>>> 825827da
             if (pair == null) return null;
 
             mRemoteAugmentedAutofillServiceInfo = pair.first;
@@ -1266,16 +1135,10 @@
     }
 
     /**
-<<<<<<< HEAD
-     * Called when the {@link #mAugmentedAutofillResolver} changed (among other places).
-     */
-    private void updateRemoteAugmentedAutofillService(@Nullable String serviceName) {
-=======
      * Called when the {@link AutofillManagerService#mAugmentedAutofillResolver}
      * changed (among other places).
      */
     void updateRemoteAugmentedAutofillService() {
->>>>>>> 825827da
         synchronized (mLock) {
             if (mRemoteAugmentedAutofillService != null) {
                 if (sVerbose) {
@@ -1284,18 +1147,12 @@
                 }
                 mRemoteAugmentedAutofillService.destroy();
                 mRemoteAugmentedAutofillService = null;
-<<<<<<< HEAD
-            }
-
-            mRemoteAugmentedAutofillService = getRemoteAugmentedAutofillServiceLocked();
-=======
                 mRemoteAugmentedAutofillServiceInfo = null;
             }
 
             if (isEnabledLocked()) {
                 mRemoteAugmentedAutofillService = getRemoteAugmentedAutofillServiceLocked();
             }
->>>>>>> 825827da
         }
     }
 
@@ -1315,14 +1172,8 @@
             Slog.v(TAG, "setAugmentedAutofillWhitelistLocked(packages=" + packages + ", activities="
                     + activities + ")");
         }
-<<<<<<< HEAD
-        whitelistForAugmentedAutofillPackages(packages);
-
-        // TODO(b/123100824): whitelist activities as well
-=======
         whitelistForAugmentedAutofillPackages(packages, activities);
 
->>>>>>> 825827da
         // TODO(b/122858578): log metrics
         return true;
     }
@@ -1362,11 +1213,6 @@
 
     @GuardedBy("mLock")
     boolean isWhitelistedForAugmentedAutofillLocked(@NonNull ComponentName componentName) {
-<<<<<<< HEAD
-        // TODO(b/122595322): need to check whitelisted activities as well.
-        final String packageName = componentName.getPackageName();
-        return mWhitelistedAugmentAutofillPackages.contains(packageName);
-=======
         if (Build.IS_USER && mMaster.mAugmentedAutofillResolver.isTemporary(mUserId)) {
             final String serviceName = mMaster.mAugmentedAutofillResolver.getServiceName(mUserId);
             final ComponentName component = ComponentName.unflattenFromString(serviceName);
@@ -1380,28 +1226,11 @@
         }
 
         return mAugmentedWhitelistHelper.isWhitelisted(componentName);
->>>>>>> 825827da
     }
 
     @GuardedBy("mLock")
     void setAugmentedAutofillWhitelistLocked(@NonNull AutofillOptions options,
             @NonNull String packageName) {
-<<<<<<< HEAD
-        // TODO(b/122595322): need to setwhitelisted activities as well.
-        options.augmentedEnabled = mWhitelistedAugmentAutofillPackages.contains(packageName);
-    }
-
-    private void whitelistForAugmentedAutofillPackages(@NonNull List<String> packages) {
-        // TODO(b/123100824): add CTS test for when it's null
-        synchronized (mLock) {
-            if (packages == null) {
-                if (mMaster.verbose) Slog.v(TAG, "clearing all whitelisted augmented packages");
-                mWhitelistedAugmentAutofillPackages.clear();
-            } else {
-                if (mMaster.verbose) Slog.v(TAG, "whitelisting augmented packages: " + packages);
-                mWhitelistedAugmentAutofillPackages.addAll(packages);
-            }
-=======
         options.augmentedAutofillEnabled = mAugmentedWhitelistHelper.isWhitelisted(packageName);
         options.whitelistedActivitiesForAugmentedAutofill = mAugmentedWhitelistHelper
                 .getWhitelistedComponents(packageName);
@@ -1419,7 +1248,6 @@
                 Slog.v(TAG, "whitelisting packages: " + packages + "and activities: " + components);
             }
             mAugmentedWhitelistHelper.setWhitelist(packages, components);
->>>>>>> 825827da
             mRemoteAugmentedAutofillService = getRemoteAugmentedAutofillServiceLocked();
         }
     }
