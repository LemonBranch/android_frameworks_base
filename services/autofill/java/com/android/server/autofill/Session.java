--- conflicted
+++ resolved
@@ -97,15 +97,9 @@
 import com.android.internal.logging.MetricsLogger;
 import com.android.internal.logging.nano.MetricsProto.MetricsEvent;
 import com.android.internal.util.ArrayUtils;
-<<<<<<< HEAD
-import com.android.server.AbstractRemoteService;
-=======
->>>>>>> de843449
 import com.android.server.autofill.AutofillManagerService.SmartSuggestionMode;
 import com.android.server.autofill.ui.AutoFillUI;
 import com.android.server.autofill.ui.PendingUi;
-import com.android.server.intelligence.IntelligenceManagerInternal;
-import com.android.server.intelligence.IntelligenceManagerInternal.AugmentedAutofillCallback;
 
 import java.io.PrintWriter;
 import java.util.ArrayList;
@@ -252,10 +246,6 @@
      */
     @GuardedBy("mLock")
     private final SparseArray<LogMaker> mRequestLogs = new SparseArray<>(1);
-
-    @GuardedBy("mLock")
-    @Nullable
-    private AugmentedAutofillCallback mAugmentedAutofillCallback;
 
     /**
      * Destroys the augmented Autofill UI.
@@ -920,11 +910,7 @@
 
     // VultureCallback
     @Override
-<<<<<<< HEAD
-    public void onServiceDied(AbstractRemoteService service) {
-=======
     public void onServiceDied(@NonNull RemoteFillService service) {
->>>>>>> de843449
         Slog.w(TAG, "removing session because service died");
         forceRemoveSelfLocked();
     }
@@ -2557,13 +2543,8 @@
 
         // The default autofill service cannot fullfill the request, let's check if the intelligence
         // service can.
-<<<<<<< HEAD
-        mAugmentedAutofillCallback = triggerAugmentedAutofillLocked();
-        if (mAugmentedAutofillCallback == null) {
-=======
         mAugmentedAutofillDestroyer = triggerAugmentedAutofillLocked();
         if (mAugmentedAutofillDestroyer == null) {
->>>>>>> de843449
             if (sVerbose) {
                 Slog.v(TAG, "canceling session " + id + " when server returned null and there is no"
                         + " AugmentedAutofill for user");
@@ -2585,36 +2566,22 @@
     /**
      * Tries to trigger Augmented Autofill when the standard service could not fulfill a request.
      *
-<<<<<<< HEAD
-     * @return callback to the Augmented Autofill service, or {@code null} if not supported.
-=======
      * @return callback to destroy the autofill UI, or {@code null} if not supported.
->>>>>>> de843449
      */
     // TODO(b/111330312): might need to call it in other places, like when the service returns a
     // non-null response but without datasets (for example, just SaveInfo)
     @GuardedBy("mLock")
-<<<<<<< HEAD
-    private AugmentedAutofillCallback triggerAugmentedAutofillLocked() {
-=======
     private Runnable triggerAugmentedAutofillLocked() {
->>>>>>> de843449
         // Check if Smart Suggestions is supported...
         final @SmartSuggestionMode int supportedModes = mService
                 .getSupportedSmartSuggestionModesLocked();
         if (supportedModes == 0) return null;
 
         // ...then if the service is set for the user
-<<<<<<< HEAD
-        final IntelligenceManagerInternal intelligenceManagerInternal = mService
-                .getMaster().mIntelligenceManagerInternal;
-        if (intelligenceManagerInternal == null) return null;
-=======
 
         final RemoteAugmentedAutofillService remoteService = mService
                 .getRemoteAugmentedAutofillServiceLocked();
         if (remoteService == null) return null;
->>>>>>> de843449
 
         // Define which mode will be used
         final int mode;
@@ -2640,13 +2607,6 @@
                     + " when server returned null for session " + this.id);
         }
 
-<<<<<<< HEAD
-        // TODO(b/111330312): we might need to add a new state in the AutofillManager to optimize
-        // furgher AFM -> AFMS calls.
-        // TODO(b/119638958): add CTS tests
-        return intelligenceManagerInternal.requestAutofill(mService.getUserId(), mClient,
-                mActivityToken, this.id, mCurrentViewId);
-=======
         final AutofillValue currentValue = mViewStates.get(mCurrentViewId).getCurrentValue();
 
         // TODO(b/111330312): we might need to add a new state in the AutofillManager to optimize
@@ -2659,7 +2619,6 @@
             mAugmentedAutofillDestroyer = () -> remoteService.onDestroyAutofillWindowsRequest(id);
         }
         return mAugmentedAutofillDestroyer;
->>>>>>> de843449
     }
 
     @GuardedBy("mLock")
@@ -2940,13 +2899,8 @@
         pw.print(prefix); pw.print("mSaveOnAllViewsInvisible: "); pw.println(
                 mSaveOnAllViewsInvisible);
         pw.print(prefix); pw.print("mSelectedDatasetIds: "); pw.println(mSelectedDatasetIds);
-<<<<<<< HEAD
-        if (mAugmentedAutofillCallback != null) {
-            pw.print(prefix); pw.println("has AugmentedAutofillCallback");
-=======
         if (mAugmentedAutofillDestroyer != null) {
             pw.print(prefix); pw.println("has mAugmentedAutofillDestroyer");
->>>>>>> de843449
         }
         mRemoteFillService.dump(prefix, pw);
     }
@@ -3124,14 +3078,9 @@
 
     @GuardedBy("mLock")
     void destroyAugmentedAutofillWindowsLocked() {
-<<<<<<< HEAD
-        if (mAugmentedAutofillCallback != null) {
-            mAugmentedAutofillCallback.destroy();
-=======
         if (mAugmentedAutofillDestroyer != null) {
             mAugmentedAutofillDestroyer.run();
             mAugmentedAutofillDestroyer = null;
->>>>>>> de843449
         }
     }
 
