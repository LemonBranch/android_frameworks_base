// Copyright 2012 Google Inc. All Rights Reserved.
// This code has been modified. Portions copyright (C) 2013, ParanoidAndroid Project.

package com.android.server.wm;

import static android.view.WindowManager.LayoutParams.FLAG_SHOW_WALLPAPER;
import static android.view.WindowManager.LayoutParams.FLAG_SHOW_WHEN_LOCKED;

import static com.android.server.wm.WindowManagerService.LayoutFields.SET_UPDATE_ROTATION;
import static com.android.server.wm.WindowManagerService.LayoutFields.SET_WALLPAPER_MAY_CHANGE;
import static com.android.server.wm.WindowManagerService.LayoutFields.SET_FORCE_HIDING_CHANGED;
import static com.android.server.wm.WindowManagerService.LayoutFields.SET_ORIENTATION_CHANGE_COMPLETE;
import static com.android.server.wm.WindowManagerService.LayoutFields.SET_WALLPAPER_ACTION_PENDING;

import android.content.Context;
import android.os.Debug;
import android.os.SystemClock;
import android.provider.Settings;
import android.util.Log;
import android.util.Slog;
import android.util.SparseArray;
import android.util.SparseIntArray;
import android.util.TimeUtils;
import android.view.Display;
import android.view.SurfaceControl;
import android.view.WindowManagerPolicy;
import android.view.animation.Animation;

import com.android.server.wm.WindowManagerService.LayoutFields;

import java.io.PrintWriter;
import java.util.ArrayList;

/**
 * Singleton class that carries out the animations and Surface operations in a separate task
 * on behalf of WindowManagerService.
 */
public class WindowAnimator {
    private static final String TAG = "WindowAnimator";

    final WindowManagerService mService;
    final Context mContext;
    final WindowManagerPolicy mPolicy;

    boolean mAnimating;

    final Runnable mAnimationRunnable;

    /** Time of current animation step. Reset on each iteration */
    long mCurrentTime;

    /** Skip repeated AppWindowTokens initialization. Note that AppWindowsToken's version of this
     * is a long initialized to Long.MIN_VALUE so that it doesn't match this value on startup. */
    private int mAnimTransactionSequence;

    /** Window currently running an animation that has requested it be detached
     * from the wallpaper.  This means we need to ensure the wallpaper is
     * visible behind it in case it animates in a way that would allow it to be
     * seen. If multiple windows satisfy this, use the lowest window. */
    WindowState mWindowDetachedWallpaper = null;

    WindowStateAnimator mUniverseBackground = null;
    int mAboveUniverseLayer = 0;

    int mBulkUpdateParams = 0;
    Object mLastWindowFreezeSource;

    SparseArray<DisplayContentsAnimator> mDisplayContentsAnimators =
            new SparseArray<WindowAnimator.DisplayContentsAnimator>(2);

    boolean mInitialized = false;

    // forceHiding states.
    static final int KEYGUARD_NOT_SHOWN     = 0;
    static final int KEYGUARD_ANIMATING_IN  = 1;
    static final int KEYGUARD_SHOWN         = 2;
    static final int KEYGUARD_ANIMATING_OUT = 3;
    int mForceHiding = KEYGUARD_NOT_SHOWN;

    private String forceHidingToString() {
        switch (mForceHiding) {
            case KEYGUARD_NOT_SHOWN:    return "KEYGUARD_NOT_SHOWN";
            case KEYGUARD_ANIMATING_IN: return "KEYGUARD_ANIMATING_IN";
            case KEYGUARD_SHOWN:        return "KEYGUARD_SHOWN";
            case KEYGUARD_ANIMATING_OUT:return "KEYGUARD_ANIMATING_OUT";
            default: return "KEYGUARD STATE UNKNOWN " + mForceHiding;
        }
    }

    WindowAnimator(final WindowManagerService service) {
        mService = service;
        mContext = service.mContext;
        mPolicy = service.mPolicy;

        mAnimationRunnable = new Runnable() {
            @Override
            public void run() {
                synchronized (mService.mWindowMap) {
                    mService.mAnimationScheduled = false;
                    animateLocked();
                }
            }
        };
    }

    void addDisplayLocked(final int displayId) {
        // Create the DisplayContentsAnimator object by retrieving it.
        getDisplayContentsAnimatorLocked(displayId);
        if (displayId == Display.DEFAULT_DISPLAY) {
            mInitialized = true;
        }
    }

    void removeDisplayLocked(final int displayId) {
        final DisplayContentsAnimator displayAnimator = mDisplayContentsAnimators.get(displayId);
        if (displayAnimator != null) {
            if (displayAnimator.mScreenRotationAnimation != null) {
                displayAnimator.mScreenRotationAnimation.kill();
                displayAnimator.mScreenRotationAnimation = null;
            }
        }

        mDisplayContentsAnimators.delete(displayId);
    }

    void hideWallpapersLocked(final WindowState w) {
        final WindowState wallpaperTarget = mService.mWallpaperTarget;
        final WindowState lowerWallpaperTarget = mService.mLowerWallpaperTarget;
        final ArrayList<WindowToken> wallpaperTokens = mService.mWallpaperTokens;

        if ((wallpaperTarget == w && lowerWallpaperTarget == null) || wallpaperTarget == null) {
            final int numTokens = wallpaperTokens.size();
            for (int i = numTokens - 1; i >= 0; i--) {
                final WindowToken token = wallpaperTokens.get(i);
                final int numWindows = token.windows.size();
                for (int j = numWindows - 1; j >= 0; j--) {
                    final WindowState wallpaper = token.windows.get(j);
                    final WindowStateAnimator winAnimator = wallpaper.mWinAnimator;
                    if (!winAnimator.mLastHidden) {
                        winAnimator.hide();
                        mService.dispatchWallpaperVisibility(wallpaper, false);
                        setPendingLayoutChanges(Display.DEFAULT_DISPLAY,
                                WindowManagerPolicy.FINISH_LAYOUT_REDO_WALLPAPER);
                    }
                }
                if (WindowManagerService.DEBUG_WALLPAPER_LIGHT && !token.hidden) Slog.d(TAG,
                        "Hiding wallpaper " + token + " from " + w
                        + " target=" + wallpaperTarget + " lower=" + lowerWallpaperTarget
                        + "\n" + Debug.getCallers(5, "  "));
                token.hidden = true;
            }
        }
    }

    private void updateAppWindowsLocked(int displayId) {
        final DisplayContent displayContent = mService.getDisplayContentLocked(displayId);
        final ArrayList<Task> tasks = displayContent.getTasks();
        final int numTasks = tasks.size();
        for (int taskNdx = 0; taskNdx < numTasks; ++taskNdx) {
            final AppTokenList tokens = tasks.get(taskNdx).mAppTokens;
            final int numTokens = tokens.size();
            for (int tokenNdx = 0; tokenNdx < numTokens; ++tokenNdx) {
                final AppWindowAnimator appAnimator = tokens.get(tokenNdx).mAppAnimator;
                final boolean wasAnimating = appAnimator.animation != null
                        && appAnimator.animation != AppWindowAnimator.sDummyAnimation;
                if (appAnimator.stepAnimationLocked(mCurrentTime)) {
                    mAnimating = true;
                } else if (wasAnimating) {
                    // stopped animating, do one more pass through the layout
                    setAppLayoutChanges(appAnimator, WindowManagerPolicy.FINISH_LAYOUT_REDO_WALLPAPER,
                            "appToken " + appAnimator.mAppToken + " done");
                    if (WindowManagerService.DEBUG_ANIM) Slog.v(TAG,
                            "updateWindowsApps...: done animating " + appAnimator.mAppToken);
                }
            }
        }

        final AppTokenList exitingAppTokens = displayContent.mExitingAppTokens;
        final int NEAT = exitingAppTokens.size();
        for (int i = 0; i < NEAT; i++) {
            final AppWindowAnimator appAnimator = exitingAppTokens.get(i).mAppAnimator;
            final boolean wasAnimating = appAnimator.animation != null
                    && appAnimator.animation != AppWindowAnimator.sDummyAnimation;
            if (appAnimator.stepAnimationLocked(mCurrentTime)) {
                mAnimating = true;
            } else if (wasAnimating) {
                // stopped animating, do one more pass through the layout
                setAppLayoutChanges(appAnimator, WindowManagerPolicy.FINISH_LAYOUT_REDO_WALLPAPER,
                    "exiting appToken " + appAnimator.mAppToken + " done");
                if (WindowManagerService.DEBUG_ANIM) Slog.v(TAG,
                        "updateWindowsApps...: done animating exiting " + appAnimator.mAppToken);
            }
        }
    }

    private void updateWindowsLocked(final int displayId) {
        ++mAnimTransactionSequence;

        final WindowList windows = mService.getWindowListLocked(displayId);
        ArrayList<WindowStateAnimator> unForceHiding = null;
        boolean wallpaperInUnForceHiding = false;
        mForceHiding = KEYGUARD_NOT_SHOWN;

        for (int i = windows.size() - 1; i >= 0; i--) {
            WindowState win = windows.get(i);
            WindowStateAnimator winAnimator = win.mWinAnimator;
            final int flags = winAnimator.mAttrFlags;

            if (winAnimator.mSurfaceControl != null) {
                final boolean wasAnimating = winAnimator.mWasAnimating;
                final boolean nowAnimating = winAnimator.stepAnimationLocked(mCurrentTime);

                if (WindowManagerService.DEBUG_WALLPAPER) {
                    Slog.v(TAG, win + ": wasAnimating=" + wasAnimating +
                            ", nowAnimating=" + nowAnimating);
                }

                if (wasAnimating && !winAnimator.mAnimating && mService.mWallpaperTarget == win) {
                    mBulkUpdateParams |= SET_WALLPAPER_MAY_CHANGE;
                    setPendingLayoutChanges(Display.DEFAULT_DISPLAY,
                            WindowManagerPolicy.FINISH_LAYOUT_REDO_WALLPAPER);
                    if (WindowManagerService.DEBUG_LAYOUT_REPEATS) {
                        mService.debugLayoutRepeats("updateWindowsAndWallpaperLocked 2",
                                getPendingLayoutChanges(Display.DEFAULT_DISPLAY));
                    }
                }

                if (mPolicy.doesForceHide(win, win.mAttrs)) {
                    if (!wasAnimating && nowAnimating) {
                        if (WindowManagerService.DEBUG_ANIM ||
                                WindowManagerService.DEBUG_VISIBILITY) Slog.v(TAG,
                                "Animation started that could impact force hide: " + win);
                        mBulkUpdateParams |= SET_FORCE_HIDING_CHANGED;
                        setPendingLayoutChanges(displayId,
                                WindowManagerPolicy.FINISH_LAYOUT_REDO_WALLPAPER);
                        if (WindowManagerService.DEBUG_LAYOUT_REPEATS) {
                            mService.debugLayoutRepeats("updateWindowsAndWallpaperLocked 3",
                                    getPendingLayoutChanges(displayId));
                        }
                        mService.mFocusMayChange = true;
                    }
                    if (win.isReadyForDisplay()) {
                        if (Settings.System.getInt(mContext.getContentResolver(),
                                Settings.System.LOCKSCREEN_SEE_THROUGH, 0) == 0) {
                            if (nowAnimating) {
                                if (winAnimator.mAnimationIsEntrance) {
                                    mForceHiding = KEYGUARD_ANIMATING_IN;
                                } else {
                                    mForceHiding = KEYGUARD_ANIMATING_OUT;
                                }
                            } else {
                                mForceHiding = KEYGUARD_SHOWN;
                            }
                        } else {
<<<<<<< HEAD
                            mForceHiding = KEYGUARD_NOT_SHOWN;
=======
                            mForceHiding = win.isDrawnLw() ? KEYGUARD_SHOWN : KEYGUARD_NOT_SHOWN;
>>>>>>> feef9887
                        }
                    }
                    if (WindowManagerService.DEBUG_VISIBILITY) Slog.v(TAG,
                            "Force hide " + mForceHiding
                            + " hasSurface=" + win.mHasSurface
                            + " policyVis=" + win.mPolicyVisibility
                            + " destroying=" + win.mDestroying
                            + " attHidden=" + win.mAttachedHidden
                            + " vis=" + win.mViewVisibility
                            + " hidden=" + win.mRootToken.hidden
                            + " anim=" + win.mWinAnimator.mAnimation);
                } else if (mPolicy.canBeForceHidden(win, win.mAttrs)) {
                    final boolean hideWhenLocked =
                            (winAnimator.mAttrFlags & FLAG_SHOW_WHEN_LOCKED) == 0;
                    final boolean changed;
                    if (((mForceHiding == KEYGUARD_ANIMATING_IN)
                                && (!winAnimator.isAnimating() || hideWhenLocked))
                            || ((mForceHiding == KEYGUARD_SHOWN) && hideWhenLocked)) {
                        changed = win.hideLw(false, false);
                        if (WindowManagerService.DEBUG_VISIBILITY && changed) Slog.v(TAG,
                                "Now policy hidden: " + win);
                    } else {
                        changed = win.showLw(false, false);
                        if (WindowManagerService.DEBUG_VISIBILITY && changed) Slog.v(TAG,
                                "Now policy shown: " + win);
                        if (changed) {
                            if ((mBulkUpdateParams & SET_FORCE_HIDING_CHANGED) != 0
                                    && win.isVisibleNow() /*w.isReadyForDisplay()*/) {
                                if (unForceHiding == null) {
                                    unForceHiding = new ArrayList<WindowStateAnimator>();
                                }
                                unForceHiding.add(winAnimator);
                                if ((flags & FLAG_SHOW_WALLPAPER) != 0) {
                                    wallpaperInUnForceHiding = true;
                                }
                            }
                            final WindowState currentFocus = mService.mCurrentFocus;
                            if (currentFocus == null || currentFocus.mLayer < win.mLayer) {
                                // We are showing on to of the current
                                // focus, so re-evaluate focus to make
                                // sure it is correct.
                                if (WindowManagerService.DEBUG_FOCUS_LIGHT) Slog.v(TAG,
                                        "updateWindowsLocked: setting mFocusMayChange true");
                                mService.mFocusMayChange = true;
                            }
                        }
                    }
                    if (changed && (flags & FLAG_SHOW_WALLPAPER) != 0) {
                        mBulkUpdateParams |= SET_WALLPAPER_MAY_CHANGE;
                        setPendingLayoutChanges(Display.DEFAULT_DISPLAY,
                                WindowManagerPolicy.FINISH_LAYOUT_REDO_WALLPAPER);
                        if (WindowManagerService.DEBUG_LAYOUT_REPEATS) {
                            mService.debugLayoutRepeats("updateWindowsAndWallpaperLocked 4",
                                    getPendingLayoutChanges(Display.DEFAULT_DISPLAY));
                        }
                    }
                }
            }

            final AppWindowToken atoken = win.mAppToken;
            if (winAnimator.mDrawState == WindowStateAnimator.READY_TO_SHOW) {
                if (atoken == null || atoken.allDrawn) {
                    if (winAnimator.performShowLocked()) {
                        setPendingLayoutChanges(displayId,
                                WindowManagerPolicy.FINISH_LAYOUT_REDO_ANIM);
                        if (WindowManagerService.DEBUG_LAYOUT_REPEATS) {
                            mService.debugLayoutRepeats("updateWindowsAndWallpaperLocked 5",
                                    getPendingLayoutChanges(displayId));
                        }
                    }
                }
            }
            final AppWindowAnimator appAnimator = winAnimator.mAppAnimator;
            if (appAnimator != null && appAnimator.thumbnail != null) {
                if (appAnimator.thumbnailTransactionSeq != mAnimTransactionSequence) {
                    appAnimator.thumbnailTransactionSeq = mAnimTransactionSequence;
                    appAnimator.thumbnailLayer = 0;
                }
                if (appAnimator.thumbnailLayer < winAnimator.mAnimLayer) {
                    appAnimator.thumbnailLayer = winAnimator.mAnimLayer;
                }
            }
        } // end forall windows

        // If we have windows that are being show due to them no longer
        // being force-hidden, apply the appropriate animation to them.
        if (unForceHiding != null) {
            for (int i=unForceHiding.size()-1; i>=0; i--) {
                Animation a = mPolicy.createForceHideEnterAnimation(wallpaperInUnForceHiding);
                if (a != null) {
                    final WindowStateAnimator winAnimator = unForceHiding.get(i);
                    winAnimator.setAnimation(a);
                    winAnimator.mAnimationIsEntrance = true;
                }
            }
        }
    }

    private void updateWallpaperLocked(int displayId) {
        mService.getDisplayContentLocked(displayId).resetAnimationBackgroundAnimator();

        final WindowList windows = mService.getWindowListLocked(displayId);
        WindowState detachedWallpaper = null;

        for (int i = windows.size() - 1; i >= 0; i--) {
            final WindowState win = windows.get(i);
            WindowStateAnimator winAnimator = win.mWinAnimator;
            if (winAnimator.mSurfaceControl == null) {
                continue;
            }

            final int flags = winAnimator.mAttrFlags;

            // If this window is animating, make a note that we have
            // an animating window and take care of a request to run
            // a detached wallpaper animation.
            if (winAnimator.mAnimating) {
                if (winAnimator.mAnimation != null) {
                    if ((flags & FLAG_SHOW_WALLPAPER) != 0
                            && winAnimator.mAnimation.getDetachWallpaper()) {
                        detachedWallpaper = win;
                    }
                    final int color = winAnimator.mAnimation.getBackgroundColor();
                    if (color != 0) {
                        win.getStack().setAnimationBackground(winAnimator, color);
                    }
                }
                mAnimating = true;
            }

            // If this window's app token is running a detached wallpaper
            // animation, make a note so we can ensure the wallpaper is
            // displayed behind it.
            final AppWindowAnimator appAnimator = winAnimator.mAppAnimator;
            if (appAnimator != null && appAnimator.animation != null
                    && appAnimator.animating) {
                if ((flags & FLAG_SHOW_WALLPAPER) != 0
                        && appAnimator.animation.getDetachWallpaper()) {
                    detachedWallpaper = win;
                }

                final int color = appAnimator.animation.getBackgroundColor();
                if (color != 0) {
                    win.getStack().setAnimationBackground(winAnimator, color);
                }
            }
        } // end forall windows

        if (mWindowDetachedWallpaper != detachedWallpaper) {
            if (WindowManagerService.DEBUG_WALLPAPER) Slog.v(TAG,
                    "Detached wallpaper changed from " + mWindowDetachedWallpaper
                    + " to " + detachedWallpaper);
            mWindowDetachedWallpaper = detachedWallpaper;
            mBulkUpdateParams |= SET_WALLPAPER_MAY_CHANGE;
        }
    }

    /** See if any windows have been drawn, so they (and others associated with them) can now be
     *  shown. */
    private void testTokenMayBeDrawnLocked(int displayId) {
        // See if any windows have been drawn, so they (and others
        // associated with them) can now be shown.
        final ArrayList<Task> tasks = mService.getDisplayContentLocked(displayId).getTasks();
        final int numTasks = tasks.size();
        for (int taskNdx = 0; taskNdx < numTasks; ++taskNdx) {
            final AppTokenList tokens = tasks.get(taskNdx).mAppTokens;
            final int numTokens = tokens.size();
            for (int tokenNdx = 0; tokenNdx < numTokens; ++tokenNdx) {
                final AppWindowToken wtoken = tokens.get(tokenNdx);
                AppWindowAnimator appAnimator = wtoken.mAppAnimator;
                final boolean allDrawn = wtoken.allDrawn;
                if (allDrawn != appAnimator.allDrawn) {
                    appAnimator.allDrawn = allDrawn;
                    if (allDrawn) {
                        // The token has now changed state to having all
                        // windows shown...  what to do, what to do?
                        if (appAnimator.freezingScreen) {
                            appAnimator.showAllWindowsLocked();
                            mService.unsetAppFreezingScreenLocked(wtoken, false, true);
                            if (WindowManagerService.DEBUG_ORIENTATION) Slog.i(TAG,
                                    "Setting mOrientationChangeComplete=true because wtoken "
                                    + wtoken + " numInteresting=" + wtoken.numInterestingWindows
                                    + " numDrawn=" + wtoken.numDrawnWindows);
                            // This will set mOrientationChangeComplete and cause a pass through layout.
                            setAppLayoutChanges(appAnimator,
                                    WindowManagerPolicy.FINISH_LAYOUT_REDO_WALLPAPER,
                                    "testTokenMayBeDrawnLocked: freezingScreen");
                        } else {
                            setAppLayoutChanges(appAnimator,
                                    WindowManagerPolicy.FINISH_LAYOUT_REDO_ANIM,
                                    "testTokenMayBeDrawnLocked");

                            // We can now show all of the drawn windows!
                            if (!mService.mOpeningApps.contains(wtoken)) {
                                mAnimating |= appAnimator.showAllWindowsLocked();
                            }
                        }
                    }
                }
            }
        }
    }

    private void performAnimationsLocked(final int displayId) {
        updateWindowsLocked(displayId);
        updateWallpaperLocked(displayId);
    }


    /** Locked on mService.mWindowMap. */
    private void animateLocked() {
        if (!mInitialized) {
            return;
        }

        mCurrentTime = SystemClock.uptimeMillis();
        mBulkUpdateParams = SET_ORIENTATION_CHANGE_COMPLETE;
        boolean wasAnimating = mAnimating;
        mAnimating = false;
        if (WindowManagerService.DEBUG_WINDOW_TRACE) {
            Slog.i(TAG, "!!! animate: entry time=" + mCurrentTime);
        }

        if (WindowManagerService.SHOW_TRANSACTIONS) Slog.i(
                TAG, ">>> OPEN TRANSACTION animateLocked");
        SurfaceControl.openTransaction();
        SurfaceControl.setAnimationTransaction();
        try {
            final int numDisplays = mDisplayContentsAnimators.size();
            for (int i = 0; i < numDisplays; i++) {
                final int displayId = mDisplayContentsAnimators.keyAt(i);
                updateAppWindowsLocked(displayId);
                DisplayContentsAnimator displayAnimator = mDisplayContentsAnimators.valueAt(i);

                final ScreenRotationAnimation screenRotationAnimation =
                        displayAnimator.mScreenRotationAnimation;
                if (screenRotationAnimation != null && screenRotationAnimation.isAnimating()) {
                    if (screenRotationAnimation.stepAnimationLocked(mCurrentTime)) {
                        mAnimating = true;
                    } else {
                        mBulkUpdateParams |= SET_UPDATE_ROTATION;
                        screenRotationAnimation.kill();
                        displayAnimator.mScreenRotationAnimation = null;
                    }
                }

                // Update animations of all applications, including those
                // associated with exiting/removed apps
                performAnimationsLocked(displayId);

                final WindowList windows = mService.getWindowListLocked(displayId);
                final int N = windows.size();
                for (int j = 0; j < N; j++) {
                    windows.get(j).mWinAnimator.prepareSurfaceLocked(true);
                }
            }

            for (int i = 0; i < numDisplays; i++) {
                final int displayId = mDisplayContentsAnimators.keyAt(i);

                testTokenMayBeDrawnLocked(displayId);

                final ScreenRotationAnimation screenRotationAnimation =
                        mDisplayContentsAnimators.valueAt(i).mScreenRotationAnimation;
                if (screenRotationAnimation != null) {
                    screenRotationAnimation.updateSurfacesInTransaction();
                }

                mAnimating |= mService.getDisplayContentLocked(displayId).animateDimLayers();

                //TODO (multidisplay): Magnification is supported only for the default display.
                if (mService.mDisplayMagnifier != null && displayId == Display.DEFAULT_DISPLAY) {
                    mService.mDisplayMagnifier.drawMagnifiedRegionBorderIfNeededLocked();
                }
            }

            if (mAnimating) {
                mService.scheduleAnimationLocked();
            }

            mService.setFocusedStackLayer();

            if (mService.mWatermark != null) {
                mService.mWatermark.drawIfNeeded();
            }
        } catch (RuntimeException e) {
            Log.wtf(TAG, "Unhandled exception in Window Manager", e);
        } finally {
            SurfaceControl.closeTransaction();
            if (WindowManagerService.SHOW_TRANSACTIONS) Slog.i(
                    TAG, "<<< CLOSE TRANSACTION animateLocked");
        }

        boolean hasPendingLayoutChanges = false;
        final int numDisplays = mService.mDisplayContents.size();
        for (int displayNdx = 0; displayNdx < numDisplays; ++displayNdx) {
            final DisplayContent displayContent = mService.mDisplayContents.valueAt(displayNdx);
            final int pendingChanges = getPendingLayoutChanges(displayContent.getDisplayId());
            if ((pendingChanges & WindowManagerPolicy.FINISH_LAYOUT_REDO_WALLPAPER) != 0) {
                mBulkUpdateParams |= SET_WALLPAPER_ACTION_PENDING;
            }
            if (pendingChanges != 0) {
                hasPendingLayoutChanges = true;
            }
        }

        boolean doRequest = false;
        if (mBulkUpdateParams != 0) {
            doRequest = mService.copyAnimToLayoutParamsLocked();
        }

        if (hasPendingLayoutChanges || doRequest) {
            mService.requestTraversalLocked();
        }

        if (!mAnimating && wasAnimating) {
            mService.requestTraversalLocked();
        }
        if (WindowManagerService.DEBUG_WINDOW_TRACE) {
            Slog.i(TAG, "!!! animate: exit mAnimating=" + mAnimating
                + " mBulkUpdateParams=" + Integer.toHexString(mBulkUpdateParams)
                + " mPendingLayoutChanges(DEFAULT_DISPLAY)="
                + Integer.toHexString(getPendingLayoutChanges(Display.DEFAULT_DISPLAY)));
        }
    }

    static String bulkUpdateParamsToString(int bulkUpdateParams) {
        StringBuilder builder = new StringBuilder(128);
        if ((bulkUpdateParams & LayoutFields.SET_UPDATE_ROTATION) != 0) {
            builder.append(" UPDATE_ROTATION");
        }
        if ((bulkUpdateParams & LayoutFields.SET_WALLPAPER_MAY_CHANGE) != 0) {
            builder.append(" WALLPAPER_MAY_CHANGE");
        }
        if ((bulkUpdateParams & LayoutFields.SET_FORCE_HIDING_CHANGED) != 0) {
            builder.append(" FORCE_HIDING_CHANGED");
        }
        if ((bulkUpdateParams & LayoutFields.SET_ORIENTATION_CHANGE_COMPLETE) != 0) {
            builder.append(" ORIENTATION_CHANGE_COMPLETE");
        }
        if ((bulkUpdateParams & LayoutFields.SET_TURN_ON_SCREEN) != 0) {
            builder.append(" TURN_ON_SCREEN");
        }
        return builder.toString();
    }

    public void dumpLocked(PrintWriter pw, String prefix, boolean dumpAll) {
        final String subPrefix = "  " + prefix;
        final String subSubPrefix = "  " + subPrefix;

        for (int i = 0; i < mDisplayContentsAnimators.size(); i++) {
            pw.print(prefix); pw.print("DisplayContentsAnimator #");
                    pw.print(mDisplayContentsAnimators.keyAt(i));
                    pw.println(":");
            DisplayContentsAnimator displayAnimator = mDisplayContentsAnimators.valueAt(i);
            final WindowList windows =
                    mService.getWindowListLocked(mDisplayContentsAnimators.keyAt(i));
            final int N = windows.size();
            for (int j = 0; j < N; j++) {
                WindowStateAnimator wanim = windows.get(j).mWinAnimator;
                pw.print(subPrefix); pw.print("Window #"); pw.print(j);
                        pw.print(": "); pw.println(wanim);
            }
            if (displayAnimator.mScreenRotationAnimation != null) {
                pw.print(subPrefix); pw.println("mScreenRotationAnimation:");
                displayAnimator.mScreenRotationAnimation.printTo(subSubPrefix, pw);
            } else if (dumpAll) {
                pw.print(subPrefix); pw.println("no ScreenRotationAnimation ");
            }
        }

        pw.println();

        if (dumpAll) {
            pw.print(prefix); pw.print("mAnimTransactionSequence=");
                    pw.print(mAnimTransactionSequence);
                    pw.print(" mForceHiding="); pw.println(forceHidingToString());
            pw.print(prefix); pw.print("mCurrentTime=");
                    pw.println(TimeUtils.formatUptime(mCurrentTime));
        }
        if (mBulkUpdateParams != 0) {
            pw.print(prefix); pw.print("mBulkUpdateParams=0x");
                    pw.print(Integer.toHexString(mBulkUpdateParams));
                    pw.println(bulkUpdateParamsToString(mBulkUpdateParams));
        }
        if (mWindowDetachedWallpaper != null) {
            pw.print(prefix); pw.print("mWindowDetachedWallpaper=");
                pw.println(mWindowDetachedWallpaper);
        }
        if (mUniverseBackground != null) {
            pw.print(prefix); pw.print("mUniverseBackground="); pw.print(mUniverseBackground);
                    pw.print(" mAboveUniverseLayer="); pw.println(mAboveUniverseLayer);
        }
    }

    int getPendingLayoutChanges(final int displayId) {
        return mService.getDisplayContentLocked(displayId).pendingLayoutChanges;
    }

    void setPendingLayoutChanges(final int displayId, final int changes) {
        mService.getDisplayContentLocked(displayId).pendingLayoutChanges |= changes;
    }

    void setAppLayoutChanges(final AppWindowAnimator appAnimator, final int changes, String s) {
        // Used to track which displays layout changes have been done.
        SparseIntArray displays = new SparseIntArray(2);
        WindowList windows = appAnimator.mAppToken.allAppWindows;
        for (int i = windows.size() - 1; i >= 0; i--) {
            final int displayId = windows.get(i).getDisplayId();
            if (displays.indexOfKey(displayId) < 0) {
                setPendingLayoutChanges(displayId, changes);
                if (WindowManagerService.DEBUG_LAYOUT_REPEATS) {
                    mService.debugLayoutRepeats(s, getPendingLayoutChanges(displayId));
                }
                // Keep from processing this display again.
                displays.put(displayId, changes);
            }
        }
    }

    private DisplayContentsAnimator getDisplayContentsAnimatorLocked(int displayId) {
        DisplayContentsAnimator displayAnimator = mDisplayContentsAnimators.get(displayId);
        if (displayAnimator == null) {
            displayAnimator = new DisplayContentsAnimator();
            mDisplayContentsAnimators.put(displayId, displayAnimator);
        }
        return displayAnimator;
    }

    void setScreenRotationAnimationLocked(int displayId, ScreenRotationAnimation animation) {
        getDisplayContentsAnimatorLocked(displayId).mScreenRotationAnimation = animation;
    }

    ScreenRotationAnimation getScreenRotationAnimationLocked(int displayId) {
        return getDisplayContentsAnimatorLocked(displayId).mScreenRotationAnimation;
    }

    private class DisplayContentsAnimator {
        ScreenRotationAnimation mScreenRotationAnimation = null;
    }
}<|MERGE_RESOLUTION|>--- conflicted
+++ resolved
@@ -252,11 +252,7 @@
                                 mForceHiding = KEYGUARD_SHOWN;
                             }
                         } else {
-<<<<<<< HEAD
-                            mForceHiding = KEYGUARD_NOT_SHOWN;
-=======
                             mForceHiding = win.isDrawnLw() ? KEYGUARD_SHOWN : KEYGUARD_NOT_SHOWN;
->>>>>>> feef9887
                         }
                     }
                     if (WindowManagerService.DEBUG_VISIBILITY) Slog.v(TAG,
