--- conflicted
+++ resolved
@@ -635,17 +635,12 @@
 
             mContentResolver = context.getContentResolver();
 
-<<<<<<< HEAD
-            Slog.i(TAG, "Camera Service");
-            traceBeginAndSlog("StartCameraService");
-            mSystemServiceManager.startService(CameraService.class);
-            traceEnd();
-=======
             if (!disableCameraService) {
                 Slog.i(TAG, "Camera Service");
+                traceBeginAndSlog("StartCameraService");
                 mSystemServiceManager.startService(CameraService.class);
-            }
->>>>>>> b8fdf0aa
+                traceEnd();
+            }
 
             // The AccountManager must come before the ContentService
             traceBeginAndSlog("StartAccountManagerService");
