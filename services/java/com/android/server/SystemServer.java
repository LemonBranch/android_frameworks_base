--- conflicted
+++ resolved
@@ -203,7 +203,6 @@
 
     private boolean mOnlyCore;
     private boolean mFirstBoot;
-    private boolean mIsAlarmBoot;
 
     /**
      * Start the sensor service.
@@ -444,22 +443,12 @@
         // Only run "core" apps if we're encrypting the device.
         String cryptState = SystemProperties.get("vold.decrypt");
 
-        mIsAlarmBoot = SystemProperties.getBoolean("ro.alarm_boot", false);
         if (ENCRYPTING_STATE.equals(cryptState)) {
             Slog.w(TAG, "Detected encryption in progress - only parsing core apps");
             mOnlyCore = true;
         } else if (ENCRYPTED_STATE.equals(cryptState)) {
             Slog.w(TAG, "Device encrypted - only parsing core apps");
             mOnlyCore = true;
-<<<<<<< HEAD
-=======
-        } else if (mIsAlarmBoot) {
-            // power off alarm mode is similar to encryption mode. Only power off alarm
-            // applications will be parsed by packageParser. Some services or settings are
-            // not necessary to power off alarm mode. So reuse mOnlyCore for power off alarm
-            // mode.
-            mOnlyCore = true;
->>>>>>> 7c2361fc
         }
 
         if (RegionalizationEnvironment.isSupported()) {
@@ -983,7 +972,7 @@
             mSystemServiceManager.startService(DropBoxManagerService.class);
 
             if (!disableNonCoreServices && context.getResources().getBoolean(
-                        R.bool.config_enableWallpaperService) && !mIsAlarmBoot) {
+                        R.bool.config_enableWallpaperService)) {
                 traceBeginAndSlog("StartWallpaperManagerService");
                 mSystemServiceManager.startService(WALLPAPER_SERVICE_CLASS);
                 Trace.traceEnd(Trace.TRACE_TAG_SYSTEM_SERVER);
