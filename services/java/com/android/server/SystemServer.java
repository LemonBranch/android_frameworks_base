--- conflicted
+++ resolved
@@ -550,11 +550,8 @@
         LockSettingsService lockSettings = null;
         AssetAtlasService atlas = null;
         MediaRouterService mediaRouter = null;
-<<<<<<< HEAD
         EdgeGestureService edgeGestureService = null;
-=======
         ThemeService themeService = null;
->>>>>>> 863e5399
 
         // Bring up services needed for UI.
         if (mFactoryTestMode != FactoryTest.FACTORY_TEST_LOW_LEVEL) {
@@ -1096,7 +1093,6 @@
             reportWtf("making Display Manager Service ready", e);
         }
 
-<<<<<<< HEAD
         if (edgeGestureService != null) {
             try {
                 edgeGestureService.systemReady();
@@ -1104,7 +1100,7 @@
                 reportWtf("making EdgeGesture service ready", e);
             }
         }
-=======
+
         IntentFilter filter = new IntentFilter();
         filter.addAction(Intent.ACTION_APP_FAILURE);
         filter.addAction(Intent.ACTION_APP_FAILURE_RESET);
@@ -1114,7 +1110,6 @@
         filter.addCategory(Intent.CATEGORY_THEME_PACKAGE_INSTALLED_STATE_CHANGE);
         filter.addDataScheme("package");
         context.registerReceiver(new AppsFailureReceiver(), filter);
->>>>>>> 863e5399
 
         // These are needed to propagate to the runnable below.
         final NetworkManagementService networkManagementF = networkManagement;
