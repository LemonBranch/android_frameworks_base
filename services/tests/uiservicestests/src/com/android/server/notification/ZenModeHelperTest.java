/*
 * Copyright (C) 2017 The Android Open Source Project
 *
 * Licensed under the Apache License, Version 2.0 (the "License");
 * you may not use this file except in compliance with the License.
 * You may obtain a copy of the License at
 *
 *      http://www.apache.org/licenses/LICENSE-2.0
 *
 * Unless required by applicable law or agreed to in writing, software
 * distributed under the License is distriZenbuted on an "AS IS" BASIS,
 * WITHOUT WARRANTIES OR CONDITIONS OF ANY KIND, either express or implied.
 * See the License for the specific language governing permissions and
 * limitations under the License.
 */

package com.android.server.notification;

import static android.app.NotificationManager.Policy.SUPPRESSED_EFFECT_BADGE;
import static android.app.NotificationManager.Policy.SUPPRESSED_EFFECT_FULL_SCREEN_INTENT;
import static android.app.NotificationManager.Policy.SUPPRESSED_EFFECT_LIGHTS;
import static android.app.NotificationManager.Policy.SUPPRESSED_EFFECT_PEEK;

import static junit.framework.Assert.assertEquals;
import static junit.framework.Assert.assertFalse;
import static junit.framework.TestCase.assertTrue;

import static org.mockito.ArgumentMatchers.any;
import static org.mockito.ArgumentMatchers.anyBoolean;
import static org.mockito.ArgumentMatchers.anyInt;
import static org.mockito.ArgumentMatchers.anyString;
import static org.mockito.ArgumentMatchers.eq;
import static org.mockito.Mockito.atLeastOnce;
import static org.mockito.Mockito.doNothing;
import static org.mockito.Mockito.mock;
import static org.mockito.Mockito.never;
import static org.mockito.Mockito.spy;
import static org.mockito.Mockito.times;
import static org.mockito.Mockito.verify;
import static org.mockito.Mockito.when;

import android.app.AppGlobals;
import android.app.AppOpsManager;
import android.app.AutomaticZenRule;
import android.app.NotificationManager;
import android.app.NotificationManager.Policy;
import android.content.ComponentName;
import android.content.ContentResolver;
import android.content.Context;
import android.content.pm.PackageManager;
import android.content.res.Resources;
import android.content.res.XmlResourceParser;
import android.media.AudioAttributes;
import android.media.AudioManager;
import android.media.AudioManagerInternal;
import android.media.AudioSystem;
import android.media.VolumePolicy;
import android.net.Uri;
import android.provider.Settings;
import android.provider.Settings.Global;
import android.service.notification.Condition;
import android.service.notification.ZenModeConfig;
import android.service.notification.ZenModeConfig.ScheduleInfo;
import android.service.notification.ZenPolicy;
import android.test.suitebuilder.annotation.SmallTest;
import android.testing.AndroidTestingRunner;
import android.testing.TestableLooper;
import android.util.ArrayMap;
import android.util.Log;
import android.util.Xml;

import com.android.internal.R;
import com.android.internal.messages.nano.SystemMessageProto.SystemMessage;
import com.android.internal.util.FastXmlSerializer;
import com.android.server.UiServiceTestCase;
import com.android.server.notification.ManagedServices.UserProfiles;

import org.junit.Before;
import org.junit.Test;
import org.junit.runner.RunWith;
import org.mockito.Mock;
import org.mockito.MockitoAnnotations;
import org.xmlpull.v1.XmlPullParser;
import org.xmlpull.v1.XmlPullParserException;
import org.xmlpull.v1.XmlSerializer;

import java.io.BufferedInputStream;
import java.io.BufferedOutputStream;
import java.io.ByteArrayInputStream;
import java.io.ByteArrayOutputStream;
import java.io.IOException;
import java.io.InputStream;
import java.io.Reader;
import java.util.Objects;

@SmallTest
@RunWith(AndroidTestingRunner.class)
@TestableLooper.RunWithLooper
public class ZenModeHelperTest extends UiServiceTestCase {

    private static final String EVENTS_DEFAULT_RULE_ID = "EVENTS_DEFAULT_RULE";
    private static final String SCHEDULE_DEFAULT_RULE_ID = "EVERY_NIGHT_DEFAULT_RULE";

    ConditionProviders mConditionProviders;
    @Mock NotificationManager mNotificationManager;
    private Resources mResources;
    private TestableLooper mTestableLooper;
    private ZenModeHelper mZenModeHelperSpy;
    private Context mContext;
    private ContentResolver mContentResolver;

    @Before
    public void setUp() {
        MockitoAnnotations.initMocks(this);

        mTestableLooper = TestableLooper.get(this);
        mContext = spy(getContext());
        mContentResolver = mContext.getContentResolver();
        mResources = spy(mContext.getResources());
        try {
            when(mResources.getXml(R.xml.default_zen_mode_config)).thenReturn(
                    getDefaultConfigParser());
        } catch (Exception e) {
            Log.d("ZenModeHelperTest", "Couldn't mock default zen mode config xml file err=" +
                    e.toString());
        }

        when(mContext.getSystemService(NotificationManager.class)).thenReturn(mNotificationManager);
        mConditionProviders = new ConditionProviders(mContext, new UserProfiles(),
                AppGlobals.getPackageManager());
        mConditionProviders.addSystemProvider(new CountdownConditionProvider());
        mZenModeHelperSpy = spy(new ZenModeHelper(mContext, mTestableLooper.getLooper(),
                mConditionProviders));
    }

    private XmlResourceParser getDefaultConfigParser() throws IOException, XmlPullParserException {
        String xml = "<zen version=\"8\" user=\"0\">\n"
                + "<allow calls=\"false\" repeatCallers=\"false\" messages=\"true\" "
                + "reminders=\"false\" events=\"false\" callsFrom=\"1\" messagesFrom=\"2\" "
                + "visualScreenOff=\"true\" alarms=\"true\" "
                + "media=\"true\" system=\"false\" />\n"
                + "<automatic ruleId=\"" + EVENTS_DEFAULT_RULE_ID
                + "\" enabled=\"false\" snoozing=\"false\""
                + " name=\"Event\" zen=\"1\""
                + " component=\"android/com.android.server.notification.EventConditionProvider\""
                + " conditionId=\"condition://android/event?userId=-10000&amp;calendar=&amp;"
                + "reply=1\"/>\n"
                + "<automatic ruleId=\"" + SCHEDULE_DEFAULT_RULE_ID + "\" enabled=\"false\""
                + " snoozing=\"false\" name=\"Sleeping\" zen=\"1\""
                + " component=\"android/com.android.server.notification.ScheduleConditionProvider\""
                + " conditionId=\"condition://android/schedule?days=1.2.3.4.5.6.7 &amp;start=22.0"
                + "&amp;end=7.0&amp;exitAtAlarm=true\"/>"
                + "<disallow visualEffects=\"511\" />"
                + "</zen>";
        XmlPullParser parser = Xml.newPullParser();
        parser.setInput(new BufferedInputStream(new ByteArrayInputStream(xml.getBytes())), null);
        parser.nextTag();
        return new XmlResourceParserImpl(parser);
    }

    private ByteArrayOutputStream writeXmlAndPurge(boolean forBackup, Integer version)
            throws Exception {
        XmlSerializer serializer = new FastXmlSerializer();
        ByteArrayOutputStream baos = new ByteArrayOutputStream();
        serializer.setOutput(new BufferedOutputStream(baos), "utf-8");
        serializer.startDocument(null, true);
        mZenModeHelperSpy.writeXml(serializer, forBackup, version);
        serializer.endDocument();
        serializer.flush();
        mZenModeHelperSpy.setConfig(new ZenModeConfig(), null, "writing xml");
        return baos;
    }

    @Test
    public void testZenOff_NoMuteApplied() {
        mZenModeHelperSpy.mZenMode = Settings.Global.ZEN_MODE_OFF;
        mZenModeHelperSpy.mConsolidatedPolicy = new Policy(Policy.PRIORITY_CATEGORY_ALARMS |
                Policy.PRIORITY_CATEGORY_MEDIA, 0, 0, 0, 0);
        mZenModeHelperSpy.applyRestrictions();

        doNothing().when(mZenModeHelperSpy).applyRestrictions(anyBoolean(), anyInt());
        verify(mZenModeHelperSpy, atLeastOnce()).applyRestrictions(false,
                AudioAttributes.USAGE_ALARM);
        verify(mZenModeHelperSpy, atLeastOnce()).applyRestrictions(false,
                AudioAttributes.USAGE_MEDIA);
    }

    @Test
    public void testZenOn_AllowAlarmsMedia_NoAlarmMediaMuteApplied() {
        mZenModeHelperSpy.mZenMode = Settings.Global.ZEN_MODE_IMPORTANT_INTERRUPTIONS;
        mZenModeHelperSpy.mConsolidatedPolicy = new Policy(Policy.PRIORITY_CATEGORY_ALARMS |
                Policy.PRIORITY_CATEGORY_MEDIA, 0, 0, 0, 0);

        mZenModeHelperSpy.applyRestrictions();
        verify(mZenModeHelperSpy, atLeastOnce()).applyRestrictions(false,
                AudioAttributes.USAGE_ALARM);
        verify(mZenModeHelperSpy, atLeastOnce()).applyRestrictions(false,
                AudioAttributes.USAGE_MEDIA);
    }

    @Test
    public void testZenOn_DisallowAlarmsMedia_AlarmMediaMuteApplied() {
        mZenModeHelperSpy.mZenMode = Settings.Global.ZEN_MODE_IMPORTANT_INTERRUPTIONS;
        mZenModeHelperSpy.mConsolidatedPolicy = new Policy(0, 0, 0, 0, 0);
        mZenModeHelperSpy.applyRestrictions();
        verify(mZenModeHelperSpy, atLeastOnce()).applyRestrictions(true,
                AudioAttributes.USAGE_ALARM);

        // Media is a catch-all that includes games
        verify(mZenModeHelperSpy, atLeastOnce()).applyRestrictions(true,
                AudioAttributes.USAGE_MEDIA);
        verify(mZenModeHelperSpy, atLeastOnce()).applyRestrictions(true,
                AudioAttributes.USAGE_GAME);
    }

    @Test
    public void testTotalSilence() {
        mZenModeHelperSpy.mZenMode = Settings.Global.ZEN_MODE_NO_INTERRUPTIONS;
        mZenModeHelperSpy.mConsolidatedPolicy = new Policy(Policy.PRIORITY_CATEGORY_ALARMS |
                Policy.PRIORITY_CATEGORY_MEDIA, 0, 0, 0, 0);
        mZenModeHelperSpy.applyRestrictions();

        // Total silence will silence alarms, media and system noises (but not vibrations)
        verify(mZenModeHelperSpy, atLeastOnce()).applyRestrictions(true,
                AudioAttributes.USAGE_ALARM);
        verify(mZenModeHelperSpy, atLeastOnce()).applyRestrictions(true,
                AudioAttributes.USAGE_MEDIA);
        verify(mZenModeHelperSpy, atLeastOnce()).applyRestrictions(true,
                AudioAttributes.USAGE_GAME);
        verify(mZenModeHelperSpy, atLeastOnce()).applyRestrictions(true,
                AudioAttributes.USAGE_ASSISTANCE_SONIFICATION, AppOpsManager.OP_PLAY_AUDIO);
        verify(mZenModeHelperSpy, atLeastOnce()).applyRestrictions(false,
                AudioAttributes.USAGE_ASSISTANCE_SONIFICATION, AppOpsManager.OP_VIBRATE);
        verify(mZenModeHelperSpy, atLeastOnce()).applyRestrictions(true,
                AudioAttributes.USAGE_UNKNOWN);
    }

    @Test
    public void testAlarmsOnly_alarmMediaMuteNotApplied() {
        mZenModeHelperSpy.mZenMode = Settings.Global.ZEN_MODE_ALARMS;
        mZenModeHelperSpy.mConsolidatedPolicy = new Policy(0, 0, 0, 0, 0);
        mZenModeHelperSpy.applyRestrictions();

        // Alarms only mode will not silence alarms
        verify(mZenModeHelperSpy, atLeastOnce()).applyRestrictions(false,
                AudioAttributes.USAGE_ALARM);

        // Alarms only mode will not silence media
        verify(mZenModeHelperSpy, atLeastOnce()).applyRestrictions(false,
                AudioAttributes.USAGE_MEDIA);
        verify(mZenModeHelperSpy, atLeastOnce()).applyRestrictions(false,
                AudioAttributes.USAGE_GAME);
        verify(mZenModeHelperSpy, atLeastOnce()).applyRestrictions(false,
                AudioAttributes.USAGE_UNKNOWN);

        // Alarms only will silence system noises (but not vibrations)
        verify(mZenModeHelperSpy, atLeastOnce()).applyRestrictions(true,
                AudioAttributes.USAGE_ASSISTANCE_SONIFICATION, AppOpsManager.OP_PLAY_AUDIO);
    }

    @Test
    public void testAlarmsOnly_callsMuteApplied() {
        mZenModeHelperSpy.mZenMode = Settings.Global.ZEN_MODE_ALARMS;
        mZenModeHelperSpy.mConsolidatedPolicy = new Policy(0, 0, 0, 0, 0);
        mZenModeHelperSpy.applyRestrictions();

        // Alarms only mode will silence calls despite priority-mode config
        verify(mZenModeHelperSpy, atLeastOnce()).applyRestrictions(true,
                AudioAttributes.USAGE_NOTIFICATION_RINGTONE);
        verify(mZenModeHelperSpy, atLeastOnce()).applyRestrictions(true,
                AudioAttributes.USAGE_NOTIFICATION_COMMUNICATION_REQUEST);
    }

    @Test
    public void testAlarmsOnly_allZenConfigToggledCannotBypass_alarmMuteNotApplied() {
        // Only audio attributes with SUPPRESIBLE_NEVER can bypass
        mZenModeHelperSpy.mZenMode = Settings.Global.ZEN_MODE_ALARMS;
        mZenModeHelperSpy.mConsolidatedPolicy = new Policy(0, 0, 0, 0, 0);
        mZenModeHelperSpy.applyRestrictions();

        verify(mZenModeHelperSpy, atLeastOnce()).applyRestrictions(false,
                AudioAttributes.USAGE_ALARM);
    }

    @Test
    public void testZenAllCannotBypass() {
        // Only audio attributes with SUPPRESIBLE_NEVER can bypass
        // with special case USAGE_ASSISTANCE_SONIFICATION
        mZenModeHelperSpy.mZenMode = Settings.Global.ZEN_MODE_IMPORTANT_INTERRUPTIONS;
        mZenModeHelperSpy.mConsolidatedPolicy = new Policy(0, 0, 0, 0, 0);
        mZenModeHelperSpy.applyRestrictions();

        for (int usage : AudioAttributes.SDK_USAGES) {
            if (usage == AudioAttributes.USAGE_ASSISTANCE_SONIFICATION) {
                // only mute audio, not vibrations
                verify(mZenModeHelperSpy, atLeastOnce()).applyRestrictions(true, usage,
                        AppOpsManager.OP_PLAY_AUDIO);
                verify(mZenModeHelperSpy, atLeastOnce()).applyRestrictions(false, usage,
                        AppOpsManager.OP_VIBRATE);
            } else {
                boolean shouldMute = AudioAttributes.SUPPRESSIBLE_USAGES.get(usage)
                        != AudioAttributes.SUPPRESSIBLE_NEVER;
                verify(mZenModeHelperSpy, atLeastOnce()).applyRestrictions(shouldMute, usage);
            }
        }
    }

    @Test
    public void testZenUpgradeNotification() {
        // shows zen upgrade notification if stored settings says to shows,
        // zen has not been updated, boot is completed
        // and we're setting zen mode on
        Settings.Secure.putInt(mContentResolver, Settings.Secure.SHOW_ZEN_UPGRADE_NOTIFICATION, 1);
        Settings.Secure.putInt(mContentResolver, Settings.Secure.ZEN_SETTINGS_UPDATED, 0);
        mZenModeHelperSpy.mIsBootComplete = true;
        mZenModeHelperSpy.mConsolidatedPolicy = new Policy(0, 0, 0, 0, 0);
        mZenModeHelperSpy.setZenModeSetting(Settings.Global.ZEN_MODE_IMPORTANT_INTERRUPTIONS);

        verify(mZenModeHelperSpy, times(1)).createZenUpgradeNotification();
        verify(mNotificationManager, times(1)).notify(eq(ZenModeHelper.TAG),
                eq(SystemMessage.NOTE_ZEN_UPGRADE), any());
        assertEquals(0, Settings.Secure.getInt(mContentResolver,
                Settings.Secure.SHOW_ZEN_UPGRADE_NOTIFICATION, -1));
    }

    @Test
    public void testNoZenUpgradeNotification() {
        // doesn't show upgrade notification if stored settings says don't show
        Settings.Secure.putInt(mContentResolver, Settings.Secure.SHOW_ZEN_UPGRADE_NOTIFICATION, 0);
        Settings.Secure.putInt(mContentResolver, Settings.Secure.ZEN_SETTINGS_UPDATED, 0);
        mZenModeHelperSpy.mIsBootComplete = true;
        mZenModeHelperSpy.setZenModeSetting(Settings.Global.ZEN_MODE_IMPORTANT_INTERRUPTIONS);

        verify(mZenModeHelperSpy, never()).createZenUpgradeNotification();
        verify(mNotificationManager, never()).notify(eq(ZenModeHelper.TAG),
                eq(SystemMessage.NOTE_ZEN_UPGRADE), any());
    }

    @Test
    public void testNoZenUpgradeNotificationZenUpdated() {
        // doesn't show upgrade notification since zen was already updated
        Settings.Secure.putInt(mContentResolver, Settings.Secure.SHOW_ZEN_UPGRADE_NOTIFICATION, 0);
        Settings.Secure.putInt(mContentResolver, Settings.Secure.ZEN_SETTINGS_UPDATED, 1);
        mZenModeHelperSpy.mIsBootComplete = true;
        mZenModeHelperSpy.setZenModeSetting(Settings.Global.ZEN_MODE_IMPORTANT_INTERRUPTIONS);

        verify(mZenModeHelperSpy, never()).createZenUpgradeNotification();
        verify(mNotificationManager, never()).notify(eq(ZenModeHelper.TAG),
                eq(SystemMessage.NOTE_ZEN_UPGRADE), any());
    }

    @Test
    public void testZenSetInternalRinger_AllPriorityNotificationSoundsMuted() {
        AudioManagerInternal mAudioManager = mock(AudioManagerInternal.class);
        mZenModeHelperSpy.mAudioManager = mAudioManager;
        Global.putString(mContext.getContentResolver(), Global.ZEN_MODE_RINGER_LEVEL,
                Integer.toString(AudioManager.RINGER_MODE_NORMAL));

        // 1. Current ringer is normal
        when(mAudioManager.getRingerModeInternal()).thenReturn(AudioManager.RINGER_MODE_NORMAL);
        // Set zen to priority-only with all notification sounds muted (so ringer will be muted)
        mZenModeHelperSpy.mZenMode = Settings.Global.ZEN_MODE_IMPORTANT_INTERRUPTIONS;
        mZenModeHelperSpy.mConfig.allowReminders = false;
        mZenModeHelperSpy.mConfig.allowCalls = false;
        mZenModeHelperSpy.mConfig.allowMessages = false;
        mZenModeHelperSpy.mConfig.allowEvents = false;
        mZenModeHelperSpy.mConfig.allowRepeatCallers= false;

        // 2. apply priority only zen - verify ringer is unchanged
        mZenModeHelperSpy.applyZenToRingerMode();
        verify(mAudioManager, never()).setRingerModeInternal(AudioManager.RINGER_MODE_SILENT,
                mZenModeHelperSpy.TAG);

        // 3. apply zen off - verify zen is set to previous ringer (normal)
        when(mAudioManager.getRingerModeInternal()).thenReturn(AudioManager.RINGER_MODE_SILENT);
        mZenModeHelperSpy.mZenMode = Global.ZEN_MODE_OFF;
        mZenModeHelperSpy.applyZenToRingerMode();
        verify(mAudioManager, atLeastOnce()).setRingerModeInternal(AudioManager.RINGER_MODE_NORMAL,
                mZenModeHelperSpy.TAG);
    }

    @Test
    public void testRingerAffectedStreamsTotalSilence() {
        // in total silence:
        // ringtone, notification, system, alarm, streams, music are affected by ringer mode
        mZenModeHelperSpy.mZenMode = Settings.Global.ZEN_MODE_NO_INTERRUPTIONS;
        ZenModeHelper.RingerModeDelegate ringerModeDelegate =
                mZenModeHelperSpy.new RingerModeDelegate();
        int ringerModeAffectedStreams = ringerModeDelegate.getRingerModeAffectedStreams(0);
        assertTrue((ringerModeAffectedStreams & (1 << AudioSystem.STREAM_RING)) != 0);
        assertTrue((ringerModeAffectedStreams & (1 << AudioSystem.STREAM_NOTIFICATION))
                != 0);
        assertTrue((ringerModeAffectedStreams & (1 << AudioSystem.STREAM_SYSTEM)) != 0);
        assertTrue((ringerModeAffectedStreams & (1 << AudioSystem.STREAM_ALARM)) != 0);
        assertTrue((ringerModeAffectedStreams & (1 << AudioSystem.STREAM_MUSIC)) != 0);
    }

    @Test
    public void testRingerAffectedStreamsPriorityOnly() {
        // in priority only mode:
        // ringtone, notification and system streams are affected by ringer mode
        // UNLESS ringer is muted due to all the other priority only dnd sounds being muted
        mZenModeHelperSpy.mConfig.allowAlarms = true;
        mZenModeHelperSpy.mConfig.allowReminders = true;
        mZenModeHelperSpy.mZenMode = Settings.Global.ZEN_MODE_IMPORTANT_INTERRUPTIONS;
        ZenModeHelper.RingerModeDelegate ringerModeDelegateRingerMuted =
                mZenModeHelperSpy.new RingerModeDelegate();

        int ringerModeAffectedStreams =
                ringerModeDelegateRingerMuted.getRingerModeAffectedStreams(0);
        assertTrue((ringerModeAffectedStreams & (1 << AudioSystem.STREAM_RING)) != 0);
        assertTrue((ringerModeAffectedStreams & (1 << AudioSystem.STREAM_NOTIFICATION))
                != 0);
        assertTrue((ringerModeAffectedStreams & (1 << AudioSystem.STREAM_SYSTEM)) != 0);
        assertTrue((ringerModeAffectedStreams & (1 << AudioSystem.STREAM_ALARM)) == 0);
        assertTrue((ringerModeAffectedStreams & (1 << AudioSystem.STREAM_MUSIC)) == 0);

        // special case: if ringer is muted (since all notification sounds cannot bypass)
        // then system stream is not affected by ringer mode
        mZenModeHelperSpy.mConfig.allowReminders = false;
        mZenModeHelperSpy.mConfig.allowCalls = false;
        mZenModeHelperSpy.mConfig.allowMessages = false;
        mZenModeHelperSpy.mConfig.allowEvents = false;
        mZenModeHelperSpy.mConfig.allowRepeatCallers= false;
        ZenModeHelper.RingerModeDelegate ringerModeDelegateRingerNotMuted =
                mZenModeHelperSpy.new RingerModeDelegate();

        int ringerMutedRingerModeAffectedStreams =
                ringerModeDelegateRingerNotMuted.getRingerModeAffectedStreams(0);
        assertTrue((ringerMutedRingerModeAffectedStreams & (1 << AudioSystem.STREAM_RING)) != 0);
        assertTrue((ringerMutedRingerModeAffectedStreams & (1 << AudioSystem.STREAM_NOTIFICATION))
                != 0);
        assertTrue((ringerMutedRingerModeAffectedStreams & (1 << AudioSystem.STREAM_SYSTEM))
                == 0);
        assertTrue((ringerMutedRingerModeAffectedStreams & (1 << AudioSystem.STREAM_ALARM)) == 0);
        assertTrue((ringerMutedRingerModeAffectedStreams & (1 << AudioSystem.STREAM_MUSIC)) == 0);
    }

    @Test
    public void testZenSetInternalRinger_NotAllPriorityNotificationSoundsMuted_StartNormal() {
        AudioManagerInternal mAudioManager = mock(AudioManagerInternal.class);
        mZenModeHelperSpy.mAudioManager = mAudioManager;
        Global.putString(mContext.getContentResolver(), Global.ZEN_MODE_RINGER_LEVEL,
                Integer.toString(AudioManager.RINGER_MODE_NORMAL));

        // 1. Current ringer is normal
        when(mAudioManager.getRingerModeInternal()).thenReturn(AudioManager.RINGER_MODE_NORMAL);
        mZenModeHelperSpy.mZenMode = Settings.Global.ZEN_MODE_IMPORTANT_INTERRUPTIONS;
        mZenModeHelperSpy.mConfig.allowReminders = true;

        // 2. apply priority only zen - verify ringer is normal
        mZenModeHelperSpy.applyZenToRingerMode();
        verify(mAudioManager, atLeastOnce()).setRingerModeInternal(AudioManager.RINGER_MODE_NORMAL,
                mZenModeHelperSpy.TAG);

        // 3.  apply zen off - verify ringer remains normal
        when(mAudioManager.getRingerModeInternal()).thenReturn(AudioManager.RINGER_MODE_NORMAL);
        mZenModeHelperSpy.mZenMode = Global.ZEN_MODE_OFF;
        mZenModeHelperSpy.applyZenToRingerMode();
        verify(mAudioManager, atLeastOnce()).setRingerModeInternal(AudioManager.RINGER_MODE_NORMAL,
                mZenModeHelperSpy.TAG);
    }

    @Test
    public void testZenSetInternalRinger_NotAllPriorityNotificationSoundsMuted_StartSilent() {
        AudioManagerInternal mAudioManager = mock(AudioManagerInternal.class);
        mZenModeHelperSpy.mAudioManager = mAudioManager;
        Global.putString(mContext.getContentResolver(), Global.ZEN_MODE_RINGER_LEVEL,
                Integer.toString(AudioManager.RINGER_MODE_SILENT));

        // 1. Current ringer is silent
        when(mAudioManager.getRingerModeInternal()).thenReturn(AudioManager.RINGER_MODE_SILENT);
        mZenModeHelperSpy.mZenMode = Settings.Global.ZEN_MODE_IMPORTANT_INTERRUPTIONS;
        mZenModeHelperSpy.mConfig.allowReminders = true;

        // 2. apply priority only zen - verify ringer is silent
        mZenModeHelperSpy.applyZenToRingerMode();
        verify(mAudioManager, atLeastOnce()).setRingerModeInternal(AudioManager.RINGER_MODE_SILENT,
                mZenModeHelperSpy.TAG);

        // 3. apply zen-off - verify ringer is still silent
        when(mAudioManager.getRingerModeInternal()).thenReturn(AudioManager.RINGER_MODE_SILENT);
        mZenModeHelperSpy.mZenMode = Global.ZEN_MODE_OFF;
        mZenModeHelperSpy.applyZenToRingerMode();
        verify(mAudioManager, atLeastOnce()).setRingerModeInternal(AudioManager.RINGER_MODE_SILENT,
                mZenModeHelperSpy.TAG);
    }

    @Test
    public void testZenSetInternalRinger_NotAllPriorityNotificationSoundsMuted_RingerChanges() {
        AudioManagerInternal mAudioManager = mock(AudioManagerInternal.class);
        mZenModeHelperSpy.mAudioManager = mAudioManager;
        Global.putString(mContext.getContentResolver(), Global.ZEN_MODE_RINGER_LEVEL,
                Integer.toString(AudioManager.RINGER_MODE_NORMAL));

        // 1. Current ringer is normal
        when(mAudioManager.getRingerModeInternal()).thenReturn(AudioManager.RINGER_MODE_NORMAL);
        // Set zen to priority-only with all notification sounds muted (so ringer will be muted)
        mZenModeHelperSpy.mZenMode = Settings.Global.ZEN_MODE_IMPORTANT_INTERRUPTIONS;
        mZenModeHelperSpy.mConfig.allowReminders = true;

        // 2. apply priority only zen - verify zen will still be normal
        mZenModeHelperSpy.applyZenToRingerMode();
        verify(mAudioManager, atLeastOnce()).setRingerModeInternal(AudioManager.RINGER_MODE_NORMAL,
                mZenModeHelperSpy.TAG);

        // 3. change ringer from normal to silent, verify previous ringer set to new ringer (silent)
        ZenModeHelper.RingerModeDelegate ringerModeDelegate =
                mZenModeHelperSpy.new RingerModeDelegate();
        ringerModeDelegate.onSetRingerModeInternal(AudioManager.RINGER_MODE_NORMAL,
                AudioManager.RINGER_MODE_SILENT, "test", AudioManager.RINGER_MODE_NORMAL,
                VolumePolicy.DEFAULT);
        assertEquals(AudioManager.RINGER_MODE_SILENT, Global.getInt(mContext.getContentResolver(),
                Global.ZEN_MODE_RINGER_LEVEL, AudioManager.RINGER_MODE_NORMAL));

        // 4.  apply zen off - verify ringer still silenced
        when(mAudioManager.getRingerModeInternal()).thenReturn(AudioManager.RINGER_MODE_SILENT);
        mZenModeHelperSpy.mZenMode = Global.ZEN_MODE_OFF;
        mZenModeHelperSpy.applyZenToRingerMode();
        verify(mAudioManager, atLeastOnce()).setRingerModeInternal(AudioManager.RINGER_MODE_SILENT,
                mZenModeHelperSpy.TAG);
    }

    @Test
    public void testSilentRingerSavedInZenOff_startsZenOff() {
        AudioManagerInternal mAudioManager = mock(AudioManagerInternal.class);
        mZenModeHelperSpy.mConfig = new ZenModeConfig();
        mZenModeHelperSpy.mAudioManager = mAudioManager;

        // apply zen off multiple times - verify ringer is not set to normal
        when(mAudioManager.getRingerModeInternal()).thenReturn(AudioManager.RINGER_MODE_SILENT);
        mZenModeHelperSpy.mZenMode = Global.ZEN_MODE_OFF;
        mZenModeHelperSpy.mConfig = null; // will evaluate config to zen mode off
        for (int i = 0; i < 3; i++) {
            // if zen doesn't change, zen should not reapply itself to the ringer
            mZenModeHelperSpy.evaluateZenMode("test", true);
        }
        verify(mZenModeHelperSpy, never()).applyZenToRingerMode();
        verify(mAudioManager, never()).setRingerModeInternal(AudioManager.RINGER_MODE_NORMAL,
                mZenModeHelperSpy.TAG);
    }

    @Test
    public void testSilentRingerSavedOnZenOff_startsZenOn() {
        AudioManagerInternal mAudioManager = mock(AudioManagerInternal.class);
        mZenModeHelperSpy.mAudioManager = mAudioManager;
        mZenModeHelperSpy.mZenMode = Global.ZEN_MODE_OFF;
        mZenModeHelperSpy.mConfig = new ZenModeConfig();

        // previously set silent ringer
        ZenModeHelper.RingerModeDelegate ringerModeDelegate =
                mZenModeHelperSpy.new RingerModeDelegate();
        ringerModeDelegate.onSetRingerModeInternal(AudioManager.RINGER_MODE_NORMAL,
                AudioManager.RINGER_MODE_SILENT, "test", AudioManager.RINGER_MODE_NORMAL,
                VolumePolicy.DEFAULT);
        assertEquals(AudioManager.RINGER_MODE_SILENT, Global.getInt(mContext.getContentResolver(),
                Global.ZEN_MODE_RINGER_LEVEL, AudioManager.RINGER_MODE_NORMAL));

        // apply zen off multiple times - verify ringer is not set to normal
        when(mAudioManager.getRingerModeInternal()).thenReturn(AudioManager.RINGER_MODE_SILENT);
        mZenModeHelperSpy.mZenMode = Settings.Global.ZEN_MODE_IMPORTANT_INTERRUPTIONS;
        for (int i = 0; i < 3; i++) {
            // if zen doesn't change, zen should not reapply itself to the ringer
            mZenModeHelperSpy.evaluateZenMode("test", true);
        }
        verify(mZenModeHelperSpy, times(1)).applyZenToRingerMode();
        verify(mAudioManager, never()).setRingerModeInternal(AudioManager.RINGER_MODE_NORMAL,
                mZenModeHelperSpy.TAG);
    }

    @Test
    public void testVibrateRingerSavedOnZenOff_startsZenOn() {
        AudioManagerInternal mAudioManager = mock(AudioManagerInternal.class);
        mZenModeHelperSpy.mAudioManager = mAudioManager;
        mZenModeHelperSpy.mZenMode = Global.ZEN_MODE_OFF;
        mZenModeHelperSpy.mConfig = new ZenModeConfig();

        // previously set silent ringer
        ZenModeHelper.RingerModeDelegate ringerModeDelegate =
                mZenModeHelperSpy.new RingerModeDelegate();
        ringerModeDelegate.onSetRingerModeInternal(AudioManager.RINGER_MODE_NORMAL,
                AudioManager.RINGER_MODE_VIBRATE, "test", AudioManager.RINGER_MODE_NORMAL,
                VolumePolicy.DEFAULT);
        assertEquals(AudioManager.RINGER_MODE_VIBRATE, Global.getInt(mContext.getContentResolver(),
                Global.ZEN_MODE_RINGER_LEVEL, AudioManager.RINGER_MODE_NORMAL));

        // apply zen off multiple times - verify ringer is not set to normal
        when(mAudioManager.getRingerModeInternal()).thenReturn(AudioManager.RINGER_MODE_VIBRATE);
        mZenModeHelperSpy.mZenMode = Settings.Global.ZEN_MODE_IMPORTANT_INTERRUPTIONS;
        for (int i = 0; i < 3; i++) {
            // if zen doesn't change, zen should not reapply itself to the ringer
            mZenModeHelperSpy.evaluateZenMode("test", true);
        }
        verify(mZenModeHelperSpy, times(1)).applyZenToRingerMode();
        verify(mAudioManager, never()).setRingerModeInternal(AudioManager.RINGER_MODE_NORMAL,
                mZenModeHelperSpy.TAG);
    }

    @Test
    public void testParcelConfig() {
        mZenModeHelperSpy.mZenMode = Settings.Global.ZEN_MODE_IMPORTANT_INTERRUPTIONS;
        mZenModeHelperSpy.mConfig.allowAlarms = false;
        mZenModeHelperSpy.mConfig.allowMedia = false;
        mZenModeHelperSpy.mConfig.allowSystem = false;
        mZenModeHelperSpy.mConfig.allowReminders = true;
        mZenModeHelperSpy.mConfig.allowCalls = true;
        mZenModeHelperSpy.mConfig.allowMessages = true;
        mZenModeHelperSpy.mConfig.allowEvents = true;
        mZenModeHelperSpy.mConfig.allowRepeatCallers= true;
        mZenModeHelperSpy.mConfig.suppressedVisualEffects = SUPPRESSED_EFFECT_BADGE;
        mZenModeHelperSpy.mConfig.manualRule = new ZenModeConfig.ZenRule();
        mZenModeHelperSpy.mConfig.manualRule.component = new ComponentName("a", "a");
        mZenModeHelperSpy.mConfig.manualRule.enabled = true;
        mZenModeHelperSpy.mConfig.manualRule.snoozing = true;

        ZenModeConfig actual = mZenModeHelperSpy.mConfig.copy();

        assertEquals(mZenModeHelperSpy.mConfig, actual);
    }

    @Test
    public void testWriteXml() throws Exception {
        mZenModeHelperSpy.mZenMode = Settings.Global.ZEN_MODE_IMPORTANT_INTERRUPTIONS;
        mZenModeHelperSpy.mConfig.allowAlarms = false;
        mZenModeHelperSpy.mConfig.allowMedia = false;
        mZenModeHelperSpy.mConfig.allowSystem = false;
        mZenModeHelperSpy.mConfig.allowReminders = true;
        mZenModeHelperSpy.mConfig.allowCalls = true;
        mZenModeHelperSpy.mConfig.allowMessages = true;
        mZenModeHelperSpy.mConfig.allowEvents = true;
        mZenModeHelperSpy.mConfig.allowRepeatCallers= true;
        mZenModeHelperSpy.mConfig.suppressedVisualEffects = SUPPRESSED_EFFECT_BADGE;
        mZenModeHelperSpy.mConfig.manualRule = new ZenModeConfig.ZenRule();
        mZenModeHelperSpy.mConfig.manualRule.zenMode =
                Settings.Global.ZEN_MODE_IMPORTANT_INTERRUPTIONS;
        mZenModeHelperSpy.mConfig.manualRule.component = new ComponentName("a", "a");
        mZenModeHelperSpy.mConfig.manualRule.pkg = "a";
        mZenModeHelperSpy.mConfig.manualRule.enabled = true;

        ZenModeConfig expected = mZenModeHelperSpy.mConfig.copy();

        ByteArrayOutputStream baos = writeXmlAndPurge(false, null);
        XmlPullParser parser = Xml.newPullParser();
        parser.setInput(new BufferedInputStream(
                new ByteArrayInputStream(baos.toByteArray())), null);
        parser.nextTag();
        mZenModeHelperSpy.readXml(parser, false);

        assertEquals("Config mismatch: current vs expected: "
                + mZenModeHelperSpy.mConfig.diff(expected), expected, mZenModeHelperSpy.mConfig);
    }

    @Test
    public void testReadXmlRestore() throws Exception {
        setupZenConfig();

        // one enabled automatic rule
        ArrayMap<String, ZenModeConfig.ZenRule> automaticRules = new ArrayMap<>();
        ZenModeConfig.ZenRule customRule = new ZenModeConfig.ZenRule();
        final ScheduleInfo customRuleInfo = new ScheduleInfo();
        customRule.enabled = true;
        customRule.creationTime = 0;
        customRule.id = "customRule";
        customRule.name = "Custom Rule";
        customRule.zenMode = Settings.Global.ZEN_MODE_IMPORTANT_INTERRUPTIONS;
        customRule.conditionId = ZenModeConfig.toScheduleConditionId(customRuleInfo);
        customRule.configurationActivity
                = new ComponentName("android", "ScheduleConditionProvider");
        customRule.pkg = customRule.configurationActivity.getPackageName();
        automaticRules.put("customRule", customRule);
        mZenModeHelperSpy.mConfig.automaticRules = automaticRules;

        ZenModeConfig original = mZenModeHelperSpy.mConfig.copy();

        ByteArrayOutputStream baos = writeXmlAndPurge(false, null);
        XmlPullParser parser = Xml.newPullParser();
        parser.setInput(new BufferedInputStream(
                new ByteArrayInputStream(baos.toByteArray())), null);
        parser.nextTag();
        mZenModeHelperSpy.readXml(parser, true);
        assertEquals("Config mismatch: current vs original: "
                + mZenModeHelperSpy.mConfig.diff(original), original, mZenModeHelperSpy.mConfig);
        assertEquals(original.hashCode(), mZenModeHelperSpy.mConfig.hashCode());
    }

    @Test
    public void testWriteXmlWithZenPolicy() throws Exception {
        final String ruleId = "customRule";
        setupZenConfig();

        // one enabled automatic rule with zen policy
        ArrayMap<String, ZenModeConfig.ZenRule> automaticRules = new ArrayMap<>();
        ZenModeConfig.ZenRule customRule = new ZenModeConfig.ZenRule();
        final ScheduleInfo customRuleInfo = new ScheduleInfo();
        customRule.enabled = true;
        customRule.creationTime = 0;
        customRule.id = "customRule";
        customRule.name = "Custom Rule";
        customRule.zenMode = Settings.Global.ZEN_MODE_IMPORTANT_INTERRUPTIONS;
        customRule.conditionId = ZenModeConfig.toScheduleConditionId(customRuleInfo);
        customRule.configurationActivity =
                new ComponentName("android", "ScheduleConditionProvider");
        customRule.pkg = customRule.configurationActivity.getPackageName();
        customRule.zenPolicy = new ZenPolicy.Builder()
                .allowAlarms(false)
                .allowMedia(false)
                .allowRepeatCallers(false)
                .allowCalls(ZenPolicy.PEOPLE_TYPE_NONE)
                .allowMessages(ZenPolicy.PEOPLE_TYPE_CONTACTS)
                .allowEvents(true)
                .allowReminders(false)
                .build();
        automaticRules.put("customRule", customRule);
        mZenModeHelperSpy.mConfig.automaticRules = automaticRules;

        ZenModeConfig expected = mZenModeHelperSpy.mConfig.copy();

        ByteArrayOutputStream baos = writeXmlAndPurge(false, null);
        XmlPullParser parser = Xml.newPullParser();
        parser.setInput(new BufferedInputStream(
                new ByteArrayInputStream(baos.toByteArray())), null);
        parser.nextTag();
        mZenModeHelperSpy.readXml(parser, false);

        ZenModeConfig.ZenRule original = expected.automaticRules.get(ruleId);
        ZenModeConfig.ZenRule current = mZenModeHelperSpy.mConfig.automaticRules.get(ruleId);

        assertEquals("Automatic rules mismatch", original, current);
    }

    @Test
<<<<<<< HEAD
    public void testReadXmlRestore() throws Exception {
        setupZenConfig();

        // one enabled automatic rule
        ArrayMap<String, ZenModeConfig.ZenRule> automaticRules = new ArrayMap<>();
        ZenModeConfig.ZenRule customRule = new ZenModeConfig.ZenRule();
        final ScheduleInfo customRuleInfo = new ScheduleInfo();
        customRule.enabled = true;
        customRule.creationTime = 0;
        customRule.id = "customRule";
        customRule.name = "Custom Rule";
        customRule.zenMode = Settings.Global.ZEN_MODE_IMPORTANT_INTERRUPTIONS;
        customRule.conditionId = ZenModeConfig.toScheduleConditionId(customRuleInfo);
        customRule.component = new ComponentName("android", "ScheduleConditionProvider");
        automaticRules.put("customRule", customRule);
        mZenModeHelperSpy.mConfig.automaticRules = automaticRules;

        ZenModeConfig original = mZenModeHelperSpy.mConfig.copy();

        ByteArrayOutputStream baos = writeXmlAndPurge(false, null);
        XmlPullParser parser = Xml.newPullParser();
        parser.setInput(new BufferedInputStream(
                new ByteArrayInputStream(baos.toByteArray())), null);
        parser.nextTag();
        mZenModeHelperSpy.readXml(parser, true);
        assertEquals(original, mZenModeHelperSpy.mConfig);
        assertEquals(original.hashCode(), mZenModeHelperSpy.mConfig.hashCode());
    }

    @Test
    public void testReadXmlRulesNotOverriden() throws Exception {
        setupZenConfig();

=======
    public void testReadXmlRestoreWithZenPolicy() throws Exception {
        final String ruleId = "customRule";
        setupZenConfig();

        // one enabled automatic rule with zen policy
        ArrayMap<String, ZenModeConfig.ZenRule> automaticRules = new ArrayMap<>();
        ZenModeConfig.ZenRule customRule = new ZenModeConfig.ZenRule();
        final ScheduleInfo customRuleInfo = new ScheduleInfo();
        customRule.enabled = true;
        customRule.creationTime = 0;
        customRule.id = ruleId;
        customRule.name = "Custom Rule";
        customRule.zenMode = Settings.Global.ZEN_MODE_IMPORTANT_INTERRUPTIONS;
        customRule.conditionId = ZenModeConfig.toScheduleConditionId(customRuleInfo);
        customRule.configurationActivity =
                new ComponentName("android", "ScheduleConditionProvider");
        customRule.pkg = customRule.configurationActivity.getPackageName();
        customRule.zenPolicy = new ZenPolicy.Builder()
                .allowSystem(true)
                .allowCalls(ZenPolicy.PEOPLE_TYPE_ANYONE)
                .allowReminders(true)
                .build();
        automaticRules.put(ruleId, customRule);
        mZenModeHelperSpy.mConfig.automaticRules = automaticRules;

        ZenModeConfig expected = mZenModeHelperSpy.mConfig.copy();

        ByteArrayOutputStream baos = writeXmlAndPurge(false, null);
        XmlPullParser parser = Xml.newPullParser();
        parser.setInput(new BufferedInputStream(
                new ByteArrayInputStream(baos.toByteArray())), null);
        parser.nextTag();
        mZenModeHelperSpy.readXml(parser, true);

        ZenModeConfig.ZenRule original = expected.automaticRules.get(ruleId);
        ZenModeConfig.ZenRule current = mZenModeHelperSpy.mConfig.automaticRules.get(ruleId);

        assertEquals("Automatic rules mismatch", original, current);
    }

    @Test
    public void testReadXmlRulesNotOverriden() throws Exception {
        setupZenConfig();

>>>>>>> de843449
        // automatic zen rule is enabled on upgrade so rules should not be overriden to default
        ArrayMap<String, ZenModeConfig.ZenRule> enabledAutoRule = new ArrayMap<>();
        ZenModeConfig.ZenRule customRule = new ZenModeConfig.ZenRule();
        final ScheduleInfo weeknights = new ScheduleInfo();
        customRule.enabled = true;
        customRule.name = "Custom Rule";
        customRule.zenMode = Settings.Global.ZEN_MODE_IMPORTANT_INTERRUPTIONS;
        customRule.conditionId = ZenModeConfig.toScheduleConditionId(weeknights);
        customRule.component = new ComponentName("android", "ScheduleConditionProvider");
        enabledAutoRule.put("customRule", customRule);
        mZenModeHelperSpy.mConfig.automaticRules = enabledAutoRule;

        // set previous version
        ByteArrayOutputStream baos = writeXmlAndPurge(false, 5);
        XmlPullParser parser = Xml.newPullParser();
        parser.setInput(new BufferedInputStream(
                new ByteArrayInputStream(baos.toByteArray())), null);
        parser.nextTag();
        mZenModeHelperSpy.readXml(parser, false);

        assertTrue(mZenModeHelperSpy.mConfig.automaticRules.containsKey("customRule"));
        setupZenConfigMaintained();
    }

    @Test
    public void testMigrateSuppressedVisualEffects_oneExistsButOff() throws Exception {
        String xml = "<zen version=\"6\" user=\"0\">\n"
                + "<allow calls=\"false\" repeatCallers=\"false\" messages=\"true\" "
                + "reminders=\"false\" events=\"false\" callsFrom=\"1\" messagesFrom=\"2\" "
                + "visualScreenOff=\"true\" alarms=\"true\" "
                + "media=\"true\" system=\"false\" />\n"
                + "<disallow visualEffects=\"511\" />"
                + "</zen>";

        XmlPullParser parser = Xml.newPullParser();
        parser.setInput(new BufferedInputStream(
                new ByteArrayInputStream(xml.getBytes())), null);
        parser.nextTag();
        mZenModeHelperSpy.readXml(parser, false);

        assertEquals(0, mZenModeHelperSpy.mConfig.suppressedVisualEffects);

        xml = "<zen version=\"6\" user=\"0\">\n"
                + "<allow calls=\"false\" repeatCallers=\"false\" messages=\"true\" "
                + "reminders=\"false\" events=\"false\" callsFrom=\"1\" messagesFrom=\"2\" "
                + "visualScreenOn=\"true\" alarms=\"true\" "
                + "media=\"true\" system=\"false\" />\n"
                + "<disallow visualEffects=\"511\" />"
                + "</zen>";

        parser = Xml.newPullParser();
        parser.setInput(new BufferedInputStream(
                new ByteArrayInputStream(xml.getBytes())), null);
        parser.nextTag();
        mZenModeHelperSpy.readXml(parser, false);

        assertEquals(0, mZenModeHelperSpy.mConfig.suppressedVisualEffects);
    }

    @Test
    public void testMigrateSuppressedVisualEffects_bothExistButOff() throws Exception {
        String xml = "<zen version=\"6\" user=\"0\">\n"
                + "<allow calls=\"false\" repeatCallers=\"false\" messages=\"true\" "
                + "reminders=\"false\" events=\"false\" callsFrom=\"1\" messagesFrom=\"2\" "
                + "visualScreenOff=\"true\" visualScreenOn=\"true\" alarms=\"true\" "
                + "media=\"true\" system=\"false\" />\n"
                + "<disallow visualEffects=\"511\" />"
                + "</zen>";

        XmlPullParser parser = Xml.newPullParser();
        parser.setInput(new BufferedInputStream(
                new ByteArrayInputStream(xml.getBytes())), null);
        parser.nextTag();
        mZenModeHelperSpy.readXml(parser, false);

        assertEquals(0, mZenModeHelperSpy.mConfig.suppressedVisualEffects);
    }

    @Test
    public void testMigrateSuppressedVisualEffects_bothExistButOn() throws Exception {
        String xml = "<zen version=\"6\" user=\"0\">\n"
                + "<allow calls=\"false\" repeatCallers=\"false\" messages=\"true\" "
                + "reminders=\"false\" events=\"false\" callsFrom=\"1\" messagesFrom=\"2\" "
                + "visualScreenOff=\"false\" visualScreenOn=\"false\" alarms=\"true\" "
                + "media=\"true\" system=\"false\" />\n"
                + "<disallow visualEffects=\"511\" />"
                + "</zen>";

        XmlPullParser parser = Xml.newPullParser();
        parser.setInput(new BufferedInputStream(
                new ByteArrayInputStream(xml.getBytes())), null);
        parser.nextTag();
        mZenModeHelperSpy.readXml(parser, false);

        assertEquals(SUPPRESSED_EFFECT_FULL_SCREEN_INTENT
                        | SUPPRESSED_EFFECT_LIGHTS
                        | SUPPRESSED_EFFECT_PEEK,
                mZenModeHelperSpy.mConfig.suppressedVisualEffects);

        xml = "<zen version=\"6\" user=\"0\">\n"
                + "<allow calls=\"false\" repeatCallers=\"false\" messages=\"true\" "
                + "reminders=\"false\" events=\"false\" callsFrom=\"1\" messagesFrom=\"2\" "
                + "visualScreenOff=\"true\" visualScreenOn=\"false\" alarms=\"true\" "
                + "media=\"true\" system=\"false\" />\n"
                + "<disallow visualEffects=\"511\" />"
                + "</zen>";

        parser = Xml.newPullParser();
        parser.setInput(new BufferedInputStream(
                new ByteArrayInputStream(xml.getBytes())), null);
        parser.nextTag();
        mZenModeHelperSpy.readXml(parser, false);

        assertEquals(SUPPRESSED_EFFECT_PEEK, mZenModeHelperSpy.mConfig.suppressedVisualEffects);

        xml = "<zen version=\"6\" user=\"0\">\n"
                + "<allow calls=\"false\" repeatCallers=\"false\" messages=\"true\" "
                + "reminders=\"false\" events=\"false\" callsFrom=\"1\" messagesFrom=\"2\" "
                + "visualScreenOff=\"false\" visualScreenOn=\"true\" alarms=\"true\" "
                + "media=\"true\" system=\"false\" />\n"
                + "<disallow visualEffects=\"511\" />"
                + "</zen>";

        parser = Xml.newPullParser();
        parser.setInput(new BufferedInputStream(
                new ByteArrayInputStream(xml.getBytes())), null);
        parser.nextTag();
        mZenModeHelperSpy.readXml(parser, false);

        assertEquals(SUPPRESSED_EFFECT_FULL_SCREEN_INTENT | SUPPRESSED_EFFECT_LIGHTS,
                mZenModeHelperSpy.mConfig.suppressedVisualEffects);
    }

    @Test
    public void testReadXmlResetDefaultRules() throws Exception {
        setupZenConfig();

        // no enabled automatic zen rules and no default rules
        // so rules should be overriden by default rules
        mZenModeHelperSpy.mConfig.automaticRules = new ArrayMap<>();

        // set previous version
        ByteArrayOutputStream baos = writeXmlAndPurge(false, 5);
        XmlPullParser parser = Xml.newPullParser();
        parser.setInput(new BufferedInputStream(
                new ByteArrayInputStream(baos.toByteArray())), null);
        parser.nextTag();
        mZenModeHelperSpy.readXml(parser, false);

        // check default rules
        ArrayMap<String, ZenModeConfig.ZenRule> rules = mZenModeHelperSpy.mConfig.automaticRules;
        assertTrue(rules.size() != 0);
        for (String defaultId : ZenModeConfig.DEFAULT_RULE_IDS) {
            assertTrue(rules.containsKey(defaultId));
        }

        setupZenConfigMaintained();
    }


    @Test
    public void testReadXmlAllDisabledRulesResetDefaultRules() throws Exception {
        setupZenConfig();

        // all automatic zen rules are disabled on upgrade (and default rules don't already exist)
        // so rules should be overriden by default rules
        ArrayMap<String, ZenModeConfig.ZenRule> disabledAutoRule = new ArrayMap<>();
        ZenModeConfig.ZenRule customRule = new ZenModeConfig.ZenRule();
        final ScheduleInfo weeknights = new ScheduleInfo();
        customRule.enabled = false;
        customRule.name = "Custom Rule";
        customRule.zenMode = Settings.Global.ZEN_MODE_IMPORTANT_INTERRUPTIONS;
        customRule.conditionId = ZenModeConfig.toScheduleConditionId(weeknights);
        customRule.component = new ComponentName("android", "ScheduleConditionProvider");
        disabledAutoRule.put("customRule", customRule);
        mZenModeHelperSpy.mConfig.automaticRules = disabledAutoRule;
<<<<<<< HEAD
=======

        // set previous version
        ByteArrayOutputStream baos = writeXmlAndPurge(false, 5);
        XmlPullParser parser = Xml.newPullParser();
        parser.setInput(new BufferedInputStream(
                new ByteArrayInputStream(baos.toByteArray())), null);
        parser.nextTag();
        mZenModeHelperSpy.readXml(parser, false);

        // check default rules
        ArrayMap<String, ZenModeConfig.ZenRule> rules = mZenModeHelperSpy.mConfig.automaticRules;
        assertTrue(rules.size() != 0);
        for (String defaultId : ZenModeConfig.DEFAULT_RULE_IDS) {
            assertTrue(rules.containsKey(defaultId));
        }
        assertFalse(rules.containsKey("customRule"));

        setupZenConfigMaintained();
    }

    @Test
    public void testReadXmlOnlyOneDefaultRuleExists() throws Exception {
        setupZenConfig();

        // all automatic zen rules are disabled on upgrade and only one default rule exists
        // so rules should be overriden to the default rules
        ArrayMap<String, ZenModeConfig.ZenRule> automaticRules = new ArrayMap<>();
        ZenModeConfig.ZenRule customRule = new ZenModeConfig.ZenRule();
        final ScheduleInfo customRuleInfo = new ScheduleInfo();
        customRule.enabled = false;
        customRule.name = "Custom Rule";
        customRule.zenMode = Settings.Global.ZEN_MODE_IMPORTANT_INTERRUPTIONS;
        customRule.conditionId = ZenModeConfig.toScheduleConditionId(customRuleInfo);
        customRule.component = new ComponentName("android", "ScheduleConditionProvider");
        customRule.zenPolicy = new ZenPolicy.Builder()
                .allowReminders(true)
                .allowMessages(ZenPolicy.PEOPLE_TYPE_ANYONE)
                .build();
        automaticRules.put("customRule", customRule);

        ZenModeConfig.ZenRule defaultScheduleRule = new ZenModeConfig.ZenRule();
        final ScheduleInfo defaultScheduleRuleInfo = new ScheduleInfo();
        defaultScheduleRule.enabled = false;
        defaultScheduleRule.name = "Default Schedule Rule";
        defaultScheduleRule.zenMode = Settings.Global.ZEN_MODE_IMPORTANT_INTERRUPTIONS;
        defaultScheduleRule.conditionId = ZenModeConfig.toScheduleConditionId(
                defaultScheduleRuleInfo);
        customRule.component = new ComponentName("android", "ScheduleConditionProvider");
        defaultScheduleRule.id = ZenModeConfig.EVERY_NIGHT_DEFAULT_RULE_ID;
        automaticRules.put(ZenModeConfig.EVERY_NIGHT_DEFAULT_RULE_ID, defaultScheduleRule);

        mZenModeHelperSpy.mConfig.automaticRules = automaticRules;
>>>>>>> de843449

        // set previous version
        ByteArrayOutputStream baos = writeXmlAndPurge(false, 5);
        XmlPullParser parser = Xml.newPullParser();
        parser.setInput(new BufferedInputStream(
                new ByteArrayInputStream(baos.toByteArray())), null);
        parser.nextTag();
        mZenModeHelperSpy.readXml(parser, false);

        // check default rules
        ArrayMap<String, ZenModeConfig.ZenRule> rules = mZenModeHelperSpy.mConfig.automaticRules;
        assertTrue(rules.size() != 0);
        for (String defaultId : ZenModeConfig.DEFAULT_RULE_IDS) {
            assertTrue(rules.containsKey(defaultId));
        }
        assertFalse(rules.containsKey("customRule"));

        setupZenConfigMaintained();
    }

    @Test
<<<<<<< HEAD
    public void testReadXmlOnlyOneDefaultRuleExists() throws Exception {
        setupZenConfig();

        // all automatic zen rules are disabled on upgrade and only one default rule exists
        // so rules should be overriden to the default rules
        ArrayMap<String, ZenModeConfig.ZenRule> automaticRules = new ArrayMap<>();
        ZenModeConfig.ZenRule customRule = new ZenModeConfig.ZenRule();
        final ScheduleInfo customRuleInfo = new ScheduleInfo();
        customRule.enabled = false;
        customRule.name = "Custom Rule";
        customRule.zenMode = Settings.Global.ZEN_MODE_IMPORTANT_INTERRUPTIONS;
        customRule.conditionId = ZenModeConfig.toScheduleConditionId(customRuleInfo);
        customRule.component = new ComponentName("android", "ScheduleConditionProvider");
        automaticRules.put("customRule", customRule);

        ZenModeConfig.ZenRule defaultScheduleRule = new ZenModeConfig.ZenRule();
        final ScheduleInfo defaultScheduleRuleInfo = new ScheduleInfo();
        defaultScheduleRule.enabled = false;
        defaultScheduleRule.name = "Default Schedule Rule";
        defaultScheduleRule.zenMode = Settings.Global.ZEN_MODE_IMPORTANT_INTERRUPTIONS;
        defaultScheduleRule.conditionId = ZenModeConfig.toScheduleConditionId(
                defaultScheduleRuleInfo);
        customRule.component = new ComponentName("android", "ScheduleConditionProvider");
        defaultScheduleRule.id = ZenModeConfig.EVERY_NIGHT_DEFAULT_RULE_ID;
        automaticRules.put(ZenModeConfig.EVERY_NIGHT_DEFAULT_RULE_ID, defaultScheduleRule);

        mZenModeHelperSpy.mConfig.automaticRules = automaticRules;

        // set previous version
        ByteArrayOutputStream baos = writeXmlAndPurge(false, 5);
        XmlPullParser parser = Xml.newPullParser();
        parser.setInput(new BufferedInputStream(
                new ByteArrayInputStream(baos.toByteArray())), null);
        parser.nextTag();
        mZenModeHelperSpy.readXml(parser, false);

        // check default rules
        ArrayMap<String, ZenModeConfig.ZenRule> rules = mZenModeHelperSpy.mConfig.automaticRules;
        assertTrue(rules.size() != 0);
        for (String defaultId : ZenModeConfig.DEFAULT_RULE_IDS) {
            assertTrue(rules.containsKey(defaultId));
        }
        assertFalse(rules.containsKey("customRule"));

        setupZenConfigMaintained();
    }

    @Test
=======
>>>>>>> de843449
    public void testReadXmlDefaultRulesExist() throws Exception {
        setupZenConfig();

        // Default rules exist so rules should not be overridden by defaults
        ArrayMap<String, ZenModeConfig.ZenRule> automaticRules = new ArrayMap<>();
        ZenModeConfig.ZenRule customRule = new ZenModeConfig.ZenRule();
        final ScheduleInfo customRuleInfo = new ScheduleInfo();
        customRule.enabled = false;
        customRule.name = "Custom Rule";
        customRule.zenMode = Settings.Global.ZEN_MODE_IMPORTANT_INTERRUPTIONS;
        customRule.conditionId = ZenModeConfig.toScheduleConditionId(customRuleInfo);
        customRule.component = new ComponentName("android", "ScheduleConditionProvider");
<<<<<<< HEAD
=======
        customRule.zenPolicy = new ZenPolicy.Builder()
                .allowReminders(true)
                .allowMessages(ZenPolicy.PEOPLE_TYPE_ANYONE)
                .build();
>>>>>>> de843449
        automaticRules.put("customRule", customRule);

        ZenModeConfig.ZenRule defaultScheduleRule = new ZenModeConfig.ZenRule();
        final ScheduleInfo defaultScheduleRuleInfo = new ScheduleInfo();
        defaultScheduleRule.enabled = false;
        defaultScheduleRule.name = "Default Schedule Rule";
        defaultScheduleRule.zenMode = Settings.Global.ZEN_MODE_IMPORTANT_INTERRUPTIONS;
        defaultScheduleRule.conditionId = ZenModeConfig.toScheduleConditionId(
                defaultScheduleRuleInfo);
        defaultScheduleRule.id = ZenModeConfig.EVERY_NIGHT_DEFAULT_RULE_ID;
<<<<<<< HEAD
=======
        defaultScheduleRule.zenPolicy = new ZenPolicy.Builder()
                .allowEvents(true)
                .allowMessages(ZenPolicy.PEOPLE_TYPE_ANYONE)
                .build();
>>>>>>> de843449
        automaticRules.put(ZenModeConfig.EVERY_NIGHT_DEFAULT_RULE_ID, defaultScheduleRule);

        ZenModeConfig.ZenRule defaultEventRule = new ZenModeConfig.ZenRule();
        final ScheduleInfo defaultEventRuleInfo = new ScheduleInfo();
        defaultEventRule.enabled = false;
        defaultEventRule.name = "Default Event Rule";
        defaultEventRule.zenMode = Settings.Global.ZEN_MODE_IMPORTANT_INTERRUPTIONS;
        defaultEventRule.conditionId = ZenModeConfig.toScheduleConditionId(
                defaultEventRuleInfo);
        defaultEventRule.id = ZenModeConfig.EVENTS_DEFAULT_RULE_ID;
<<<<<<< HEAD
=======
        defaultScheduleRule.zenPolicy = new ZenPolicy.Builder()
                .allowAlarms(false)
                .allowMedia(false)
                .allowRepeatCallers(false)
                .build();
>>>>>>> de843449
        automaticRules.put(ZenModeConfig.EVENTS_DEFAULT_RULE_ID, defaultEventRule);

        mZenModeHelperSpy.mConfig.automaticRules = automaticRules;

        // set previous version
        ByteArrayOutputStream baos = writeXmlAndPurge(false, 5);
        XmlPullParser parser = Xml.newPullParser();
        parser.setInput(new BufferedInputStream(
                new ByteArrayInputStream(baos.toByteArray())), null);
        parser.nextTag();
        mZenModeHelperSpy.readXml(parser, false);

        // check default rules
        ArrayMap<String, ZenModeConfig.ZenRule> rules = mZenModeHelperSpy.mConfig.automaticRules;
        assertTrue(rules.size() != 0);
        for (String defaultId : ZenModeConfig.DEFAULT_RULE_IDS) {
            assertTrue(rules.containsKey(defaultId));
        }
        assertTrue(rules.containsKey("customRule"));

        setupZenConfigMaintained();
    }

    @Test
    public void testCountdownConditionSubscription() throws Exception {
        ZenModeConfig config = new ZenModeConfig();
        mZenModeHelperSpy.mConfig = config;
        mZenModeHelperSpy.mConditions.evaluateConfig(mZenModeHelperSpy.mConfig, null, true);
        assertEquals(0, mZenModeHelperSpy.mConditions.mSubscriptions.size());

        mZenModeHelperSpy.mConfig.manualRule = new ZenModeConfig.ZenRule();
        Uri conditionId = ZenModeConfig.toCountdownConditionId(9000000, false);
        mZenModeHelperSpy.mConfig.manualRule.conditionId = conditionId;
        mZenModeHelperSpy.mConfig.manualRule.component = new ComponentName("android",
                CountdownConditionProvider.class.getName());
        mZenModeHelperSpy.mConfig.manualRule.condition = new Condition(conditionId, "", "", "", 0,
                Condition.STATE_TRUE, Condition.FLAG_RELEVANT_NOW);
        mZenModeHelperSpy.mConfig.manualRule.enabled = true;
        ZenModeConfig originalConfig = mZenModeHelperSpy.mConfig.copy();

        mZenModeHelperSpy.mConditions.evaluateConfig(mZenModeHelperSpy.mConfig, null, true);

        assertEquals(true, ZenModeConfig.isValidCountdownConditionId(conditionId));
        assertEquals(originalConfig, mZenModeHelperSpy.mConfig);
        assertEquals(1, mZenModeHelperSpy.mConditions.mSubscriptions.size());
    }

    @Test
    public void testEmptyDefaultRulesMap() {
        ZenModeConfig config = new ZenModeConfig();
        config.automaticRules = new ArrayMap<>();
        mZenModeHelperSpy.mConfig = config;
        mZenModeHelperSpy.updateDefaultZenRules(); // shouldn't throw null pointer
    }

    @Test
    public void testDoNotUpdateModifiedDefaultAutoRule() {
        // mDefaultConfig is set to default config in setup by getDefaultConfigParser
        when(mContext.checkCallingPermission(anyString()))
                .thenReturn(PackageManager.PERMISSION_GRANTED);

        // shouldn't update rule that's been modified
        ZenModeConfig.ZenRule updatedDefaultRule = new ZenModeConfig.ZenRule();
        updatedDefaultRule.modified = true;
        updatedDefaultRule.enabled = false;
        updatedDefaultRule.creationTime = 0;
        updatedDefaultRule.id = SCHEDULE_DEFAULT_RULE_ID;
        updatedDefaultRule.name = "Schedule Default Rule";
        updatedDefaultRule.zenMode = Settings.Global.ZEN_MODE_IMPORTANT_INTERRUPTIONS;
        updatedDefaultRule.conditionId = ZenModeConfig.toScheduleConditionId(new ScheduleInfo());
        updatedDefaultRule.component = new ComponentName("android", "ScheduleConditionProvider");

        ArrayMap<String, ZenModeConfig.ZenRule> autoRules = new ArrayMap<>();
        autoRules.put(SCHEDULE_DEFAULT_RULE_ID, updatedDefaultRule);
        mZenModeHelperSpy.mConfig.automaticRules = autoRules;

        mZenModeHelperSpy.updateDefaultZenRules();
        assertEquals(updatedDefaultRule,
                mZenModeHelperSpy.mConfig.automaticRules.get(SCHEDULE_DEFAULT_RULE_ID));
    }

    @Test
    public void testDoNotUpdateEnabledDefaultAutoRule() {
        // mDefaultConfig is set to default config in setup by getDefaultConfigParser
        when(mContext.checkCallingPermission(anyString()))
                .thenReturn(PackageManager.PERMISSION_GRANTED);

        // shouldn't update the rule that's enabled
        ZenModeConfig.ZenRule updatedDefaultRule = new ZenModeConfig.ZenRule();
        updatedDefaultRule.enabled = true;
        updatedDefaultRule.modified = false;
        updatedDefaultRule.creationTime = 0;
        updatedDefaultRule.id = SCHEDULE_DEFAULT_RULE_ID;
        updatedDefaultRule.name = "Schedule Default Rule";
        updatedDefaultRule.zenMode = Settings.Global.ZEN_MODE_IMPORTANT_INTERRUPTIONS;
        updatedDefaultRule.conditionId = ZenModeConfig.toScheduleConditionId(new ScheduleInfo());
        updatedDefaultRule.component = new ComponentName("android", "ScheduleConditionProvider");

        ArrayMap<String, ZenModeConfig.ZenRule> autoRules = new ArrayMap<>();
        autoRules.put(SCHEDULE_DEFAULT_RULE_ID, updatedDefaultRule);
        mZenModeHelperSpy.mConfig.automaticRules = autoRules;

        mZenModeHelperSpy.updateDefaultZenRules();
        assertEquals(updatedDefaultRule,
                mZenModeHelperSpy.mConfig.automaticRules.get(SCHEDULE_DEFAULT_RULE_ID));
    }

    @Test
    public void testUpdateDefaultAutoRule() {
        // mDefaultConfig is set to default config in setup by getDefaultConfigParser
        final String defaultRuleName = "rule name test";
        when(mContext.checkCallingPermission(anyString()))
                .thenReturn(PackageManager.PERMISSION_GRANTED);

        // will update rule that is not enabled and modified
        ZenModeConfig.ZenRule customDefaultRule = new ZenModeConfig.ZenRule();
        customDefaultRule.enabled = false;
        customDefaultRule.modified = false;
        customDefaultRule.creationTime = 0;
        customDefaultRule.id = SCHEDULE_DEFAULT_RULE_ID;
        customDefaultRule.name = "Schedule Default Rule";
        customDefaultRule.zenMode = Settings.Global.ZEN_MODE_IMPORTANT_INTERRUPTIONS;
        customDefaultRule.conditionId = ZenModeConfig.toScheduleConditionId(new ScheduleInfo());
        customDefaultRule.component = new ComponentName("android", "ScheduleConditionProvider");

        ArrayMap<String, ZenModeConfig.ZenRule> autoRules = new ArrayMap<>();
        autoRules.put(SCHEDULE_DEFAULT_RULE_ID, customDefaultRule);
        mZenModeHelperSpy.mConfig.automaticRules = autoRules;

        mZenModeHelperSpy.updateDefaultZenRules();
        ZenModeConfig.ZenRule ruleAfterUpdating =
                mZenModeHelperSpy.mConfig.automaticRules.get(SCHEDULE_DEFAULT_RULE_ID);
        assertEquals(customDefaultRule.enabled, ruleAfterUpdating.enabled);
        assertEquals(customDefaultRule.modified, ruleAfterUpdating.modified);
        assertEquals(customDefaultRule.id, ruleAfterUpdating.id);
        assertEquals(customDefaultRule.conditionId, ruleAfterUpdating.conditionId);
        assertFalse(Objects.equals(defaultRuleName, ruleAfterUpdating.name)); // update name
    }

    @Test
    public void testAddAutomaticZenRule() {
        AutomaticZenRule zenRule = new AutomaticZenRule("name",
                new ComponentName("android", "ScheduleConditionProvider"),
                ZenModeConfig.toScheduleConditionId(new ScheduleInfo()),
                NotificationManager.INTERRUPTION_FILTER_PRIORITY, true);
        String id = mZenModeHelperSpy.addAutomaticZenRule(zenRule, "test");

        assertTrue(id != null);
        ZenModeConfig.ZenRule ruleInConfig = mZenModeHelperSpy.mConfig.automaticRules.get(id);
        assertTrue(ruleInConfig != null);
        assertEquals(zenRule.isEnabled(), ruleInConfig.enabled);
        assertEquals(zenRule.isModified(), ruleInConfig.modified);
        assertEquals(zenRule.getConditionId(), ruleInConfig.conditionId);
        assertEquals(NotificationManager.zenModeFromInterruptionFilter(
                zenRule.getInterruptionFilter(), -1), ruleInConfig.zenMode);
        assertEquals(zenRule.getName(), ruleInConfig.name);
    }

    private void setupZenConfig() {
        mZenModeHelperSpy.mZenMode = Settings.Global.ZEN_MODE_IMPORTANT_INTERRUPTIONS;
        mZenModeHelperSpy.mConfig.allowAlarms = false;
        mZenModeHelperSpy.mConfig.allowMedia = false;
        mZenModeHelperSpy.mConfig.allowSystem = false;
        mZenModeHelperSpy.mConfig.allowReminders = true;
        mZenModeHelperSpy.mConfig.allowCalls = true;
        mZenModeHelperSpy.mConfig.allowMessages = true;
        mZenModeHelperSpy.mConfig.allowEvents = true;
        mZenModeHelperSpy.mConfig.allowRepeatCallers= true;
        mZenModeHelperSpy.mConfig.suppressedVisualEffects = SUPPRESSED_EFFECT_BADGE;
        mZenModeHelperSpy.mConfig.manualRule = null;
    }

    private void setupZenConfigMaintained() {
        // config is still the same as when it was setup (setupZenConfig)
        assertFalse(mZenModeHelperSpy.mConfig.allowAlarms);
        assertFalse(mZenModeHelperSpy.mConfig.allowMedia);
        assertFalse(mZenModeHelperSpy.mConfig.allowSystem);
        assertTrue(mZenModeHelperSpy.mConfig.allowReminders);
        assertTrue(mZenModeHelperSpy.mConfig.allowCalls);
        assertTrue(mZenModeHelperSpy.mConfig.allowMessages);
        assertTrue(mZenModeHelperSpy.mConfig.allowEvents);
        assertTrue(mZenModeHelperSpy.mConfig.allowRepeatCallers);
        assertEquals(SUPPRESSED_EFFECT_BADGE, mZenModeHelperSpy.mConfig.suppressedVisualEffects);
    }

    /**
     * Wrapper to use XmlPullParser as XmlResourceParser for Resources.getXml()
     */
    final class XmlResourceParserImpl implements XmlResourceParser {
        private XmlPullParser parser;

        public XmlResourceParserImpl(XmlPullParser parser) {
            this.parser = parser;
        }

        public int getEventType() throws XmlPullParserException {
            return parser.getEventType();
        }

        @Override
        public void setFeature(String name, boolean state) throws XmlPullParserException {
            parser.setFeature(name, state);
        }

        @Override
        public boolean getFeature(String name) {
            return false;
        }

        @Override
        public void setProperty(String name, Object value) throws XmlPullParserException {
            parser.setProperty(name, value);
        }

        @Override
        public Object getProperty(String name) {
            return parser.getProperty(name);
        }

        @Override
        public void setInput(Reader in) throws XmlPullParserException {
            parser.setInput(in);
        }

        @Override
        public void setInput(InputStream inputStream, String inputEncoding)
                throws XmlPullParserException {
            parser.setInput(inputStream, inputEncoding);
        }

        @Override
        public String getInputEncoding() {
            return parser.getInputEncoding();
        }

        @Override
        public void defineEntityReplacementText(String entityName, String replacementText)
                throws XmlPullParserException {
            parser.defineEntityReplacementText(entityName, replacementText);
        }

        @Override
        public int getNamespaceCount(int depth) throws XmlPullParserException {
            return parser.getNamespaceCount(depth);
        }

        @Override
        public String getNamespacePrefix(int pos) throws XmlPullParserException {
            return parser.getNamespacePrefix(pos);
        }

        @Override
        public String getNamespaceUri(int pos) throws XmlPullParserException {
            return parser.getNamespaceUri(pos);
        }

        @Override
        public String getNamespace(String prefix) {
            return parser.getNamespace(prefix);
        }

        @Override
        public int getDepth() {
            return parser.getDepth();
        }

        @Override
        public String getPositionDescription() {
            return parser.getPositionDescription();
        }

        @Override
        public int getLineNumber() {
            return parser.getLineNumber();
        }

        @Override
        public int getColumnNumber() {
            return parser.getColumnNumber();
        }

        @Override
        public boolean isWhitespace() throws XmlPullParserException {
            return parser.isWhitespace();
        }

        @Override
        public String getText() {
            return parser.getText();
        }

        @Override
        public char[] getTextCharacters(int[] holderForStartAndLength) {
            return parser.getTextCharacters(holderForStartAndLength);
        }

        @Override
        public String getNamespace() {
            return parser.getNamespace();
        }

        @Override
        public String getName() {
            return parser.getName();
        }

        @Override
        public String getPrefix() {
            return parser.getPrefix();
        }

        @Override
        public boolean isEmptyElementTag() throws XmlPullParserException {
            return false;
        }

        @Override
        public int getAttributeCount() {
            return parser.getAttributeCount();
        }

        public int next() throws IOException, XmlPullParserException {
            return parser.next();
        }

        @Override
        public int nextToken() throws XmlPullParserException, IOException {
            return parser.next();
        }

        @Override
        public void require(int type, String namespace, String name)
                throws XmlPullParserException, IOException {
            parser.require(type, namespace, name);
        }

        @Override
        public String nextText() throws XmlPullParserException, IOException {
            return parser.nextText();
        }

        @Override
        public String getAttributeNamespace(int index) {
            return "";
        }

        @Override
        public String getAttributeName(int index) {
            return parser.getAttributeName(index);
        }

        @Override
        public String getAttributePrefix(int index) {
            return parser.getAttributePrefix(index);
        }

        @Override
        public String getAttributeType(int index) {
            return parser.getAttributeType(index);
        }

        @Override
        public boolean isAttributeDefault(int index) {
            return parser.isAttributeDefault(index);
        }

        @Override
        public String getAttributeValue(int index) {
            return parser.getAttributeValue(index);
        }

        @Override
        public String getAttributeValue(String namespace, String name) {
            return parser.getAttributeValue(namespace, name);
        }

        @Override
        public int getAttributeNameResource(int index) {
            return 0;
        }

        @Override
        public int getAttributeListValue(String namespace, String attribute, String[] options,
                int defaultValue) {
            return 0;
        }

        @Override
        public boolean getAttributeBooleanValue(String namespace, String attribute,
                boolean defaultValue) {
            return false;
        }

        @Override
        public int getAttributeResourceValue(String namespace, String attribute, int defaultValue) {
            return 0;
        }

        @Override
        public int getAttributeIntValue(String namespace, String attribute, int defaultValue) {
            return 0;
        }

        @Override
        public int getAttributeUnsignedIntValue(String namespace, String attribute,
                int defaultValue) {
            return 0;
        }

        @Override
        public float getAttributeFloatValue(String namespace, String attribute,
                float defaultValue) {
            return 0;
        }

        @Override
        public int getAttributeListValue(int index, String[] options, int defaultValue) {
            return 0;
        }

        @Override
        public boolean getAttributeBooleanValue(int index, boolean defaultValue) {
            return false;
        }

        @Override
        public int getAttributeResourceValue(int index, int defaultValue) {
            return 0;
        }

        @Override
        public int getAttributeIntValue(int index, int defaultValue) {
            return 0;
        }

        @Override
        public int getAttributeUnsignedIntValue(int index, int defaultValue) {
            return 0;
        }

        @Override
        public float getAttributeFloatValue(int index, float defaultValue) {
            return 0;
        }

        @Override
        public String getIdAttribute() {
            return null;
        }

        @Override
        public String getClassAttribute() {
            return null;
        }

        @Override
        public int getIdAttributeResourceValue(int defaultValue) {
            return 0;
        }

        @Override
        public int getStyleAttribute() {
            return 0;
        }

        @Override
        public void close() {
        }

        @Override
        public int nextTag() throws IOException, XmlPullParserException {
            return parser.nextTag();
        }
    }
}<|MERGE_RESOLUTION|>--- conflicted
+++ resolved
@@ -729,41 +729,6 @@
     }
 
     @Test
-<<<<<<< HEAD
-    public void testReadXmlRestore() throws Exception {
-        setupZenConfig();
-
-        // one enabled automatic rule
-        ArrayMap<String, ZenModeConfig.ZenRule> automaticRules = new ArrayMap<>();
-        ZenModeConfig.ZenRule customRule = new ZenModeConfig.ZenRule();
-        final ScheduleInfo customRuleInfo = new ScheduleInfo();
-        customRule.enabled = true;
-        customRule.creationTime = 0;
-        customRule.id = "customRule";
-        customRule.name = "Custom Rule";
-        customRule.zenMode = Settings.Global.ZEN_MODE_IMPORTANT_INTERRUPTIONS;
-        customRule.conditionId = ZenModeConfig.toScheduleConditionId(customRuleInfo);
-        customRule.component = new ComponentName("android", "ScheduleConditionProvider");
-        automaticRules.put("customRule", customRule);
-        mZenModeHelperSpy.mConfig.automaticRules = automaticRules;
-
-        ZenModeConfig original = mZenModeHelperSpy.mConfig.copy();
-
-        ByteArrayOutputStream baos = writeXmlAndPurge(false, null);
-        XmlPullParser parser = Xml.newPullParser();
-        parser.setInput(new BufferedInputStream(
-                new ByteArrayInputStream(baos.toByteArray())), null);
-        parser.nextTag();
-        mZenModeHelperSpy.readXml(parser, true);
-        assertEquals(original, mZenModeHelperSpy.mConfig);
-        assertEquals(original.hashCode(), mZenModeHelperSpy.mConfig.hashCode());
-    }
-
-    @Test
-    public void testReadXmlRulesNotOverriden() throws Exception {
-        setupZenConfig();
-
-=======
     public void testReadXmlRestoreWithZenPolicy() throws Exception {
         final String ruleId = "customRule";
         setupZenConfig();
@@ -808,7 +773,6 @@
     public void testReadXmlRulesNotOverriden() throws Exception {
         setupZenConfig();
 
->>>>>>> de843449
         // automatic zen rule is enabled on upgrade so rules should not be overriden to default
         ArrayMap<String, ZenModeConfig.ZenRule> enabledAutoRule = new ArrayMap<>();
         ZenModeConfig.ZenRule customRule = new ZenModeConfig.ZenRule();
@@ -985,8 +949,6 @@
         customRule.component = new ComponentName("android", "ScheduleConditionProvider");
         disabledAutoRule.put("customRule", customRule);
         mZenModeHelperSpy.mConfig.automaticRules = disabledAutoRule;
-<<<<<<< HEAD
-=======
 
         // set previous version
         ByteArrayOutputStream baos = writeXmlAndPurge(false, 5);
@@ -1039,7 +1001,6 @@
         automaticRules.put(ZenModeConfig.EVERY_NIGHT_DEFAULT_RULE_ID, defaultScheduleRule);
 
         mZenModeHelperSpy.mConfig.automaticRules = automaticRules;
->>>>>>> de843449
 
         // set previous version
         ByteArrayOutputStream baos = writeXmlAndPurge(false, 5);
@@ -1061,57 +1022,6 @@
     }
 
     @Test
-<<<<<<< HEAD
-    public void testReadXmlOnlyOneDefaultRuleExists() throws Exception {
-        setupZenConfig();
-
-        // all automatic zen rules are disabled on upgrade and only one default rule exists
-        // so rules should be overriden to the default rules
-        ArrayMap<String, ZenModeConfig.ZenRule> automaticRules = new ArrayMap<>();
-        ZenModeConfig.ZenRule customRule = new ZenModeConfig.ZenRule();
-        final ScheduleInfo customRuleInfo = new ScheduleInfo();
-        customRule.enabled = false;
-        customRule.name = "Custom Rule";
-        customRule.zenMode = Settings.Global.ZEN_MODE_IMPORTANT_INTERRUPTIONS;
-        customRule.conditionId = ZenModeConfig.toScheduleConditionId(customRuleInfo);
-        customRule.component = new ComponentName("android", "ScheduleConditionProvider");
-        automaticRules.put("customRule", customRule);
-
-        ZenModeConfig.ZenRule defaultScheduleRule = new ZenModeConfig.ZenRule();
-        final ScheduleInfo defaultScheduleRuleInfo = new ScheduleInfo();
-        defaultScheduleRule.enabled = false;
-        defaultScheduleRule.name = "Default Schedule Rule";
-        defaultScheduleRule.zenMode = Settings.Global.ZEN_MODE_IMPORTANT_INTERRUPTIONS;
-        defaultScheduleRule.conditionId = ZenModeConfig.toScheduleConditionId(
-                defaultScheduleRuleInfo);
-        customRule.component = new ComponentName("android", "ScheduleConditionProvider");
-        defaultScheduleRule.id = ZenModeConfig.EVERY_NIGHT_DEFAULT_RULE_ID;
-        automaticRules.put(ZenModeConfig.EVERY_NIGHT_DEFAULT_RULE_ID, defaultScheduleRule);
-
-        mZenModeHelperSpy.mConfig.automaticRules = automaticRules;
-
-        // set previous version
-        ByteArrayOutputStream baos = writeXmlAndPurge(false, 5);
-        XmlPullParser parser = Xml.newPullParser();
-        parser.setInput(new BufferedInputStream(
-                new ByteArrayInputStream(baos.toByteArray())), null);
-        parser.nextTag();
-        mZenModeHelperSpy.readXml(parser, false);
-
-        // check default rules
-        ArrayMap<String, ZenModeConfig.ZenRule> rules = mZenModeHelperSpy.mConfig.automaticRules;
-        assertTrue(rules.size() != 0);
-        for (String defaultId : ZenModeConfig.DEFAULT_RULE_IDS) {
-            assertTrue(rules.containsKey(defaultId));
-        }
-        assertFalse(rules.containsKey("customRule"));
-
-        setupZenConfigMaintained();
-    }
-
-    @Test
-=======
->>>>>>> de843449
     public void testReadXmlDefaultRulesExist() throws Exception {
         setupZenConfig();
 
@@ -1124,13 +1034,10 @@
         customRule.zenMode = Settings.Global.ZEN_MODE_IMPORTANT_INTERRUPTIONS;
         customRule.conditionId = ZenModeConfig.toScheduleConditionId(customRuleInfo);
         customRule.component = new ComponentName("android", "ScheduleConditionProvider");
-<<<<<<< HEAD
-=======
         customRule.zenPolicy = new ZenPolicy.Builder()
                 .allowReminders(true)
                 .allowMessages(ZenPolicy.PEOPLE_TYPE_ANYONE)
                 .build();
->>>>>>> de843449
         automaticRules.put("customRule", customRule);
 
         ZenModeConfig.ZenRule defaultScheduleRule = new ZenModeConfig.ZenRule();
@@ -1141,13 +1048,10 @@
         defaultScheduleRule.conditionId = ZenModeConfig.toScheduleConditionId(
                 defaultScheduleRuleInfo);
         defaultScheduleRule.id = ZenModeConfig.EVERY_NIGHT_DEFAULT_RULE_ID;
-<<<<<<< HEAD
-=======
         defaultScheduleRule.zenPolicy = new ZenPolicy.Builder()
                 .allowEvents(true)
                 .allowMessages(ZenPolicy.PEOPLE_TYPE_ANYONE)
                 .build();
->>>>>>> de843449
         automaticRules.put(ZenModeConfig.EVERY_NIGHT_DEFAULT_RULE_ID, defaultScheduleRule);
 
         ZenModeConfig.ZenRule defaultEventRule = new ZenModeConfig.ZenRule();
@@ -1158,14 +1062,11 @@
         defaultEventRule.conditionId = ZenModeConfig.toScheduleConditionId(
                 defaultEventRuleInfo);
         defaultEventRule.id = ZenModeConfig.EVENTS_DEFAULT_RULE_ID;
-<<<<<<< HEAD
-=======
         defaultScheduleRule.zenPolicy = new ZenPolicy.Builder()
                 .allowAlarms(false)
                 .allowMedia(false)
                 .allowRepeatCallers(false)
                 .build();
->>>>>>> de843449
         automaticRules.put(ZenModeConfig.EVENTS_DEFAULT_RULE_ID, defaultEventRule);
 
         mZenModeHelperSpy.mConfig.automaticRules = automaticRules;
