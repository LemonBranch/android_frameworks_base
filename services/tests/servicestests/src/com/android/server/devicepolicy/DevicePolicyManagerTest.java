--- conflicted
+++ resolved
@@ -5021,12 +5021,7 @@
         configureContextForAccess(mContext, false);
 
         assertExpectException(SecurityException.class, /* messageRegex= */ null,
-<<<<<<< HEAD
-                () -> dpm.setProfileOwnerCanAccessDeviceIdsForUser(admin2,
-                        UserHandle.of(DpmMockContext.CALLER_UID)));
-=======
                 () -> dpm.setProfileOwnerCanAccessDeviceIds(admin2));
->>>>>>> 825827da
     }
 
     public void testGrantDeviceIdsAccess_notByAuthorizedCaller() throws Exception {
@@ -5034,12 +5029,7 @@
         configureContextForAccess(mContext, false);
 
         assertExpectException(SecurityException.class, /* messageRegex= */ null,
-<<<<<<< HEAD
-                () -> dpm.setProfileOwnerCanAccessDeviceIdsForUser(admin1,
-                        UserHandle.of(DpmMockContext.CALLER_UID)));
-=======
                 () -> dpm.setProfileOwnerCanAccessDeviceIds(admin1));
->>>>>>> 825827da
     }
 
     public void testGrantDeviceIdsAccess_byAuthorizedSystemCaller() throws Exception {
@@ -5068,12 +5058,7 @@
                         DpmMockContext.CALLER_MANAGED_PROVISIONING_UID);
         try {
             runAsCaller(mServiceContext, dpms, dpm -> {
-<<<<<<< HEAD
-                dpm.setProfileOwnerCanAccessDeviceIdsForUser(admin1,
-                        UserHandle.of(DpmMockContext.CALLER_USER_HANDLE));
-=======
                 dpm.setProfileOwnerCanAccessDeviceIds(admin1);
->>>>>>> 825827da
             });
         } finally {
             mServiceContext.binder.restoreCallingIdentity(ident);
@@ -5213,11 +5198,7 @@
     public void testGetPasswordComplexity_currentUserNoPassword() {
         when(getServices().userManager.isUserUnlocked(DpmMockContext.CALLER_USER_HANDLE))
                 .thenReturn(true);
-<<<<<<< HEAD
-        mServiceContext.permissions.add(permission.REQUEST_SCREEN_LOCK_COMPLEXITY);
-=======
         mServiceContext.permissions.add(permission.REQUEST_PASSWORD_COMPLEXITY);
->>>>>>> 825827da
         when(getServices().userManager.getCredentialOwnerProfile(DpmMockContext.CALLER_USER_HANDLE))
                 .thenReturn(DpmMockContext.CALLER_USER_HANDLE);
 
@@ -5227,11 +5208,7 @@
     public void testGetPasswordComplexity_currentUserHasPassword() {
         when(getServices().userManager.isUserUnlocked(DpmMockContext.CALLER_USER_HANDLE))
                 .thenReturn(true);
-<<<<<<< HEAD
-        mServiceContext.permissions.add(permission.REQUEST_SCREEN_LOCK_COMPLEXITY);
-=======
         mServiceContext.permissions.add(permission.REQUEST_PASSWORD_COMPLEXITY);
->>>>>>> 825827da
         when(getServices().userManager.getCredentialOwnerProfile(DpmMockContext.CALLER_USER_HANDLE))
                 .thenReturn(DpmMockContext.CALLER_USER_HANDLE);
         dpms.mUserPasswordMetrics.put(
@@ -5244,11 +5221,7 @@
     public void testGetPasswordComplexity_unifiedChallengeReturnsParentUserPassword() {
         when(getServices().userManager.isUserUnlocked(DpmMockContext.CALLER_USER_HANDLE))
                 .thenReturn(true);
-<<<<<<< HEAD
-        mServiceContext.permissions.add(permission.REQUEST_SCREEN_LOCK_COMPLEXITY);
-=======
         mServiceContext.permissions.add(permission.REQUEST_PASSWORD_COMPLEXITY);
->>>>>>> 825827da
 
         UserInfo parentUser = new UserInfo();
         parentUser.id = DpmMockContext.CALLER_USER_HANDLE + 10;
@@ -5338,11 +5311,7 @@
         mServiceContext.binder.callingUid =
                 UserHandle.getUid(DpmMockContext.CALLER_USER_HANDLE, DpmMockContext.SYSTEM_UID);
         runAsCaller(mServiceContext, dpms, dpm -> {
-<<<<<<< HEAD
-            dpm.setProfileOwnerCanAccessDeviceIdsForUser(who, UserHandle.of(userId));
-=======
             dpm.setProfileOwnerCanAccessDeviceIds(who);
->>>>>>> 825827da
         });
         mServiceContext.binder.restoreCallingIdentity(ident);
     }
