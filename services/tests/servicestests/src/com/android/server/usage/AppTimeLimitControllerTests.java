--- conflicted
+++ resolved
@@ -175,15 +175,9 @@
     /** Verify app usage limit observer is added */
     @Test
     public void testAppUsageLimitObserver_AddObserver() {
-<<<<<<< HEAD
-        addAppUsageLimitObserver(OBS_ID1, GROUP1, TIME_30_MIN, TIME_30_MIN);
-        assertTrue("Observer wasn't added", hasAppUsageLimitObserver(UID, OBS_ID1));
-        addAppUsageLimitObserver(OBS_ID2, GROUP_GAME, TIME_30_MIN, TIME_30_MIN);
-=======
         addAppUsageLimitObserver(OBS_ID1, GROUP1, TIME_30_MIN, 0);
         assertTrue("Observer wasn't added", hasAppUsageLimitObserver(UID, OBS_ID1));
         addAppUsageLimitObserver(OBS_ID2, GROUP_GAME, TIME_30_MIN, 0);
->>>>>>> 825827da
         assertTrue("Observer wasn't added", hasAppUsageLimitObserver(UID, OBS_ID2));
         assertTrue("Observer wasn't added", hasAppUsageLimitObserver(UID, OBS_ID1));
     }
@@ -209,11 +203,7 @@
     /** Verify app usage limit observer is removed */
     @Test
     public void testAppUsageLimitObserver_RemoveObserver() {
-<<<<<<< HEAD
-        addAppUsageLimitObserver(OBS_ID1, GROUP1, TIME_30_MIN, TIME_30_MIN);
-=======
         addAppUsageLimitObserver(OBS_ID1, GROUP1, TIME_30_MIN, 0);
->>>>>>> 825827da
         assertTrue("Observer wasn't added", hasAppUsageLimitObserver(UID, OBS_ID1));
         mController.removeAppUsageLimitObserver(UID, OBS_ID1, USER_ID);
         assertFalse("Observer wasn't removed", hasAppUsageLimitObserver(UID, OBS_ID1));
@@ -300,15 +290,9 @@
     /** Re-adding an observer should result in only one copy */
     @Test
     public void testAppUsageLimitObserver_ObserverReAdd() {
-<<<<<<< HEAD
-        addAppUsageLimitObserver(OBS_ID1, GROUP1, TIME_30_MIN, TIME_30_MIN);
-        assertTrue("Observer wasn't added", hasAppUsageLimitObserver(UID, OBS_ID1));
-        addAppUsageLimitObserver(OBS_ID1, GROUP1, TIME_10_MIN, TIME_10_MIN);
-=======
         addAppUsageLimitObserver(OBS_ID1, GROUP1, TIME_30_MIN, 0);
         assertTrue("Observer wasn't added", hasAppUsageLimitObserver(UID, OBS_ID1));
         addAppUsageLimitObserver(OBS_ID1, GROUP1, TIME_10_MIN, 0);
->>>>>>> 825827da
         assertTrue("Observer wasn't added",
                 getAppUsageLimitObserver(UID, OBS_ID1).getTimeLimitMs() == TIME_10_MIN);
         mController.removeAppUsageLimitObserver(UID, OBS_ID1, USER_ID);
@@ -320,11 +304,7 @@
     public void testAllObservers_ExclusiveObserverIds() {
         addAppUsageObserver(OBS_ID1, GROUP1, TIME_10_MIN);
         addUsageSessionObserver(OBS_ID1, GROUP1, TIME_30_MIN, TIME_1_MIN);
-<<<<<<< HEAD
-        addAppUsageLimitObserver(OBS_ID1, GROUP1, TIME_10_MIN, TIME_10_MIN);
-=======
         addAppUsageLimitObserver(OBS_ID1, GROUP1, TIME_10_MIN, 0);
->>>>>>> 825827da
         assertTrue("Observer wasn't added", hasAppUsageObserver(UID, OBS_ID1));
         assertTrue("Observer wasn't added", hasUsageSessionObserver(UID, OBS_ID1));
         assertTrue("Observer wasn't added", hasAppUsageLimitObserver(UID, OBS_ID1));
@@ -416,11 +396,7 @@
     @Test
     public void testAppUsageLimitObserver_Accumulation() throws Exception {
         setTime(0L);
-<<<<<<< HEAD
-        addAppUsageLimitObserver(OBS_ID1, GROUP1, TIME_30_MIN, TIME_30_MIN);
-=======
         addAppUsageLimitObserver(OBS_ID1, GROUP1, TIME_30_MIN, 0);
->>>>>>> 825827da
         startUsage(PKG_SOC1);
         // Add 10 mins
         setTime(TIME_10_MIN);
@@ -480,11 +456,7 @@
     @Test
     public void testAppUsageLimitObserver_TimeoutOtherApp() throws Exception {
         setTime(0L);
-<<<<<<< HEAD
-        addAppUsageLimitObserver(OBS_ID1, GROUP1, 4_000L, 4_000L);
-=======
         addAppUsageLimitObserver(OBS_ID1, GROUP1, 4_000L, 0);
->>>>>>> 825827da
         startUsage(PKG_SOC2);
         assertFalse(mLimitReachedLatch.await(6_000L, TimeUnit.MILLISECONDS));
         setTime(6_000L);
@@ -526,11 +498,7 @@
     @Test
     public void testAppUsageLimitObserver_Timeout() throws Exception {
         setTime(0L);
-<<<<<<< HEAD
-        addAppUsageLimitObserver(OBS_ID1, GROUP1, 4_000L, 4_000L);
-=======
         addAppUsageLimitObserver(OBS_ID1, GROUP1, 4_000L, 0);
->>>>>>> 825827da
         startUsage(PKG_SOC1);
         setTime(6_000L);
         assertTrue(mLimitReachedLatch.await(6_000L, TimeUnit.MILLISECONDS));
@@ -583,11 +551,7 @@
         setTime(TIME_10_MIN);
         startUsage(PKG_GAME1);
         setTime(TIME_30_MIN);
-<<<<<<< HEAD
-        addAppUsageLimitObserver(OBS_ID2, GROUP_GAME, TIME_30_MIN, TIME_30_MIN);
-=======
         addAppUsageLimitObserver(OBS_ID2, GROUP_GAME, TIME_30_MIN, 0);
->>>>>>> 825827da
         setTime(TIME_30_MIN + TIME_10_MIN);
         stopUsage(PKG_GAME1);
         assertFalse(mLimitReachedLatch.await(1_000L, TimeUnit.MILLISECONDS));
@@ -648,11 +612,7 @@
         startUsage(PKG_SOC1);
         setTime(TIME_10_MIN);
         // 10 second time limit
-<<<<<<< HEAD
-        addAppUsageLimitObserver(OBS_ID1, GROUP_SOC, 10_000L, 10_000L);
-=======
         addAppUsageLimitObserver(OBS_ID1, GROUP_SOC, 10_000L, 0);
->>>>>>> 825827da
         setTime(TIME_10_MIN + 5_000L);
         // Shouldn't call back in 6 seconds
         assertFalse(mLimitReachedLatch.await(6_000L, TimeUnit.MILLISECONDS));
@@ -732,25 +692,6 @@
     public void testAppUsageLimitObserver_MaxObserverLimit() throws Exception {
         boolean receivedException = false;
         int ANOTHER_UID = UID + 1;
-<<<<<<< HEAD
-        addAppUsageLimitObserver(OBS_ID1, GROUP1, TIME_30_MIN, TIME_30_MIN);
-        addAppUsageLimitObserver(OBS_ID2, GROUP1, TIME_30_MIN, TIME_30_MIN);
-        addAppUsageLimitObserver(OBS_ID3, GROUP1, TIME_30_MIN, TIME_30_MIN);
-        addAppUsageLimitObserver(OBS_ID4, GROUP1, TIME_30_MIN, TIME_30_MIN);
-        addAppUsageLimitObserver(OBS_ID5, GROUP1, TIME_30_MIN, TIME_30_MIN);
-        addAppUsageLimitObserver(OBS_ID6, GROUP1, TIME_30_MIN, TIME_30_MIN);
-        addAppUsageLimitObserver(OBS_ID7, GROUP1, TIME_30_MIN, TIME_30_MIN);
-        addAppUsageLimitObserver(OBS_ID8, GROUP1, TIME_30_MIN, TIME_30_MIN);
-        addAppUsageLimitObserver(OBS_ID9, GROUP1, TIME_30_MIN, TIME_30_MIN);
-        addAppUsageLimitObserver(OBS_ID10, GROUP1, TIME_30_MIN, TIME_30_MIN);
-        // Readding an observer should not cause an IllegalStateException
-        addAppUsageLimitObserver(OBS_ID5, GROUP1, TIME_30_MIN, TIME_30_MIN);
-        // Adding an observer for a different uid shouldn't cause an IllegalStateException
-        mController.addAppUsageLimitObserver(
-                ANOTHER_UID, OBS_ID11, GROUP1, TIME_30_MIN, TIME_30_MIN, null, USER_ID);
-        try {
-            addAppUsageLimitObserver(OBS_ID11, GROUP1, TIME_30_MIN, TIME_30_MIN);
-=======
         addAppUsageLimitObserver(OBS_ID1, GROUP1, TIME_30_MIN, 0);
         addAppUsageLimitObserver(OBS_ID2, GROUP1, TIME_30_MIN, 0);
         addAppUsageLimitObserver(OBS_ID3, GROUP1, TIME_30_MIN, 0);
@@ -768,7 +709,6 @@
                 ANOTHER_UID, OBS_ID11, GROUP1, TIME_30_MIN, 0, null, USER_ID);
         try {
             addAppUsageLimitObserver(OBS_ID11, GROUP1, TIME_30_MIN, 0);
->>>>>>> 825827da
         } catch (IllegalStateException ise) {
             receivedException = true;
         }
@@ -808,15 +748,9 @@
     public void testAppUsageLimitObserver_MinimumTimeLimit() throws Exception {
         boolean receivedException = false;
         // adding an observer with a one minute time limit should not cause an exception
-<<<<<<< HEAD
-        addAppUsageLimitObserver(OBS_ID1, GROUP1, MIN_TIME_LIMIT, MIN_TIME_LIMIT);
-        try {
-            addAppUsageLimitObserver(OBS_ID1, GROUP1, MIN_TIME_LIMIT - 1, MIN_TIME_LIMIT - 1);
-=======
         addAppUsageLimitObserver(OBS_ID1, GROUP1, MIN_TIME_LIMIT, 0);
         try {
             addAppUsageLimitObserver(OBS_ID1, GROUP1, MIN_TIME_LIMIT - 1, 0);
->>>>>>> 825827da
         } catch (IllegalArgumentException iae) {
             receivedException = true;
         }
@@ -873,11 +807,7 @@
     @Test
     public void testAppUsageLimitObserver_ConcurrentUsage() throws Exception {
         setTime(0L);
-<<<<<<< HEAD
-        addAppUsageLimitObserver(OBS_ID1, GROUP1, TIME_30_MIN, TIME_30_MIN);
-=======
         addAppUsageLimitObserver(OBS_ID1, GROUP1, TIME_30_MIN, 0);
->>>>>>> 825827da
         AppTimeLimitController.UsageGroup group = getAppUsageLimitObserver(UID, OBS_ID1);
         startUsage(PKG_SOC1);
         // Add 10 mins
@@ -1037,11 +967,7 @@
     /** Verify app usage limit observer added correctly reports its total usage limit */
     @Test
     public void testAppUsageLimitObserver_GetTotalUsageLimit() {
-<<<<<<< HEAD
-        addAppUsageLimitObserver(OBS_ID1, GROUP1, TIME_30_MIN, TIME_30_MIN);
-=======
         addAppUsageLimitObserver(OBS_ID1, GROUP1, TIME_30_MIN, 0);
->>>>>>> 825827da
         AppTimeLimitController.AppUsageLimitGroup group = getAppUsageLimitObserver(UID, OBS_ID1);
         assertNotNull("Observer wasn't added", group);
         assertEquals("Observer didn't correctly report total usage limit",
@@ -1052,11 +978,7 @@
     @Test
     public void testAppUsageLimitObserver_GetUsageRemaining() {
         setTime(0L);
-<<<<<<< HEAD
-        addAppUsageLimitObserver(OBS_ID1, GROUP1, TIME_30_MIN, TIME_30_MIN);
-=======
         addAppUsageLimitObserver(OBS_ID1, GROUP1, TIME_30_MIN, 0);
->>>>>>> 825827da
         startUsage(PKG_SOC1);
         setTime(TIME_10_MIN);
         stopUsage(PKG_SOC1);
@@ -1071,13 +993,8 @@
      */
     @Test
     public void testAppUsageLimitObserver_GetAppUsageLimit() {
-<<<<<<< HEAD
-        addAppUsageLimitObserver(OBS_ID1, GROUP1, TIME_30_MIN, TIME_30_MIN);
-        addAppUsageLimitObserver(OBS_ID2, GROUP_SOC, TIME_10_MIN, TIME_10_MIN);
-=======
         addAppUsageLimitObserver(OBS_ID1, GROUP1, TIME_30_MIN, 0);
         addAppUsageLimitObserver(OBS_ID2, GROUP_SOC, TIME_10_MIN, 0);
->>>>>>> 825827da
         UsageStatsManagerInternal.AppUsageLimitData group = getAppUsageLimit(PKG_SOC1);
         assertEquals("Observer with the smallest usage limit remaining wasn't returned",
                 TIME_10_MIN, group.getTotalUsageLimit());
@@ -1089,13 +1006,8 @@
     @Test
     public void testAppUsageLimitObserver_GetAppUsageLimitUsed() {
         setTime(0L);
-<<<<<<< HEAD
-        addAppUsageLimitObserver(OBS_ID1, GROUP1, TIME_30_MIN, TIME_30_MIN);
-        addAppUsageLimitObserver(OBS_ID2, GROUP_SOC, TIME_10_MIN, TIME_10_MIN);
-=======
         addAppUsageLimitObserver(OBS_ID1, GROUP1, TIME_30_MIN, 0);
         addAppUsageLimitObserver(OBS_ID2, GROUP_SOC, TIME_10_MIN, 0);
->>>>>>> 825827da
         startUsage(PKG_GAME1);
         setTime(TIME_10_MIN * 2 + TIME_1_MIN);
         stopUsage(PKG_GAME1);
@@ -1112,13 +1024,8 @@
     @Test
     public void testAppUsageLimitObserver_GetAppUsageLimitAllUsed() {
         setTime(0L);
-<<<<<<< HEAD
-        addAppUsageLimitObserver(OBS_ID1, GROUP1, TIME_30_MIN, TIME_30_MIN);
-        addAppUsageLimitObserver(OBS_ID2, GROUP_SOC, TIME_10_MIN, TIME_10_MIN);
-=======
         addAppUsageLimitObserver(OBS_ID1, GROUP1, TIME_30_MIN, 0);
         addAppUsageLimitObserver(OBS_ID2, GROUP_SOC, TIME_10_MIN, 0);
->>>>>>> 825827da
         startUsage(PKG_SOC1);
         setTime(TIME_10_MIN);
         stopUsage(PKG_SOC1);
@@ -1139,17 +1046,10 @@
         }
     }
 
-<<<<<<< HEAD
-    /** Verify that a limit of 0 is allowed for the special case of re-registering an observer. */
-    @Test
-    public void testAppUsageLimitObserver_ZeroTimeRemainingIsAllowed() {
-        addAppUsageLimitObserver(OBS_ID1, GROUP1, TIME_1_MIN, 0);
-=======
     /** Verify that timeUsed can be the same as timeLimit (for re-registering observers). */
     @Test
     public void testAppUsageLimitObserver_ZeroTimeRemainingIsAllowed() {
         addAppUsageLimitObserver(OBS_ID1, GROUP1, TIME_1_MIN, TIME_1_MIN);
->>>>>>> 825827da
         AppTimeLimitController.AppUsageLimitGroup group = getAppUsageLimitObserver(UID, OBS_ID1);
         assertNotNull("Observer wasn't added", group);
         assertEquals("Usage remaining was not 0.", 0, group.getUsageRemaining());
@@ -1178,13 +1078,8 @@
     }
 
     private void addAppUsageLimitObserver(int observerId, String[] packages, long timeLimit,
-<<<<<<< HEAD
-            long timeRemaining) {
-        mController.addAppUsageLimitObserver(UID, observerId, packages, timeLimit, timeRemaining,
-=======
             long timeUsed) {
         mController.addAppUsageLimitObserver(UID, observerId, packages, timeLimit, timeUsed,
->>>>>>> 825827da
                 null, USER_ID);
     }
 
