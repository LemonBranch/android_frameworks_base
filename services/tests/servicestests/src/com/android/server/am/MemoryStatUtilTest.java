--- conflicted
+++ resolved
@@ -20,10 +20,7 @@
 import static com.android.server.am.MemoryStatUtil.JIFFY_NANOS;
 import static com.android.server.am.MemoryStatUtil.MemoryStat;
 import static com.android.server.am.MemoryStatUtil.PAGE_SIZE;
-<<<<<<< HEAD
-=======
 import static com.android.server.am.MemoryStatUtil.parseCmdlineFromProcfs;
->>>>>>> de843449
 import static com.android.server.am.MemoryStatUtil.parseMemoryStatFromMemcg;
 import static com.android.server.am.MemoryStatUtil.parseMemoryStatFromProcfs;
 import static com.android.server.am.MemoryStatUtil.parseVmHWMFromProcfs;
@@ -35,10 +32,7 @@
 
 import org.junit.Test;
 
-<<<<<<< HEAD
-=======
 import java.io.ByteArrayOutputStream;
->>>>>>> de843449
 import java.util.Collections;
 
 /**
@@ -240,8 +234,6 @@
 
         assertEquals(0, parseVmHWMFromProcfs(null));
     }
-<<<<<<< HEAD
-=======
 
     @Test
     public void testParseCmdlineFromProcfs_invalidValue() {
@@ -279,5 +271,4 @@
         output.write(bytes, 0, bytes.length);
         return output.toString();
     }
->>>>>>> de843449
 }