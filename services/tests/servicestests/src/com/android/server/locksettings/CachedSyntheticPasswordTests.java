/*
 * Copyright (C) 2018 The Android Open Source Project
 *
 * Licensed under the Apache License, Version 2.0 (the "License");
 * you may not use this file except in compliance with the License.
 * You may obtain a copy of the License at
 *
 *      http://www.apache.org/licenses/LICENSE-2.0
 *
 * Unless required by applicable law or agreed to in writing, software
 * distributed under the License is distributed on an "AS IS" BASIS,
 * WITHOUT WARRANTIES OR CONDITIONS OF ANY KIND, either express or implied.
 * See the License for the specific language governing permissions and
 * limitations under the License.
 */
package com.android.server.locksettings;

import static android.app.admin.DevicePolicyManager.PASSWORD_QUALITY_ALPHABETIC;
import static android.app.admin.DevicePolicyManager.PASSWORD_QUALITY_UNSPECIFIED;

import static com.android.server.testutils.TestUtils.assertExpectException;

import static org.mockito.Mockito.anyInt;
import static org.mockito.Mockito.atLeastOnce;
import static org.mockito.Mockito.verify;
import static org.mockito.Mockito.when;

import android.os.RemoteException;

import com.android.internal.widget.LockPatternUtils;
import com.android.internal.widget.VerifyCredentialResponse;

import org.mockito.ArgumentCaptor;

import java.util.ArrayList;

/**
 * Run the synthetic password tests with caching enabled.
 *
 * By default, those tests run without caching. Untrusted credential reset depends on caching so
 * this class included those tests.
 */
public class CachedSyntheticPasswordTests extends SyntheticPasswordTests {

    @Override
    protected void setUp() throws Exception {
        super.setUp();
        enableSpCaching(true);
    }

    private void enableSpCaching(boolean enable) {
        when(mDevicePolicyManagerInternal
                .canUserHaveUntrustedCredentialReset(anyInt())).thenReturn(enable);
    }

    public void testSyntheticPasswordClearCredentialUntrusted() throws RemoteException {
        final byte[] password = "testSyntheticPasswordClearCredential-password".getBytes();
        final byte[] newPassword = "testSyntheticPasswordClearCredential-newpassword".getBytes();

        initializeCredentialUnderSP(password, PRIMARY_USER_ID);
        long sid = mGateKeeperService.getSecureUserId(PRIMARY_USER_ID);
        // clear password
        mService.setLockCredential(null, LockPatternUtils.CREDENTIAL_TYPE_NONE, null,
                PASSWORD_QUALITY_UNSPECIFIED, PRIMARY_USER_ID, true);
        assertEquals(0, mGateKeeperService.getSecureUserId(PRIMARY_USER_ID));

        // set a new password
        mService.setLockCredential(newPassword, LockPatternUtils.CREDENTIAL_TYPE_PASSWORD, null,
<<<<<<< HEAD
                PASSWORD_QUALITY_ALPHABETIC, PRIMARY_USER_ID);
=======
                PASSWORD_QUALITY_ALPHABETIC, PRIMARY_USER_ID, false);
>>>>>>> 825827da
        assertEquals(VerifyCredentialResponse.RESPONSE_OK, mService.verifyCredential(newPassword,
                LockPatternUtils.CREDENTIAL_TYPE_PASSWORD, 0, PRIMARY_USER_ID)
                        .getResponseCode());
        assertNotEquals(sid, mGateKeeperService.getSecureUserId(PRIMARY_USER_ID));
    }

    public void testSyntheticPasswordChangeCredentialUntrusted() throws RemoteException {
        final byte[] password = "testSyntheticPasswordClearCredential-password".getBytes();
        final byte[] newPassword = "testSyntheticPasswordClearCredential-newpassword".getBytes();

        initializeCredentialUnderSP(password, PRIMARY_USER_ID);
        long sid = mGateKeeperService.getSecureUserId(PRIMARY_USER_ID);
        // Untrusted change password
        mService.setLockCredential(newPassword, LockPatternUtils.CREDENTIAL_TYPE_PASSWORD, null,
<<<<<<< HEAD
                PASSWORD_QUALITY_ALPHABETIC, PRIMARY_USER_ID);
=======
                PASSWORD_QUALITY_ALPHABETIC, PRIMARY_USER_ID, true);
>>>>>>> 825827da
        assertNotEquals(0, mGateKeeperService.getSecureUserId(PRIMARY_USER_ID));
        assertNotEquals(sid, mGateKeeperService.getSecureUserId(PRIMARY_USER_ID));

        // Verify the password
        assertEquals(VerifyCredentialResponse.RESPONSE_OK, mService.verifyCredential(newPassword,
                LockPatternUtils.CREDENTIAL_TYPE_PASSWORD, 0, PRIMARY_USER_ID).getResponseCode());
    }

    public void testUntrustedCredentialChangeMaintainsAuthSecret() throws RemoteException {
        final byte[] password =
                "testUntrustedCredentialChangeMaintainsAuthSecret-password".getBytes();
        final byte[] newPassword =
                "testUntrustedCredentialChangeMaintainsAuthSecret-newpassword".getBytes();

        initializeCredentialUnderSP(password, PRIMARY_USER_ID);
        // Untrusted change password
        mService.setLockCredential(newPassword, LockPatternUtils.CREDENTIAL_TYPE_PASSWORD, null,
<<<<<<< HEAD
                PASSWORD_QUALITY_ALPHABETIC, PRIMARY_USER_ID);
=======
                PASSWORD_QUALITY_ALPHABETIC, PRIMARY_USER_ID, true);
>>>>>>> 825827da

        // Verify the password
        assertEquals(VerifyCredentialResponse.RESPONSE_OK, mService.verifyCredential(newPassword,
                LockPatternUtils.CREDENTIAL_TYPE_PASSWORD, 0, PRIMARY_USER_ID)
                        .getResponseCode());

        // Ensure the same secret was passed each time
        ArgumentCaptor<ArrayList<Byte>> secret = ArgumentCaptor.forClass(ArrayList.class);
        verify(mAuthSecretService, atLeastOnce()).primaryUserCredential(secret.capture());
        assertEquals(1, secret.getAllValues().stream().distinct().count());
    }

    public void testUntrustedCredentialChangeBlockedIfSpNotCached() throws RemoteException {
        final byte[] password =
                "testUntrustedCredentialChangeBlockedIfSpNotCached-password".getBytes();
        final byte[] newPassword =
                "testUntrustedCredentialChangeBlockedIfSpNotCached-newpassword".getBytes();

        // Disable caching for this test
        enableSpCaching(false);

        initializeCredentialUnderSP(password, PRIMARY_USER_ID);
        long sid = mGateKeeperService.getSecureUserId(PRIMARY_USER_ID);
        // Untrusted change password
<<<<<<< HEAD
        assertExpectException(IllegalStateException.class, /* messageRegex= */ null,
                () -> mService.setLockCredential(newPassword,
                        LockPatternUtils.CREDENTIAL_TYPE_PASSWORD, null,
                        PASSWORD_QUALITY_ALPHABETIC, PRIMARY_USER_ID));
=======
        assertExpectException(
                IllegalStateException.class,
                /* messageRegex= */ "Untrusted credential reset not possible without cached SP",
                () -> mService.setLockCredential(newPassword,
                        LockPatternUtils.CREDENTIAL_TYPE_PASSWORD, null,
                        PASSWORD_QUALITY_ALPHABETIC, PRIMARY_USER_ID, true));
>>>>>>> 825827da
        assertEquals(sid, mGateKeeperService.getSecureUserId(PRIMARY_USER_ID));

        // Verify the new password doesn't work but the old one still does
        assertEquals(VerifyCredentialResponse.RESPONSE_ERROR, mService.verifyCredential(newPassword,
                LockPatternUtils.CREDENTIAL_TYPE_PASSWORD, 0, PRIMARY_USER_ID)
                        .getResponseCode());
        assertEquals(VerifyCredentialResponse.RESPONSE_OK, mService.verifyCredential(password,
                LockPatternUtils.CREDENTIAL_TYPE_PASSWORD, 0, PRIMARY_USER_ID)
                        .getResponseCode());
    }

}<|MERGE_RESOLUTION|>--- conflicted
+++ resolved
@@ -66,11 +66,7 @@
 
         // set a new password
         mService.setLockCredential(newPassword, LockPatternUtils.CREDENTIAL_TYPE_PASSWORD, null,
-<<<<<<< HEAD
-                PASSWORD_QUALITY_ALPHABETIC, PRIMARY_USER_ID);
-=======
                 PASSWORD_QUALITY_ALPHABETIC, PRIMARY_USER_ID, false);
->>>>>>> 825827da
         assertEquals(VerifyCredentialResponse.RESPONSE_OK, mService.verifyCredential(newPassword,
                 LockPatternUtils.CREDENTIAL_TYPE_PASSWORD, 0, PRIMARY_USER_ID)
                         .getResponseCode());
@@ -85,11 +81,7 @@
         long sid = mGateKeeperService.getSecureUserId(PRIMARY_USER_ID);
         // Untrusted change password
         mService.setLockCredential(newPassword, LockPatternUtils.CREDENTIAL_TYPE_PASSWORD, null,
-<<<<<<< HEAD
-                PASSWORD_QUALITY_ALPHABETIC, PRIMARY_USER_ID);
-=======
                 PASSWORD_QUALITY_ALPHABETIC, PRIMARY_USER_ID, true);
->>>>>>> 825827da
         assertNotEquals(0, mGateKeeperService.getSecureUserId(PRIMARY_USER_ID));
         assertNotEquals(sid, mGateKeeperService.getSecureUserId(PRIMARY_USER_ID));
 
@@ -107,11 +99,7 @@
         initializeCredentialUnderSP(password, PRIMARY_USER_ID);
         // Untrusted change password
         mService.setLockCredential(newPassword, LockPatternUtils.CREDENTIAL_TYPE_PASSWORD, null,
-<<<<<<< HEAD
-                PASSWORD_QUALITY_ALPHABETIC, PRIMARY_USER_ID);
-=======
                 PASSWORD_QUALITY_ALPHABETIC, PRIMARY_USER_ID, true);
->>>>>>> 825827da
 
         // Verify the password
         assertEquals(VerifyCredentialResponse.RESPONSE_OK, mService.verifyCredential(newPassword,
@@ -136,19 +124,12 @@
         initializeCredentialUnderSP(password, PRIMARY_USER_ID);
         long sid = mGateKeeperService.getSecureUserId(PRIMARY_USER_ID);
         // Untrusted change password
-<<<<<<< HEAD
-        assertExpectException(IllegalStateException.class, /* messageRegex= */ null,
-                () -> mService.setLockCredential(newPassword,
-                        LockPatternUtils.CREDENTIAL_TYPE_PASSWORD, null,
-                        PASSWORD_QUALITY_ALPHABETIC, PRIMARY_USER_ID));
-=======
         assertExpectException(
                 IllegalStateException.class,
                 /* messageRegex= */ "Untrusted credential reset not possible without cached SP",
                 () -> mService.setLockCredential(newPassword,
                         LockPatternUtils.CREDENTIAL_TYPE_PASSWORD, null,
                         PASSWORD_QUALITY_ALPHABETIC, PRIMARY_USER_ID, true));
->>>>>>> 825827da
         assertEquals(sid, mGateKeeperService.getSecureUserId(PRIMARY_USER_ID));
 
         // Verify the new password doesn't work but the old one still does
