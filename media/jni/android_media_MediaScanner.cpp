/*
**
** Copyright 2007, The Android Open Source Project
**
** Licensed under the Apache License, Version 2.0 (the "License");
** you may not use this file except in compliance with the License.
** You may obtain a copy of the License at
**
**     http://www.apache.org/licenses/LICENSE-2.0
**
** Unless required by applicable law or agreed to in writing, software
** distributed under the License is distributed on an "AS IS" BASIS,
** WITHOUT WARRANTIES OR CONDITIONS OF ANY KIND, either express or implied.
** See the License for the specific language governing permissions and
** limitations under the License.
*/

//#define LOG_NDEBUG 0
#define LOG_TAG "MediaScannerJNI"
#include <utils/Log.h>
#include <utils/threads.h>
#include <media/mediascanner.h>
#include <media/stagefright/StagefrightMediaScanner.h>
#include <private/media/VideoFrame.h>

#include "jni.h"
#include "JNIHelp.h"
#include "android_runtime/AndroidRuntime.h"
#include "android_runtime/Log.h"

using namespace android;


static const char* const kClassMediaScannerClient =
        "android/media/MediaScannerClient";

static const char* const kClassMediaScanner =
        "android/media/MediaScanner";

static const char* const kRunTimeException =
        "java/lang/RuntimeException";

static const char* const kIllegalArgumentException =
        "java/lang/IllegalArgumentException";

struct fields_t {
    jfieldID    context;
};
static fields_t fields;

static status_t checkAndClearExceptionFromCallback(JNIEnv* env, const char* methodName) {
    if (env->ExceptionCheck()) {
        ALOGE("An exception was thrown by callback '%s'.", methodName);
        LOGE_EX(env);
        env->ExceptionClear();
        return UNKNOWN_ERROR;
    }
    return OK;
}

// stolen from dalvik/vm/checkJni.cpp
static bool isValidUtf8(const char* bytes) {
    while (*bytes != '\0') {
        unsigned char utf8 = *(bytes++);
        // Switch on the high four bits.
        switch (utf8 >> 4) {
        case 0x00:
        case 0x01:
        case 0x02:
        case 0x03:
        case 0x04:
        case 0x05:
        case 0x06:
        case 0x07:
            // Bit pattern 0xxx. No need for any extra bytes.
            break;
        case 0x08:
        case 0x09:
        case 0x0a:
        case 0x0b:
        case 0x0f:
            /*
             * Bit pattern 10xx or 1111, which are illegal start bytes.
             * Note: 1111 is valid for normal UTF-8, but not the
             * modified UTF-8 used here.
             */
            return false;
        case 0x0e:
            // Bit pattern 1110, so there are two additional bytes.
            utf8 = *(bytes++);
            if ((utf8 & 0xc0) != 0x80) {
                return false;
            }
            // Fall through to take care of the final byte.
        case 0x0c:
        case 0x0d:
            // Bit pattern 110x, so there is one additional byte.
            utf8 = *(bytes++);
            if ((utf8 & 0xc0) != 0x80) {
                return false;
            }
            break;
        }
    }
    return true;
}

class MyMediaScannerClient : public MediaScannerClient
{
public:
    MyMediaScannerClient(JNIEnv *env, jobject client)
        :   mEnv(env),
            mClient(env->NewGlobalRef(client)),
            mScanFileMethodID(0),
            mHandleStringTagMethodID(0),
            mSetMimeTypeMethodID(0)
    {
        ALOGV("MyMediaScannerClient constructor");
        jclass mediaScannerClientInterface =
                env->FindClass(kClassMediaScannerClient);

        if (mediaScannerClientInterface == NULL) {
            ALOGE("Class %s not found", kClassMediaScannerClient);
        } else {
            mScanFileMethodID = env->GetMethodID(
                                    mediaScannerClientInterface,
                                    "scanFile",
                                    "(Ljava/lang/String;JJZZ)V");

            mHandleStringTagMethodID = env->GetMethodID(
                                    mediaScannerClientInterface,
                                    "handleStringTag",
                                    "(Ljava/lang/String;Ljava/lang/String;)V");

            mSetMimeTypeMethodID = env->GetMethodID(
                                    mediaScannerClientInterface,
                                    "setMimeType",
                                    "(Ljava/lang/String;)V");
        }
    }

    virtual ~MyMediaScannerClient()
    {
        ALOGV("MyMediaScannerClient destructor");
        mEnv->DeleteGlobalRef(mClient);
    }

    virtual status_t scanFile(const char* path, long long lastModified,
            long long fileSize, bool isDirectory, bool noMedia)
    {
        ALOGV("scanFile: path(%s), time(%lld), size(%lld) and isDir(%d)",
            path, lastModified, fileSize, isDirectory);

        jstring pathStr;
        if ((pathStr = mEnv->NewStringUTF(path)) == NULL) {
            mEnv->ExceptionClear();
            return NO_MEMORY;
        }

        mEnv->CallVoidMethod(mClient, mScanFileMethodID, pathStr, lastModified,
                fileSize, isDirectory, noMedia);

        mEnv->DeleteLocalRef(pathStr);
        return checkAndClearExceptionFromCallback(mEnv, "scanFile");
    }

    virtual status_t handleStringTag(const char* name, const char* value)
    {
        ALOGV("handleStringTag: name(%s) and value(%s)", name, value);
        jstring nameStr, valueStr;
        if ((nameStr = mEnv->NewStringUTF(name)) == NULL) {
            mEnv->ExceptionClear();
            return NO_MEMORY;
        }
        char *cleaned = NULL;
        if (!isValidUtf8(value)) {
            cleaned = strdup(value);
            char *chp = cleaned;
            char ch;
            while ((ch = *chp)) {
                if (ch & 0x80) {
                    *chp = '?';
                }
                chp++;
            }
            value = cleaned;
        }
        valueStr = mEnv->NewStringUTF(value);
        free(cleaned);
        if (valueStr == NULL) {
            mEnv->DeleteLocalRef(nameStr);
            mEnv->ExceptionClear();
            return NO_MEMORY;
        }

        mEnv->CallVoidMethod(
            mClient, mHandleStringTagMethodID, nameStr, valueStr);

        mEnv->DeleteLocalRef(nameStr);
        mEnv->DeleteLocalRef(valueStr);
        return checkAndClearExceptionFromCallback(mEnv, "handleStringTag");
    }

    virtual status_t setMimeType(const char* mimeType)
    {
        ALOGV("setMimeType: %s", mimeType);
        jstring mimeTypeStr;
        if ((mimeTypeStr = mEnv->NewStringUTF(mimeType)) == NULL) {
            mEnv->ExceptionClear();
            return NO_MEMORY;
        }

        mEnv->CallVoidMethod(mClient, mSetMimeTypeMethodID, mimeTypeStr);

        mEnv->DeleteLocalRef(mimeTypeStr);
        return checkAndClearExceptionFromCallback(mEnv, "setMimeType");
    }

private:
    JNIEnv *mEnv;
    jobject mClient;
    jmethodID mScanFileMethodID;
    jmethodID mHandleStringTagMethodID;
    jmethodID mSetMimeTypeMethodID;
};


static MediaScanner *getNativeScanner_l(JNIEnv* env, jobject thiz)
{
    return (MediaScanner *) env->GetLongField(thiz, fields.context);
}

static void setNativeScanner_l(JNIEnv* env, jobject thiz, MediaScanner *s)
{
    env->SetLongField(thiz, fields.context, (jlong)s);
}

static void
android_media_MediaScanner_processDirectory(
        JNIEnv *env, jobject thiz, jstring path, jobject client)
{
    ALOGV("processDirectory");
    MediaScanner *mp = getNativeScanner_l(env, thiz);
    if (mp == NULL) {
        jniThrowException(env, kRunTimeException, "No scanner available");
        return;
    }

    if (path == NULL) {
        jniThrowException(env, kIllegalArgumentException, NULL);
        return;
    }

    const char *pathStr = env->GetStringUTFChars(path, NULL);
    if (pathStr == NULL) {  // Out of memory
        return;
    }

    MyMediaScannerClient myClient(env, client);
    MediaScanResult result = mp->processDirectory(pathStr, myClient);
    if (result == MEDIA_SCAN_RESULT_ERROR) {
        ALOGE("An error occurred while scanning directory '%s'.", pathStr);
    }
    env->ReleaseStringUTFChars(path, pathStr);
}

static void
android_media_MediaScanner_processFile(
        JNIEnv *env, jobject thiz, jstring path,
        jstring mimeType, jobject client)
{
    ALOGV("processFile");

    // Lock already hold by processDirectory
    MediaScanner *mp = getNativeScanner_l(env, thiz);
    if (mp == NULL) {
        jniThrowException(env, kRunTimeException, "No scanner available");
        return;
    }

    if (path == NULL) {
        jniThrowException(env, kIllegalArgumentException, NULL);
        return;
    }

    const char *pathStr = env->GetStringUTFChars(path, NULL);
    if (pathStr == NULL) {  // Out of memory
        return;
    }

    const char *mimeTypeStr =
        (mimeType ? env->GetStringUTFChars(mimeType, NULL) : NULL);
    if (mimeType && mimeTypeStr == NULL) {  // Out of memory
        // ReleaseStringUTFChars can be called with an exception pending.
        env->ReleaseStringUTFChars(path, pathStr);
        return;
    }

    MyMediaScannerClient myClient(env, client);
    MediaScanResult result = mp->processFile(pathStr, mimeTypeStr, myClient);
    if (result == MEDIA_SCAN_RESULT_ERROR) {
        ALOGE("An error occurred while scanning file '%s'.", pathStr);
    }
    env->ReleaseStringUTFChars(path, pathStr);
    if (mimeType) {
        env->ReleaseStringUTFChars(mimeType, mimeTypeStr);
    }
}

static void
android_media_MediaScanner_setLocale(
        JNIEnv *env, jobject thiz, jstring locale)
{
    ALOGV("setLocale");
    MediaScanner *mp = getNativeScanner_l(env, thiz);
    if (mp == NULL) {
        jniThrowException(env, kRunTimeException, "No scanner available");
        return;
    }

    if (locale == NULL) {
        jniThrowException(env, kIllegalArgumentException, NULL);
        return;
    }
    const char *localeStr = env->GetStringUTFChars(locale, NULL);
    if (localeStr == NULL) {  // Out of memory
        return;
    }
    mp->setLocale(localeStr);

    env->ReleaseStringUTFChars(locale, localeStr);
}

static jbyteArray
android_media_MediaScanner_extractAlbumArt(
        JNIEnv *env, jobject thiz, jobject fileDescriptor)
{
    ALOGV("extractAlbumArt");
    MediaScanner *mp = getNativeScanner_l(env, thiz);
    if (mp == NULL) {
        jniThrowException(env, kRunTimeException, "No scanner available");
        return NULL;
    }

    if (fileDescriptor == NULL) {
        jniThrowException(env, kIllegalArgumentException, NULL);
        return NULL;
    }

    int fd = jniGetFDFromFileDescriptor(env, fileDescriptor);
    MediaAlbumArt* mediaAlbumArt =
            reinterpret_cast<MediaAlbumArt*>(mp->extractAlbumArt(fd));
    if (mediaAlbumArt != NULL) {
        return NULL;
    }
<<<<<<< HEAD
    jsize len = *((uint32_t*)data);
=======
>>>>>>> f8272896

    jbyteArray array = env->NewByteArray(mediaAlbumArt->mSize);
    if (array != NULL) {
        jbyte* bytes = env->GetByteArrayElements(array, NULL);
        memcpy(bytes, &mediaAlbumArt->mData[0], mediaAlbumArt->mSize);
        env->ReleaseByteArrayElements(array, bytes, 0);
    }

done:
    free(mediaAlbumArt);
    // if NewByteArray() returned NULL, an out-of-memory
    // exception will have been raised. I just want to
    // return null in that case.
    env->ExceptionClear();
    return array;
}

// This function gets a field ID, which in turn causes class initialization.
// It is called from a static block in MediaScanner, which won't run until the
// first time an instance of this class is used.
static void
android_media_MediaScanner_native_init(JNIEnv *env)
{
    ALOGV("native_init");
    jclass clazz = env->FindClass(kClassMediaScanner);
    if (clazz == NULL) {
        return;
    }

    fields.context = env->GetFieldID(clazz, "mNativeContext", "J");
    if (fields.context == NULL) {
        return;
    }
}

static void
android_media_MediaScanner_native_setup(JNIEnv *env, jobject thiz)
{
    ALOGV("native_setup");
    MediaScanner *mp = new StagefrightMediaScanner;

    if (mp == NULL) {
        jniThrowException(env, kRunTimeException, "Out of memory");
        return;
    }

    env->SetLongField(thiz, fields.context, (jlong)mp);
}

static void
android_media_MediaScanner_native_finalize(JNIEnv *env, jobject thiz)
{
    ALOGV("native_finalize");
    MediaScanner *mp = getNativeScanner_l(env, thiz);
    if (mp == 0) {
        return;
    }
    delete mp;
    setNativeScanner_l(env, thiz, 0);
}

static JNINativeMethod gMethods[] = {
    {
        "processDirectory",
        "(Ljava/lang/String;Landroid/media/MediaScannerClient;)V",
        (void *)android_media_MediaScanner_processDirectory
    },

    {
        "processFile",
        "(Ljava/lang/String;Ljava/lang/String;Landroid/media/MediaScannerClient;)V",
        (void *)android_media_MediaScanner_processFile
    },

    {
        "setLocale",
        "(Ljava/lang/String;)V",
        (void *)android_media_MediaScanner_setLocale
    },

    {
        "extractAlbumArt",
        "(Ljava/io/FileDescriptor;)[B",
        (void *)android_media_MediaScanner_extractAlbumArt
    },

    {
        "native_init",
        "()V",
        (void *)android_media_MediaScanner_native_init
    },

    {
        "native_setup",
        "()V",
        (void *)android_media_MediaScanner_native_setup
    },

    {
        "native_finalize",
        "()V",
        (void *)android_media_MediaScanner_native_finalize
    },
};

// This function only registers the native methods, and is called from
// JNI_OnLoad in android_media_MediaPlayer.cpp
int register_android_media_MediaScanner(JNIEnv *env)
{
    return AndroidRuntime::registerNativeMethods(env,
                kClassMediaScanner, gMethods, NELEM(gMethods));
}<|MERGE_RESOLUTION|>--- conflicted
+++ resolved
@@ -353,10 +353,6 @@
     if (mediaAlbumArt != NULL) {
         return NULL;
     }
-<<<<<<< HEAD
-    jsize len = *((uint32_t*)data);
-=======
->>>>>>> f8272896
 
     jbyteArray array = env->NewByteArray(mediaAlbumArt->mSize);
     if (array != NULL) {
