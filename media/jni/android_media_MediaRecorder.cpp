/*
 * Copyright (C) 2008 The Android Open Source Project
 *
 * Licensed under the Apache License, Version 2.0 (the "License");
 * you may not use this file except in compliance with the License.
 * You may obtain a copy of the License at
 *
 *     http://www.apache.org/licenses/LICENSE-2.0
 *
 * Unless required by applicable law or agreed to in writing, software
 * distributed under the License is distributed on an "AS IS" BASIS,
 * WITHOUT WARRANTIES OR CONDITIONS OF ANY KIND, either express or implied.
 * See the License for the specific language governing permissions and
 * limitations under the License.
 */

#include <assert.h>
#include <fcntl.h>
#include <inttypes.h>
#include <limits.h>
#include <stdio.h>
#include <unistd.h>
#include <vector>

//#define LOG_NDEBUG 0
#define LOG_TAG "MediaRecorderJNI"
#include <utils/Log.h>

#include <gui/Surface.h>
#include <camera/Camera.h>
#include <media/mediarecorder.h>
#include <media/MediaAnalyticsItem.h>
#include <media/MicrophoneInfo.h>
#include <media/stagefright/PersistentSurface.h>
#include <utils/threads.h>

#include <nativehelper/ScopedUtfChars.h>

#include "jni.h"
#include <nativehelper/JNIHelp.h>
#include "android_media_AudioErrors.h"
#include "android_media_MediaMetricsJNI.h"
#include "android_media_MicrophoneInfo.h"
#include "android_runtime/AndroidRuntime.h"

#include <system/audio.h>
#include <android_runtime/android_view_Surface.h>

// ----------------------------------------------------------------------------

using namespace android;

// ----------------------------------------------------------------------------

// helper function to extract a native Camera object from a Camera Java object
extern sp<Camera> get_native_camera(JNIEnv *env, jobject thiz, struct JNICameraContext** context);
extern sp<PersistentSurface>
android_media_MediaCodec_getPersistentInputSurface(JNIEnv* env, jobject object);

struct fields_t {
    jfieldID    context;
    jfieldID    surface;

    jmethodID   post_event;
};
static fields_t fields;

struct ArrayListFields {
    jmethodID add;
    jclass classId;
};
static ArrayListFields gArrayListFields;

static Mutex sLock;

// ----------------------------------------------------------------------------
// ref-counted object for callbacks
class JNIMediaRecorderListener: public MediaRecorderListener
{
public:
    JNIMediaRecorderListener(JNIEnv* env, jobject thiz, jobject weak_thiz);
    ~JNIMediaRecorderListener();
    void notify(int msg, int ext1, int ext2);
private:
    JNIMediaRecorderListener();
    jclass      mClass;     // Reference to MediaRecorder class
    jobject     mObject;    // Weak ref to MediaRecorder Java object to call on
};

JNIMediaRecorderListener::JNIMediaRecorderListener(JNIEnv* env, jobject thiz, jobject weak_thiz)
{

    // Hold onto the MediaRecorder class for use in calling the static method
    // that posts events to the application thread.
    jclass clazz = env->GetObjectClass(thiz);
    if (clazz == NULL) {
        ALOGE("Can't find android/media/MediaRecorder");
        jniThrowException(env, "java/lang/Exception", NULL);
        return;
    }
    mClass = (jclass)env->NewGlobalRef(clazz);

    // We use a weak reference so the MediaRecorder object can be garbage collected.
    // The reference is only used as a proxy for callbacks.
    mObject  = env->NewGlobalRef(weak_thiz);
}

JNIMediaRecorderListener::~JNIMediaRecorderListener()
{
    // remove global references
    JNIEnv *env = AndroidRuntime::getJNIEnv();
    env->DeleteGlobalRef(mObject);
    env->DeleteGlobalRef(mClass);
}

void JNIMediaRecorderListener::notify(int msg, int ext1, int ext2)
{
    ALOGV("JNIMediaRecorderListener::notify");

    JNIEnv *env = AndroidRuntime::getJNIEnv();
    env->CallStaticVoidMethod(mClass, fields.post_event, mObject, msg, ext1, ext2, NULL);
}

// ----------------------------------------------------------------------------

static sp<Surface> get_surface(JNIEnv* env, jobject clazz)
{
    ALOGV("get_surface");
    return android_view_Surface_getSurface(env, clazz);
}

static sp<PersistentSurface> get_persistentSurface(JNIEnv* env, jobject object)
{
    ALOGV("get_persistentSurface");
    return android_media_MediaCodec_getPersistentInputSurface(env, object);
}

// Returns true if it throws an exception.
static bool process_media_recorder_call(JNIEnv *env, status_t opStatus, const char* exception, const char* message)
{
    ALOGV("process_media_recorder_call");
    if (opStatus == (status_t)INVALID_OPERATION) {
        jniThrowException(env, "java/lang/IllegalStateException", NULL);
        return true;
    } else if (opStatus != (status_t)OK) {
        jniThrowException(env, exception, message);
        return true;
    }
    return false;
}

static sp<MediaRecorder> getMediaRecorder(JNIEnv* env, jobject thiz)
{
    Mutex::Autolock l(sLock);
    MediaRecorder* const p = (MediaRecorder*)env->GetLongField(thiz, fields.context);
    return sp<MediaRecorder>(p);
}

static sp<MediaRecorder> setMediaRecorder(JNIEnv* env, jobject thiz, const sp<MediaRecorder>& recorder)
{
    Mutex::Autolock l(sLock);
    sp<MediaRecorder> old = (MediaRecorder*)env->GetLongField(thiz, fields.context);
    if (recorder.get()) {
        recorder->incStrong(thiz);
    }
    if (old != 0) {
        old->decStrong(thiz);
    }
    env->SetLongField(thiz, fields.context, (jlong)recorder.get());
    return old;
}


static void android_media_MediaRecorder_setCamera(JNIEnv* env, jobject thiz, jobject camera)
{
    // we should not pass a null camera to get_native_camera() call.
    if (camera == NULL) {
        jniThrowNullPointerException(env, "camera object is a NULL pointer");
        return;
    }
    sp<Camera> c = get_native_camera(env, camera, NULL);
    if (c == NULL) {
        // get_native_camera will throw an exception in this case
        return;
    }
    sp<MediaRecorder> mr = getMediaRecorder(env, thiz);
    if (mr == NULL) {
        jniThrowException(env, "java/lang/IllegalStateException", NULL);
        return;
    }
    process_media_recorder_call(env, mr->setCamera(c->remote(), c->getRecordingProxy()),
            "java/lang/RuntimeException", "setCamera failed.");
}

static void
android_media_MediaRecorder_setVideoSource(JNIEnv *env, jobject thiz, jint vs)
{
    ALOGV("setVideoSource(%d)", vs);
    if (vs < VIDEO_SOURCE_DEFAULT || vs >= VIDEO_SOURCE_LIST_END) {
        jniThrowException(env, "java/lang/IllegalArgumentException", "Invalid video source");
        return;
    }
    sp<MediaRecorder> mr = getMediaRecorder(env, thiz);
    if (mr == NULL) {
        jniThrowException(env, "java/lang/IllegalStateException", NULL);
        return;
    }
    process_media_recorder_call(env, mr->setVideoSource(vs), "java/lang/RuntimeException", "setVideoSource failed.");
}

static void
android_media_MediaRecorder_setAudioSource(JNIEnv *env, jobject thiz, jint as)
{
    ALOGV("setAudioSource(%d)", as);
    if (as < AUDIO_SOURCE_DEFAULT ||
        (as >= AUDIO_SOURCE_CNT && as != AUDIO_SOURCE_FM_TUNER)) {
        jniThrowException(env, "java/lang/IllegalArgumentException", "Invalid audio source");
        return;
    }

    sp<MediaRecorder> mr = getMediaRecorder(env, thiz);
    if (mr == NULL) {
        jniThrowException(env, "java/lang/IllegalStateException", NULL);
        return;
    }
    process_media_recorder_call(env, mr->setAudioSource(as), "java/lang/RuntimeException", "setAudioSource failed.");
}

static void
android_media_MediaRecorder_setOutputFormat(JNIEnv *env, jobject thiz, jint of)
{
    ALOGV("setOutputFormat(%d)", of);
    if (of < OUTPUT_FORMAT_DEFAULT || of >= OUTPUT_FORMAT_LIST_END) {
        jniThrowException(env, "java/lang/IllegalArgumentException", "Invalid output format");
        return;
    }
    sp<MediaRecorder> mr = getMediaRecorder(env, thiz);
    if (mr == NULL) {
        jniThrowException(env, "java/lang/IllegalStateException", NULL);
        return;
    }
    process_media_recorder_call(env, mr->setOutputFormat(of), "java/lang/RuntimeException", "setOutputFormat failed.");
}

static void
android_media_MediaRecorder_setVideoEncoder(JNIEnv *env, jobject thiz, jint ve)
{
    ALOGV("setVideoEncoder(%d)", ve);
    if (ve < VIDEO_ENCODER_DEFAULT || ve >= VIDEO_ENCODER_LIST_END) {
        jniThrowException(env, "java/lang/IllegalArgumentException", "Invalid video encoder");
        return;
    }
    sp<MediaRecorder> mr = getMediaRecorder(env, thiz);
    if (mr == NULL) {
        jniThrowException(env, "java/lang/IllegalStateException", NULL);
        return;
    }
    process_media_recorder_call(env, mr->setVideoEncoder(ve), "java/lang/RuntimeException", "setVideoEncoder failed.");
}

static void
android_media_MediaRecorder_setAudioEncoder(JNIEnv *env, jobject thiz, jint ae)
{
    ALOGV("setAudioEncoder(%d)", ae);
    if (ae < AUDIO_ENCODER_DEFAULT || ae >= AUDIO_ENCODER_LIST_END) {
        jniThrowException(env, "java/lang/IllegalArgumentException", "Invalid audio encoder");
        return;
    }
    sp<MediaRecorder> mr = getMediaRecorder(env, thiz);
    if (mr == NULL) {
        jniThrowException(env, "java/lang/IllegalStateException", NULL);
        return;
    }
    process_media_recorder_call(env, mr->setAudioEncoder(ae), "java/lang/RuntimeException", "setAudioEncoder failed.");
}

static void
android_media_MediaRecorder_setParameter(JNIEnv *env, jobject thiz, jstring params)
{
    ALOGV("setParameter()");
    if (params == NULL)
    {
        ALOGE("Invalid or empty params string.  This parameter will be ignored.");
        return;
    }

    sp<MediaRecorder> mr = getMediaRecorder(env, thiz);
    if (mr == NULL) {
        jniThrowException(env, "java/lang/IllegalStateException", NULL);
        return;
    }

    const char* params8 = env->GetStringUTFChars(params, NULL);
    if (params8 == NULL)
    {
        ALOGE("Failed to covert jstring to String8.  This parameter will be ignored.");
        return;
    }

    process_media_recorder_call(env, mr->setParameters(String8(params8)), "java/lang/RuntimeException", "setParameter failed.");
    env->ReleaseStringUTFChars(params,params8);
}

static void
android_media_MediaRecorder_setOutputFileFD(JNIEnv *env, jobject thiz, jobject fileDescriptor)
{
    ALOGV("setOutputFile");
    if (fileDescriptor == NULL) {
        jniThrowException(env, "java/lang/IllegalArgumentException", NULL);
        return;
    }
    int fd = jniGetFDFromFileDescriptor(env, fileDescriptor);
    sp<MediaRecorder> mr = getMediaRecorder(env, thiz);
    if (mr == NULL) {
        jniThrowException(env, "java/lang/IllegalStateException", NULL);
        return;
    }
    status_t opStatus = mr->setOutputFile(fd);
    process_media_recorder_call(env, opStatus, "java/io/IOException", "setOutputFile failed.");
}

static void
android_media_MediaRecorder_setNextOutputFileFD(JNIEnv *env, jobject thiz, jobject fileDescriptor)
{
    ALOGV("setNextOutputFile");
    if (fileDescriptor == NULL) {
        jniThrowException(env, "java/lang/IllegalArgumentException", NULL);
        return;
    }
    int fd = jniGetFDFromFileDescriptor(env, fileDescriptor);
    sp<MediaRecorder> mr = getMediaRecorder(env, thiz);
    if (mr == NULL) {
        jniThrowException(env, "java/lang/IllegalStateException", NULL);
        return;
    }
    status_t opStatus = mr->setNextOutputFile(fd);
    process_media_recorder_call(env, opStatus, "java/io/IOException", "setOutputFile failed.");
}

static void
android_media_MediaRecorder_setVideoSize(JNIEnv *env, jobject thiz, jint width, jint height)
{
    ALOGV("setVideoSize(%d, %d)", width, height);
    sp<MediaRecorder> mr = getMediaRecorder(env, thiz);
    if (mr == NULL) {
        jniThrowException(env, "java/lang/IllegalStateException", NULL);
        return;
    }

    if (width <= 0 || height <= 0) {
        jniThrowException(env, "java/lang/IllegalArgumentException", "invalid video size");
        return;
    }
    process_media_recorder_call(env, mr->setVideoSize(width, height), "java/lang/RuntimeException", "setVideoSize failed.");
}

static void
android_media_MediaRecorder_setVideoFrameRate(JNIEnv *env, jobject thiz, jint rate)
{
    ALOGV("setVideoFrameRate(%d)", rate);
    if (rate <= 0) {
        jniThrowException(env, "java/lang/IllegalArgumentException", "invalid frame rate");
        return;
    }
    sp<MediaRecorder> mr = getMediaRecorder(env, thiz);
    if (mr == NULL) {
        jniThrowException(env, "java/lang/IllegalStateException", NULL);
        return;
    }
    process_media_recorder_call(env, mr->setVideoFrameRate(rate), "java/lang/RuntimeException", "setVideoFrameRate failed.");
}

static void
android_media_MediaRecorder_setMaxDuration(JNIEnv *env, jobject thiz, jint max_duration_ms)
{
    ALOGV("setMaxDuration(%d)", max_duration_ms);
    sp<MediaRecorder> mr = getMediaRecorder(env, thiz);
    if (mr == NULL) {
        jniThrowException(env, "java/lang/IllegalStateException", NULL);
        return;
    }

    char params[64];
    sprintf(params, "max-duration=%d", max_duration_ms);

    process_media_recorder_call(env, mr->setParameters(String8(params)), "java/lang/RuntimeException", "setMaxDuration failed.");
}

static void
android_media_MediaRecorder_setMaxFileSize(
        JNIEnv *env, jobject thiz, jlong max_filesize_bytes)
{
    ALOGV("setMaxFileSize(%lld)", (long long)max_filesize_bytes);
    sp<MediaRecorder> mr = getMediaRecorder(env, thiz);
    if (mr == NULL) {
        jniThrowException(env, "java/lang/IllegalStateException", NULL);
        return;
    }

    char params[64];
    sprintf(params, "max-filesize=%" PRId64, max_filesize_bytes);

    process_media_recorder_call(env, mr->setParameters(String8(params)), "java/lang/RuntimeException", "setMaxFileSize failed.");
}

static void
android_media_MediaRecorder_prepare(JNIEnv *env, jobject thiz)
{
    ALOGV("prepare");
    sp<MediaRecorder> mr = getMediaRecorder(env, thiz);
    if (mr == NULL) {
        jniThrowException(env, "java/lang/IllegalStateException", NULL);
        return;
    }

    jobject surface = env->GetObjectField(thiz, fields.surface);
    if (surface != NULL) {
        const sp<Surface> native_surface = get_surface(env, surface);

        // The application may misbehave and
        // the preview surface becomes unavailable
        if (native_surface.get() == 0) {
            ALOGE("Application lost the surface");
            jniThrowException(env, "java/io/IOException", "invalid preview surface");
            return;
        }

        ALOGI("prepare: surface=%p", native_surface.get());
        if (process_media_recorder_call(env, mr->setPreviewSurface(native_surface->getIGraphicBufferProducer()), "java/lang/RuntimeException", "setPreviewSurface failed.")) {
            return;
        }
    }
    process_media_recorder_call(env, mr->prepare(), "java/io/IOException", "prepare failed.");
}

static jint
android_media_MediaRecorder_native_getMaxAmplitude(JNIEnv *env, jobject thiz)
{
    ALOGV("getMaxAmplitude");
    sp<MediaRecorder> mr = getMediaRecorder(env, thiz);
    if (mr == NULL) {
        jniThrowException(env, "java/lang/IllegalStateException", NULL);
        return 0;
    }
    int result = 0;
    process_media_recorder_call(env, mr->getMaxAmplitude(&result), "java/lang/RuntimeException", "getMaxAmplitude failed.");
    return (jint) result;
}

static jobject
android_media_MediaRecorder_getSurface(JNIEnv *env, jobject thiz)
{
    ALOGV("getSurface");
    sp<MediaRecorder> mr = getMediaRecorder(env, thiz);
    if (mr == NULL) {
        jniThrowException(env, "java/lang/IllegalStateException", NULL);
        return NULL;
    }

    sp<IGraphicBufferProducer> bufferProducer = mr->querySurfaceMediaSourceFromMediaServer();
    if (bufferProducer == NULL) {
        jniThrowException(
                env,
                "java/lang/IllegalStateException",
                "failed to get surface");
        return NULL;
    }

    // Wrap the IGBP in a Java-language Surface.
    return android_view_Surface_createFromIGraphicBufferProducer(env,
            bufferProducer);
}

static void
android_media_MediaRecorder_start(JNIEnv *env, jobject thiz)
{
    ALOGV("start");
    sp<MediaRecorder> mr = getMediaRecorder(env, thiz);
    if (mr == NULL) {
        jniThrowException(env, "java/lang/IllegalStateException", NULL);
        return;
    }
    process_media_recorder_call(env, mr->start(), "java/lang/RuntimeException", "start failed.");
}

static void
android_media_MediaRecorder_stop(JNIEnv *env, jobject thiz)
{
    ALOGV("stop");
    sp<MediaRecorder> mr = getMediaRecorder(env, thiz);
    if (mr == NULL) {
        jniThrowException(env, "java/lang/IllegalStateException", NULL);
        return;
    }
    process_media_recorder_call(env, mr->stop(), "java/lang/RuntimeException", "stop failed.");
}

static void
android_media_MediaRecorder_pause(JNIEnv *env, jobject thiz)
{
    ALOGV("pause");
    sp<MediaRecorder> mr = getMediaRecorder(env, thiz);
    if (mr == NULL) {
        jniThrowException(env, "java/lang/IllegalStateException", NULL);
        return;
    }
    process_media_recorder_call(env, mr->pause(), "java/lang/RuntimeException", "pause failed.");
}

static void
android_media_MediaRecorder_resume(JNIEnv *env, jobject thiz)
{
    ALOGV("resume");
    sp<MediaRecorder> mr = getMediaRecorder(env, thiz);
    if (mr == NULL) {
        jniThrowException(env, "java/lang/IllegalStateException", NULL);
        return;
    }
    process_media_recorder_call(env, mr->resume(), "java/lang/RuntimeException", "resume failed.");
}

static void
android_media_MediaRecorder_native_reset(JNIEnv *env, jobject thiz)
{
    ALOGV("native_reset");
    sp<MediaRecorder> mr = getMediaRecorder(env, thiz);
    if (mr == NULL) {
        jniThrowException(env, "java/lang/IllegalStateException", NULL);
        return;
    }
    process_media_recorder_call(env, mr->reset(), "java/lang/RuntimeException", "native_reset failed.");
}

static void
android_media_MediaRecorder_release(JNIEnv *env, jobject thiz)
{
    ALOGV("release");
    sp<MediaRecorder> mr = setMediaRecorder(env, thiz, 0);
    if (mr != NULL) {
        mr->setListener(NULL);
        mr->release();
    }
}

// This function gets some field IDs, which in turn causes class initialization.
// It is called from a static block in MediaRecorder, which won't run until the
// first time an instance of this class is used.
static void
android_media_MediaRecorder_native_init(JNIEnv *env)
{
    jclass clazz;

    clazz = env->FindClass("android/media/MediaRecorder");
    if (clazz == NULL) {
        return;
    }

    fields.context = env->GetFieldID(clazz, "mNativeContext", "J");
    if (fields.context == NULL) {
        return;
    }

    fields.surface = env->GetFieldID(clazz, "mSurface", "Landroid/view/Surface;");
    if (fields.surface == NULL) {
        return;
    }

    jclass surface = env->FindClass("android/view/Surface");
    if (surface == NULL) {
        return;
    }

    fields.post_event = env->GetStaticMethodID(clazz, "postEventFromNative",
                                               "(Ljava/lang/Object;IIILjava/lang/Object;)V");
    if (fields.post_event == NULL) {
        return;
    }

    clazz = env->FindClass("java/util/ArrayList");
    if (clazz == NULL) {
        return;
    }
    gArrayListFields.add = env->GetMethodID(clazz, "add", "(Ljava/lang/Object;)Z");
    gArrayListFields.classId = static_cast<jclass>(env->NewGlobalRef(clazz));
}


static void
android_media_MediaRecorder_native_setup(JNIEnv *env, jobject thiz, jobject weak_this,
                                         jstring packageName, jstring opPackageName)
{
    ALOGV("setup");

    ScopedUtfChars opPackageNameStr(env, opPackageName);

    sp<MediaRecorder> mr = new MediaRecorder(String16(opPackageNameStr.c_str()));
    if (mr == NULL) {
        jniThrowException(env, "java/lang/RuntimeException", "Out of memory");
        return;
    }
    if (mr->initCheck() != NO_ERROR) {
        jniThrowException(env, "java/lang/RuntimeException", "Unable to initialize media recorder");
        return;
    }

    // create new listener and give it to MediaRecorder
    sp<JNIMediaRecorderListener> listener = new JNIMediaRecorderListener(env, thiz, weak_this);
    mr->setListener(listener);

    // Convert client name jstring to String16
    const char16_t *rawClientName = reinterpret_cast<const char16_t*>(
        env->GetStringChars(packageName, NULL));
    jsize rawClientNameLen = env->GetStringLength(packageName);
    String16 clientName(rawClientName, rawClientNameLen);
    env->ReleaseStringChars(packageName,
                            reinterpret_cast<const jchar*>(rawClientName));

    // pass client package name for permissions tracking
    mr->setClientName(clientName);

    setMediaRecorder(env, thiz, mr);
}

static void
android_media_MediaRecorder_native_finalize(JNIEnv *env, jobject thiz)
{
    ALOGV("finalize");
    android_media_MediaRecorder_release(env, thiz);
}

void android_media_MediaRecorder_setInputSurface(
        JNIEnv* env, jobject thiz, jobject object) {
    ALOGV("android_media_MediaRecorder_setInputSurface");

    sp<MediaRecorder> mr = getMediaRecorder(env, thiz);
    if (mr == NULL) {
        jniThrowException(env, "java/lang/IllegalStateException", NULL);
        return;
    }

    sp<PersistentSurface> persistentSurface = get_persistentSurface(env, object);

    process_media_recorder_call(env, mr->setInputSurface(persistentSurface),
            "java/lang/IllegalArgumentException", "native_setInputSurface failed.");
}

static jobject
android_media_MediaRecorder_native_getMetrics(JNIEnv *env, jobject thiz)
{
    ALOGV("android_media_MediaRecorder_native_getMetrics");

    sp<MediaRecorder> mr = getMediaRecorder(env, thiz);
    if (mr == NULL) {
        jniThrowException(env, "java/lang/IllegalStateException", NULL);
        return NULL;
    }

    // get what we have for the metrics from the codec
    Parcel reply;
    status_t err = mr->getMetrics(&reply);
    if (err != OK) {
        ALOGE("getMetrics failed");
        return (jobject) NULL;
    }

    // build and return the Bundle
    std::unique_ptr<MediaAnalyticsItem> item(MediaAnalyticsItem::create());
    item->readFromParcel(reply);
    jobject mybundle = MediaMetricsJNI::writeMetricsToBundle(env, item.get(), NULL);

    return mybundle;
}

static jboolean
android_media_MediaRecorder_setInputDevice(JNIEnv *env, jobject thiz, jint device_id)
{
    ALOGV("android_media_MediaRecorder_setInputDevice");

    sp<MediaRecorder> mr = getMediaRecorder(env, thiz);
    if (mr == NULL) {
        jniThrowException(env, "java/lang/IllegalStateException", NULL);
        return false;
    }

    if (process_media_recorder_call(env, mr->setInputDevice(device_id),
            "java/lang/RuntimeException", "setInputDevice failed.")) {
        return false;
    }
    return true;
}

static jint
android_media_MediaRecorder_getRoutedDeviceId(JNIEnv *env, jobject thiz)
{
    ALOGV("android_media_MediaRecorder_getRoutedDeviceId");

    sp<MediaRecorder> mr = getMediaRecorder(env, thiz);
    if (mr == NULL) {
        jniThrowException(env, "java/lang/IllegalStateException", NULL);
        return AUDIO_PORT_HANDLE_NONE;
    }

    audio_port_handle_t deviceId;
    process_media_recorder_call(env, mr->getRoutedDeviceId(&deviceId),
            "java/lang/RuntimeException", "getRoutedDeviceId failed.");
    return (jint) deviceId;
}

static void
android_media_MediaRecorder_enableDeviceCallback(JNIEnv *env, jobject thiz, jboolean enabled)
{
    ALOGV("android_media_MediaRecorder_enableDeviceCallback %d", enabled);

    sp<MediaRecorder> mr = getMediaRecorder(env, thiz);
    if (mr == NULL) {
        jniThrowException(env, "java/lang/IllegalStateException", NULL);
        return;
    }

    process_media_recorder_call(env, mr->enableAudioDeviceCallback(enabled),
            "java/lang/RuntimeException", "enableDeviceCallback failed.");
}

static jint
android_media_MediaRecord_getActiveMicrophones(JNIEnv *env,
        jobject thiz, jobject jActiveMicrophones) {
    if (jActiveMicrophones == NULL) {
        ALOGE("jActiveMicrophones is null");
        return (jint)AUDIO_JAVA_BAD_VALUE;
    }
    if (!env->IsInstanceOf(jActiveMicrophones, gArrayListFields.classId)) {
        ALOGE("getActiveMicrophones not an arraylist");
        return (jint)AUDIO_JAVA_BAD_VALUE;
    }

    sp<MediaRecorder> mr = getMediaRecorder(env, thiz);
    if (mr == NULL) {
        jniThrowException(env, "java/lang/IllegalStateException", NULL);
        return (jint)AUDIO_JAVA_NO_INIT;
    }

    jint jStatus = AUDIO_JAVA_SUCCESS;
    std::vector<media::MicrophoneInfo> activeMicrophones;
    status_t status = mr->getActiveMicrophones(&activeMicrophones);
    if (status != NO_ERROR) {
        ALOGE_IF(status != NO_ERROR, "MediaRecorder::getActiveMicrophones error %d", status);
        jStatus = nativeToJavaStatus(status);
        return jStatus;
    }

    for (size_t i = 0; i < activeMicrophones.size(); i++) {
        jobject jMicrophoneInfo;
        jStatus = convertMicrophoneInfoFromNative(env, &jMicrophoneInfo, &activeMicrophones[i]);
        if (jStatus != AUDIO_JAVA_SUCCESS) {
            return jStatus;
        }
        env->CallBooleanMethod(jActiveMicrophones, gArrayListFields.add, jMicrophoneInfo);
        env->DeleteLocalRef(jMicrophoneInfo);
    }
    return jStatus;
}

<<<<<<< HEAD
=======
static jint android_media_MediaRecord_setPreferredMicrophoneDirection(
        JNIEnv *env, jobject thiz, jint direction) {
    ALOGV("setPreferredMicrophoneDirection(%d)", direction);
    sp<MediaRecorder> mr = getMediaRecorder(env, thiz);
    if (mr == NULL) {
        jniThrowException(env, "java/lang/IllegalStateException", NULL);
        return (jint)AUDIO_JAVA_NO_INIT;
    }

    jint jStatus = AUDIO_JAVA_SUCCESS;
    status_t status =
        mr->setPreferredMicrophoneDirection(static_cast<audio_microphone_direction_t>(direction));
    if (status != NO_ERROR) {
        jStatus = nativeToJavaStatus(status);
    }

    return jStatus;
}

static jint  android_media_MediaRecord_setPreferredMicrophoneFieldDimension(
        JNIEnv *env, jobject thiz, jfloat zoom) {
    ALOGV("setPreferredMicrophoneFieldDimension(%f)", zoom);
    sp<MediaRecorder> mr = getMediaRecorder(env, thiz);
    if (mr == NULL) {
        jniThrowException(env, "java/lang/IllegalStateException", NULL);
        return (jint)AUDIO_JAVA_NO_INIT;
    }

    jint jStatus = AUDIO_JAVA_SUCCESS;
    status_t status = mr->setPreferredMicrophoneFieldDimension(zoom);
    if (status != NO_ERROR) {
        jStatus = nativeToJavaStatus(status);
    }

    return jStatus;

}

>>>>>>> 825827da
static jint android_media_MediaRecord_getPortId(JNIEnv *env,  jobject thiz) {
    sp<MediaRecorder> mr = getMediaRecorder(env, thiz);
    if (mr == NULL) {
        jniThrowException(env, "java/lang/IllegalStateException", NULL);
        return (jint)AUDIO_PORT_HANDLE_NONE;
    }

    audio_port_handle_t portId;
    process_media_recorder_call(env, mr->getPortId(&portId),
                                "java/lang/RuntimeException", "getPortId failed.");
    return (jint)portId;
}

// ----------------------------------------------------------------------------

static const JNINativeMethod gMethods[] = {
    {"setCamera",            "(Landroid/hardware/Camera;)V",    (void *)android_media_MediaRecorder_setCamera},
    {"setVideoSource",       "(I)V",                            (void *)android_media_MediaRecorder_setVideoSource},
    {"setAudioSource",       "(I)V",                            (void *)android_media_MediaRecorder_setAudioSource},
    {"setOutputFormat",      "(I)V",                            (void *)android_media_MediaRecorder_setOutputFormat},
    {"setVideoEncoder",      "(I)V",                            (void *)android_media_MediaRecorder_setVideoEncoder},
    {"setAudioEncoder",      "(I)V",                            (void *)android_media_MediaRecorder_setAudioEncoder},
    {"setParameter",         "(Ljava/lang/String;)V",           (void *)android_media_MediaRecorder_setParameter},
    {"_setOutputFile",       "(Ljava/io/FileDescriptor;)V",     (void *)android_media_MediaRecorder_setOutputFileFD},
    {"_setNextOutputFile",   "(Ljava/io/FileDescriptor;)V",     (void *)android_media_MediaRecorder_setNextOutputFileFD},
    {"setVideoSize",         "(II)V",                           (void *)android_media_MediaRecorder_setVideoSize},
    {"setVideoFrameRate",    "(I)V",                            (void *)android_media_MediaRecorder_setVideoFrameRate},
    {"setMaxDuration",       "(I)V",                            (void *)android_media_MediaRecorder_setMaxDuration},
    {"setMaxFileSize",       "(J)V",                            (void *)android_media_MediaRecorder_setMaxFileSize},
    {"_prepare",             "()V",                             (void *)android_media_MediaRecorder_prepare},
    {"getSurface",           "()Landroid/view/Surface;",        (void *)android_media_MediaRecorder_getSurface},
    {"getMaxAmplitude",      "()I",                             (void *)android_media_MediaRecorder_native_getMaxAmplitude},
    {"start",                "()V",                             (void *)android_media_MediaRecorder_start},
    {"stop",                 "()V",                             (void *)android_media_MediaRecorder_stop},
    {"pause",                "()V",                             (void *)android_media_MediaRecorder_pause},
    {"resume",               "()V",                             (void *)android_media_MediaRecorder_resume},
    {"native_reset",         "()V",                             (void *)android_media_MediaRecorder_native_reset},
    {"release",              "()V",                             (void *)android_media_MediaRecorder_release},
    {"native_init",          "()V",                             (void *)android_media_MediaRecorder_native_init},
    {"native_setup",         "(Ljava/lang/Object;Ljava/lang/String;Ljava/lang/String;)V",
                                                                (void *)android_media_MediaRecorder_native_setup},
    {"native_finalize",      "()V",                             (void *)android_media_MediaRecorder_native_finalize},
    {"native_setInputSurface", "(Landroid/view/Surface;)V", (void *)android_media_MediaRecorder_setInputSurface },

    {"native_getMetrics",    "()Landroid/os/PersistableBundle;", (void *)android_media_MediaRecorder_native_getMetrics},

    {"native_setInputDevice", "(I)Z",                           (void *)android_media_MediaRecorder_setInputDevice},
    {"native_getRoutedDeviceId", "()I",                         (void *)android_media_MediaRecorder_getRoutedDeviceId},
    {"native_enableDeviceCallback", "(Z)V",                     (void *)android_media_MediaRecorder_enableDeviceCallback},

    {"native_getActiveMicrophones", "(Ljava/util/ArrayList;)I", (void *)android_media_MediaRecord_getActiveMicrophones},
    {"native_getPortId", "()I", (void *)android_media_MediaRecord_getPortId},
<<<<<<< HEAD
=======
    {"native_setPreferredMicrophoneDirection", "(I)I",
            (void *)android_media_MediaRecord_setPreferredMicrophoneDirection},
    {"native_setPreferredMicrophoneFieldDimension", "(F)I",
            (void *)android_media_MediaRecord_setPreferredMicrophoneFieldDimension},
>>>>>>> 825827da
};

// This function only registers the native methods, and is called from
// JNI_OnLoad in android_media_MediaPlayer.cpp
int register_android_media_MediaRecorder(JNIEnv *env)
{
    return AndroidRuntime::registerNativeMethods(env,
                "android/media/MediaRecorder", gMethods, NELEM(gMethods));
}<|MERGE_RESOLUTION|>--- conflicted
+++ resolved
@@ -760,8 +760,6 @@
     return jStatus;
 }
 
-<<<<<<< HEAD
-=======
 static jint android_media_MediaRecord_setPreferredMicrophoneDirection(
         JNIEnv *env, jobject thiz, jint direction) {
     ALOGV("setPreferredMicrophoneDirection(%d)", direction);
@@ -800,7 +798,6 @@
 
 }
 
->>>>>>> 825827da
 static jint android_media_MediaRecord_getPortId(JNIEnv *env,  jobject thiz) {
     sp<MediaRecorder> mr = getMediaRecorder(env, thiz);
     if (mr == NULL) {
@@ -853,13 +850,10 @@
 
     {"native_getActiveMicrophones", "(Ljava/util/ArrayList;)I", (void *)android_media_MediaRecord_getActiveMicrophones},
     {"native_getPortId", "()I", (void *)android_media_MediaRecord_getPortId},
-<<<<<<< HEAD
-=======
     {"native_setPreferredMicrophoneDirection", "(I)I",
             (void *)android_media_MediaRecord_setPreferredMicrophoneDirection},
     {"native_setPreferredMicrophoneFieldDimension", "(F)I",
             (void *)android_media_MediaRecord_setPreferredMicrophoneFieldDimension},
->>>>>>> 825827da
 };
 
 // This function only registers the native methods, and is called from
