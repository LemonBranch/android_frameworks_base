cc_library_shared {
    name: "libmedia_jni",

    srcs: [
        "android_media_ImageWriter.cpp",
        "android_media_ImageReader.cpp",
        "android_media_MediaCrypto.cpp",
        "android_media_MediaCodec.cpp",
        "android_media_MediaCodecList.cpp",
        "android_media_MediaDataSource.cpp",
        "android_media_MediaDescrambler.cpp",
        "android_media_MediaDrm.cpp",
        "android_media_MediaExtractor.cpp",
        "android_media_MediaHTTPConnection.cpp",
        "android_media_MediaMetadataRetriever.cpp",
        "android_media_MediaMuxer.cpp",
        "android_media_MediaPlayer.cpp",
        "android_media_MediaProfiles.cpp",
        "android_media_MediaRecorder.cpp",
        "android_media_MediaScanner.cpp",
        "android_media_MediaSync.cpp",
        "android_media_ResampleInputStream.cpp",
        "android_media_SyncParams.cpp",
        "android_media_Utils.cpp",
        "android_mtp_MtpDatabase.cpp",
        "android_mtp_MtpDevice.cpp",
        "android_mtp_MtpServer.cpp",
    ],

    shared_libs: [
        "libandroid_runtime",
        "libnativehelper",
        "libnativewindow",
        "libutils",
        "libbinder",
        "libmedia",
        "libmediaextractor",
        "libmedia_omx",
        "libmediametrics",
        "libmediadrm",
        "libhwui",
        "libui",
        "liblog",
        "libcutils",
        "libgui",
        "libstagefright",
        "libstagefright_foundation",
        "libcamera_client",
        "libmtp",
        "libexif",
        "libpiex",
        "libandroidfw",
        "libhidlallocatorutils",
        "libhidlbase",
        "libhidltransport",
        "android.hardware.cas@1.0",
        "android.hardware.cas.native@1.0",
        "android.hidl.memory@1.0",
        "android.hidl.token@1.0-utils",
    ],

    header_libs: ["libhardware_headers"],

    static_libs: ["libgrallocusage"],

    include_dirs: [
        "frameworks/base/core/jni",
        "frameworks/native/include/media/openmax",
        "system/media/camera/include",
    ],

    export_include_dirs: ["."],

    export_shared_lib_headers: [
        "libpiex",
    ],

    cflags: [
        "-Wall",
        "-Werror",
        "-Wno-error=deprecated-declarations",
        "-Wunused",
        "-Wunreachable-code",
    ],
}

cc_library_shared {
    name: "libmedia2_jni",

    srcs: [
        "android_media_Media2HTTPConnection.cpp",
        "android_media_Media2HTTPService.cpp",
        "android_media_Media2DataSource.cpp",
        "android_media_MediaPlayer2.cpp",
        "android_media_SyncParams.cpp",
    ],

    shared_libs: [
        "android.hardware.cas@1.0",  // for CasManager. VNDK???
        "android.hardware.cas.native@1.0",  // CasManager. VNDK???
        "libandroid_runtime",  // ???
        "libaudioclient",  // for use of AudioTrack, AudioSystem. to be removed
        "libbinder",
        "libdrmframework",  // for FileSource, MediaHTTP
        "libgui",  // for VideoFrameScheduler
        "libhidlallocatorutils",
        "libhidlbase",  // VNDK???
        "libpowermanager",  // for JWakeLock. to be removed

        "libutils",  // Have to use shared lib to make libandroid_runtime behave correctly.
                     // Otherwise, AndroidRuntime::getJNIEnv() will return NULL.
<<<<<<< HEAD
        "libmedia",
        "libmedia_omx",
        "libstagefright",
        "libmediaplayerservice",
=======

        // NDK or NDK-compliant
        "libandroid",
        "libmediandk",
        "libnativehelper_compat_libc++",
        "liblog",
        "libz",
>>>>>>> decdaee0
    ],

    header_libs: ["libhardware_headers"],

    static_libs: [
        "libbacktrace",
        "libbase",
        "libc_malloc_debug_backtrace",
        "libcrypto",
        "libcutils",
        "libdexfile",
        "liblzma",
        "libmedia_helper",
        "libmedia_player2_util",
        "libmediadrm",
        "libmediaextractor",
        "libmediametrics",
        "libmediaplayer2",
        "libmediautils",
        "libnetd_client",
        "libstagefright_esds",
        "libstagefright_foundation",
        "libstagefright_httplive",
        "libstagefright_id3",
        "libstagefright_mpeg2support",
        "libstagefright_nuplayer2",
        "libstagefright_player2",
        "libstagefright_rtsp",
        "libstagefright_timedtext",
        "libunwindstack",
        "libutilscallstack",
        "libziparchive",
    ],

    group_static_libs: true,

    include_dirs: [
        "frameworks/base/core/jni",
        "frameworks/native/include/media/openmax",
        "system/media/camera/include",
    ],

    export_include_dirs: ["."],

    cflags: [
        "-Wall",
        "-Werror",
        "-Wno-error=deprecated-declarations",
        "-Wunused",
        "-Wunreachable-code",
    ],

    ldflags: ["-Wl,--exclude-libs=ALL,-error-limit=0"],
}

subdirs = [
    "audioeffect",
    "soundpool",
]<|MERGE_RESOLUTION|>--- conflicted
+++ resolved
@@ -109,12 +109,6 @@
 
         "libutils",  // Have to use shared lib to make libandroid_runtime behave correctly.
                      // Otherwise, AndroidRuntime::getJNIEnv() will return NULL.
-<<<<<<< HEAD
-        "libmedia",
-        "libmedia_omx",
-        "libstagefright",
-        "libmediaplayerservice",
-=======
 
         // NDK or NDK-compliant
         "libandroid",
@@ -122,7 +116,11 @@
         "libnativehelper_compat_libc++",
         "liblog",
         "libz",
->>>>>>> decdaee0
+
+        "libmedia",
+        "libmedia_omx",
+        "libstagefright",
+        "libmediaplayerservice",
     ],
 
     header_libs: ["libhardware_headers"],
