/*
 * Copyright (C) 2012 The Android Open Source Project
 *
 * Licensed under the Apache License, Version 2.0 (the "License");
 * you may not use this file except in compliance with the License.
 * You may obtain a copy of the License at
 *
 *      http://www.apache.org/licenses/LICENSE-2.0
 *
 * Unless required by applicable law or agreed to in writing, software
 * distributed under the License is distributed on an "AS IS" BASIS,
 * WITHOUT WARRANTIES OR CONDITIONS OF ANY KIND, either express or implied.
 * See the License for the specific language governing permissions and
 * limitations under the License.
 */

package android.media;

import static android.media.Utils.intersectSortedDistinctRanges;
import static android.media.Utils.sortDistinctRanges;

import android.annotation.NonNull;
import android.annotation.Nullable;
<<<<<<< HEAD
=======
import android.annotation.TestApi;
>>>>>>> 825827da
import android.annotation.UnsupportedAppUsage;
import android.os.Build;
import android.util.Log;
import android.util.Pair;
import android.util.Range;
import android.util.Rational;
import android.util.Size;

import java.util.ArrayList;
import java.util.Arrays;
import java.util.Collections;
import java.util.HashMap;
import java.util.List;
import java.util.Map;
import java.util.Set;
import java.util.Vector;

/**
 * Provides information about a given media codec available on the device. You can
 * iterate through all codecs available by querying {@link MediaCodecList}. For example,
 * here's how to find an encoder that supports a given MIME type:
 * <pre>
 * private static MediaCodecInfo selectCodec(String mimeType) {
 *     int numCodecs = MediaCodecList.getCodecCount();
 *     for (int i = 0; i &lt; numCodecs; i++) {
 *         MediaCodecInfo codecInfo = MediaCodecList.getCodecInfoAt(i);
 *
 *         if (!codecInfo.isEncoder()) {
 *             continue;
 *         }
 *
 *         String[] types = codecInfo.getSupportedTypes();
 *         for (int j = 0; j &lt; types.length; j++) {
 *             if (types[j].equalsIgnoreCase(mimeType)) {
 *                 return codecInfo;
 *             }
 *         }
 *     }
 *     return null;
 * }</pre>
 *
 */
public final class MediaCodecInfo {
    private static final String TAG = "MediaCodecInfo";

    private static final int FLAG_IS_ENCODER = (1 << 0);
    private static final int FLAG_IS_VENDOR = (1 << 1);
    private static final int FLAG_IS_SOFTWARE_ONLY = (1 << 2);
    private static final int FLAG_IS_HARDWARE_ACCELERATED = (1 << 3);

    private int mFlags;
    private String mName;
    private String mCanonicalName;
    private Map<String, CodecCapabilities> mCaps;

    /* package private */ MediaCodecInfo(
            String name, String canonicalName, int flags, CodecCapabilities[] caps) {
        mName = name;
        mCanonicalName = canonicalName;
        mFlags = flags;
        mCaps = new HashMap<String, CodecCapabilities>();

        for (CodecCapabilities c: caps) {
            mCaps.put(c.getMimeType(), c);
        }
    }

    /**
     * Retrieve the codec name.
     *
     * <strong>Note:</strong> Implementations may provide multiple aliases (codec
     * names) for the same underlying codec, any of which can be used to instantiate the same
     * underlying codec in {@link MediaCodec#createByCodecName}.
     *
     * Applications targeting SDK < {@link android.os.Build.VERSION_CODES#Q}, cannot determine if
     * the multiple codec names listed in MediaCodecList are in-fact for the same codec.
     */
    @NonNull
    public final String getName() {
        return mName;
    }

    /**
     * Retrieve the underlying codec name.
     *
     * Device implementations may provide multiple aliases (codec names) for the same underlying
     * codec to maintain backward app compatibility. This method returns the name of the underlying
     * codec name, which must not be another alias. For non-aliases this is always the name of the
     * codec.
     */
    @NonNull
    public final String getCanonicalName() {
        return mCanonicalName;
    }

    /**
     * Query if the codec is an alias for another underlying codec.
     */
    public final boolean isAlias() {
        return !mName.equals(mCanonicalName);
    }

    /**
     * Query if the codec is an encoder.
     */
    public final boolean isEncoder() {
        return (mFlags & FLAG_IS_ENCODER) != 0;
    }

    /**
     * Query if the codec is provided by the Android platform (false) or the device manufacturer
     * (true).
     */
    public final boolean isVendor() {
        return (mFlags & FLAG_IS_VENDOR) != 0;
    }

    /**
     * Query if the codec is software only. Software-only codecs are more secure as they run in
     * a tighter security sandbox. On the other hand, software-only codecs do not provide any
     * performance guarantees.
     */
    public final boolean isSoftwareOnly() {
        return (mFlags & FLAG_IS_SOFTWARE_ONLY) != 0;
    }

    /**
     * Query if the codec is hardware accelerated. This attribute is provided by the device
     * manufacturer. Note that it cannot be tested for correctness.
     */
    public final boolean isHardwareAccelerated() {
        return (mFlags & FLAG_IS_HARDWARE_ACCELERATED) != 0;
    }

    /**
     * Query the media types supported by the codec.
     */
    public final String[] getSupportedTypes() {
        Set<String> typeSet = mCaps.keySet();
        String[] types = typeSet.toArray(new String[typeSet.size()]);
        Arrays.sort(types);
        return types;
    }

    private static int checkPowerOfTwo(int value, String message) {
        if ((value & (value - 1)) != 0) {
            throw new IllegalArgumentException(message);
        }
        return value;
    }

    private static class Feature {
        public String mName;
        public int mValue;
        public boolean mDefault;
        public Feature(String name, int value, boolean def) {
            mName = name;
            mValue = value;
            mDefault = def;
        }
    }

    // COMMON CONSTANTS
    private static final Range<Integer> POSITIVE_INTEGERS =
        Range.create(1, Integer.MAX_VALUE);
    private static final Range<Long> POSITIVE_LONGS =
        Range.create(1l, Long.MAX_VALUE);
    private static final Range<Rational> POSITIVE_RATIONALS =
        Range.create(new Rational(1, Integer.MAX_VALUE),
                     new Rational(Integer.MAX_VALUE, 1));
    private static final Range<Integer> SIZE_RANGE = Range.create(1, 32768);
    private static final Range<Integer> FRAME_RATE_RANGE = Range.create(0, 960);
    private static final Range<Integer> BITRATE_RANGE = Range.create(0, 500000000);
    private static final int DEFAULT_MAX_SUPPORTED_INSTANCES = 32;
    private static final int MAX_SUPPORTED_INSTANCES_LIMIT = 256;

    // found stuff that is not supported by framework (=> this should not happen)
    private static final int ERROR_UNRECOGNIZED   = (1 << 0);
    // found profile/level for which we don't have capability estimates
    private static final int ERROR_UNSUPPORTED    = (1 << 1);
    // have not found any profile/level for which we don't have capability estimate
    private static final int ERROR_NONE_SUPPORTED = (1 << 2);


    /**
     * Encapsulates the capabilities of a given codec component.
     * For example, what profile/level combinations it supports and what colorspaces
     * it is capable of providing the decoded data in, as well as some
     * codec-type specific capability flags.
     * <p>You can get an instance for a given {@link MediaCodecInfo} object with
     * {@link MediaCodecInfo#getCapabilitiesForType getCapabilitiesForType()}, passing a MIME type.
     */
    public static final class CodecCapabilities {
        public CodecCapabilities() {
        }

        // CLASSIFICATION
        private String mMime;
        private int mMaxSupportedInstances;

        // LEGACY FIELDS

        // Enumerates supported profile/level combinations as defined
        // by the type of encoded data. These combinations impose restrictions
        // on video resolution, bitrate... and limit the available encoder tools
        // such as B-frame support, arithmetic coding...
        public CodecProfileLevel[] profileLevels;  // NOTE this array is modifiable by user

        // from MediaCodecConstants
        /** @deprecated Use {@link #COLOR_Format24bitBGR888}. */
        public static final int COLOR_FormatMonochrome              = 1;
        /** @deprecated Use {@link #COLOR_Format24bitBGR888}. */
        public static final int COLOR_Format8bitRGB332              = 2;
        /** @deprecated Use {@link #COLOR_Format24bitBGR888}. */
        public static final int COLOR_Format12bitRGB444             = 3;
        /** @deprecated Use {@link #COLOR_Format32bitABGR8888}. */
        public static final int COLOR_Format16bitARGB4444           = 4;
        /** @deprecated Use {@link #COLOR_Format32bitABGR8888}. */
        public static final int COLOR_Format16bitARGB1555           = 5;

        /**
         * 16 bits per pixel RGB color format, with 5-bit red & blue and 6-bit green component.
         * <p>
         * Using 16-bit little-endian representation, colors stored as Red 15:11, Green 10:5, Blue 4:0.
         * <pre>
         *            byte                   byte
         *  <--------- i --------> | <------ i + 1 ------>
         * +--+--+--+--+--+--+--+--+--+--+--+--+--+--+--+--+
         * |     BLUE     |      GREEN      |     RED      |
         * +--+--+--+--+--+--+--+--+--+--+--+--+--+--+--+--+
         *  0           4  5     7   0     2  3           7
         * bit
         * </pre>
         *
         * This format corresponds to {@link android.graphics.PixelFormat#RGB_565} and
         * {@link android.graphics.ImageFormat#RGB_565}.
         */
        public static final int COLOR_Format16bitRGB565             = 6;
        /** @deprecated Use {@link #COLOR_Format16bitRGB565}. */
        public static final int COLOR_Format16bitBGR565             = 7;
        /** @deprecated Use {@link #COLOR_Format24bitBGR888}. */
        public static final int COLOR_Format18bitRGB666             = 8;
        /** @deprecated Use {@link #COLOR_Format32bitABGR8888}. */
        public static final int COLOR_Format18bitARGB1665           = 9;
        /** @deprecated Use {@link #COLOR_Format32bitABGR8888}. */
        public static final int COLOR_Format19bitARGB1666           = 10;

        /** @deprecated Use {@link #COLOR_Format24bitBGR888} or {@link #COLOR_FormatRGBFlexible}. */
        public static final int COLOR_Format24bitRGB888             = 11;

        /**
         * 24 bits per pixel RGB color format, with 8-bit red, green & blue components.
         * <p>
         * Using 24-bit little-endian representation, colors stored as Red 7:0, Green 15:8, Blue 23:16.
         * <pre>
         *         byte              byte             byte
         *  <------ i -----> | <---- i+1 ----> | <---- i+2 ----->
         * +-----------------+-----------------+-----------------+
         * |       RED       |      GREEN      |       BLUE      |
         * +-----------------+-----------------+-----------------+
         * </pre>
         *
         * This format corresponds to {@link android.graphics.PixelFormat#RGB_888}, and can also be
         * represented as a flexible format by {@link #COLOR_FormatRGBFlexible}.
         */
        public static final int COLOR_Format24bitBGR888             = 12;
        /** @deprecated Use {@link #COLOR_Format32bitABGR8888}. */
        public static final int COLOR_Format24bitARGB1887           = 13;
        /** @deprecated Use {@link #COLOR_Format32bitABGR8888}. */
        public static final int COLOR_Format25bitARGB1888           = 14;

        /**
         * @deprecated Use {@link #COLOR_Format32bitABGR8888} Or {@link #COLOR_FormatRGBAFlexible}.
         */
        public static final int COLOR_Format32bitBGRA8888           = 15;
        /**
         * @deprecated Use {@link #COLOR_Format32bitABGR8888} Or {@link #COLOR_FormatRGBAFlexible}.
         */
        public static final int COLOR_Format32bitARGB8888           = 16;
        /** @deprecated Use {@link #COLOR_FormatYUV420Flexible}. */
        public static final int COLOR_FormatYUV411Planar            = 17;
        /** @deprecated Use {@link #COLOR_FormatYUV420Flexible}. */
        public static final int COLOR_FormatYUV411PackedPlanar      = 18;
        /** @deprecated Use {@link #COLOR_FormatYUV420Flexible}. */
        public static final int COLOR_FormatYUV420Planar            = 19;
        /** @deprecated Use {@link #COLOR_FormatYUV420Flexible}. */
        public static final int COLOR_FormatYUV420PackedPlanar      = 20;
        /** @deprecated Use {@link #COLOR_FormatYUV420Flexible}. */
        public static final int COLOR_FormatYUV420SemiPlanar        = 21;

        /** @deprecated Use {@link #COLOR_FormatYUV422Flexible}. */
        public static final int COLOR_FormatYUV422Planar            = 22;
        /** @deprecated Use {@link #COLOR_FormatYUV422Flexible}. */
        public static final int COLOR_FormatYUV422PackedPlanar      = 23;
        /** @deprecated Use {@link #COLOR_FormatYUV422Flexible}. */
        public static final int COLOR_FormatYUV422SemiPlanar        = 24;

        /** @deprecated Use {@link #COLOR_FormatYUV422Flexible}. */
        public static final int COLOR_FormatYCbYCr                  = 25;
        /** @deprecated Use {@link #COLOR_FormatYUV422Flexible}. */
        public static final int COLOR_FormatYCrYCb                  = 26;
        /** @deprecated Use {@link #COLOR_FormatYUV422Flexible}. */
        public static final int COLOR_FormatCbYCrY                  = 27;
        /** @deprecated Use {@link #COLOR_FormatYUV422Flexible}. */
        public static final int COLOR_FormatCrYCbY                  = 28;

        /** @deprecated Use {@link #COLOR_FormatYUV444Flexible}. */
        public static final int COLOR_FormatYUV444Interleaved       = 29;

        /**
         * SMIA 8-bit Bayer format.
         * Each byte represents the top 8-bits of a 10-bit signal.
         */
        public static final int COLOR_FormatRawBayer8bit            = 30;
        /**
         * SMIA 10-bit Bayer format.
         */
        public static final int COLOR_FormatRawBayer10bit           = 31;

        /**
         * SMIA 8-bit compressed Bayer format.
         * Each byte represents a sample from the 10-bit signal that is compressed into 8-bits
         * using DPCM/PCM compression, as defined by the SMIA Functional Specification.
         */
        public static final int COLOR_FormatRawBayer8bitcompressed  = 32;

        /** @deprecated Use {@link #COLOR_FormatL8}. */
        public static final int COLOR_FormatL2                      = 33;
        /** @deprecated Use {@link #COLOR_FormatL8}. */
        public static final int COLOR_FormatL4                      = 34;

        /**
         * 8 bits per pixel Y color format.
         * <p>
         * Each byte contains a single pixel.
         * This format corresponds to {@link android.graphics.PixelFormat#L_8}.
         */
        public static final int COLOR_FormatL8                      = 35;

        /**
         * 16 bits per pixel, little-endian Y color format.
         * <p>
         * <pre>
         *            byte                   byte
         *  <--------- i --------> | <------ i + 1 ------>
         * +--+--+--+--+--+--+--+--+--+--+--+--+--+--+--+--+
         * |                       Y                       |
         * +--+--+--+--+--+--+--+--+--+--+--+--+--+--+--+--+
         *  0                    7   0                    7
         * bit
         * </pre>
         */
        public static final int COLOR_FormatL16                     = 36;
        /** @deprecated Use {@link #COLOR_FormatL16}. */
        public static final int COLOR_FormatL24                     = 37;

        /**
         * 32 bits per pixel, little-endian Y color format.
         * <p>
         * <pre>
         *         byte              byte             byte              byte
         *  <------ i -----> | <---- i+1 ----> | <---- i+2 ----> | <---- i+3 ----->
         * +-----------------+-----------------+-----------------+-----------------+
         * |                                   Y                                   |
         * +-----------------+-----------------+-----------------+-----------------+
         *  0               7 0               7 0               7 0               7
         * bit
         * </pre>
         *
         * @deprecated Use {@link #COLOR_FormatL16}.
         */
        public static final int COLOR_FormatL32                     = 38;

        /** @deprecated Use {@link #COLOR_FormatYUV420Flexible}. */
        public static final int COLOR_FormatYUV420PackedSemiPlanar  = 39;
        /** @deprecated Use {@link #COLOR_FormatYUV422Flexible}. */
        public static final int COLOR_FormatYUV422PackedSemiPlanar  = 40;

        /** @deprecated Use {@link #COLOR_Format24bitBGR888}. */
        public static final int COLOR_Format18BitBGR666             = 41;

        /** @deprecated Use {@link #COLOR_Format32bitABGR8888}. */
        public static final int COLOR_Format24BitARGB6666           = 42;
        /** @deprecated Use {@link #COLOR_Format32bitABGR8888}. */
        public static final int COLOR_Format24BitABGR6666           = 43;

        /** @deprecated Use {@link #COLOR_FormatYUV420Flexible}. */
        public static final int COLOR_TI_FormatYUV420PackedSemiPlanar = 0x7f000100;
        // COLOR_FormatSurface indicates that the data will be a GraphicBuffer metadata reference.
        // Note: in OMX this is called OMX_COLOR_FormatAndroidOpaque.
        public static final int COLOR_FormatSurface                   = 0x7F000789;

        /**
         * 32 bits per pixel RGBA color format, with 8-bit red, green, blue, and alpha components.
         * <p>
         * Using 32-bit little-endian representation, colors stored as Red 7:0, Green 15:8,
         * Blue 23:16, and Alpha 31:24.
         * <pre>
         *         byte              byte             byte              byte
         *  <------ i -----> | <---- i+1 ----> | <---- i+2 ----> | <---- i+3 ----->
         * +-----------------+-----------------+-----------------+-----------------+
         * |       RED       |      GREEN      |       BLUE      |      ALPHA      |
         * +-----------------+-----------------+-----------------+-----------------+
         * </pre>
         *
         * This corresponds to {@link android.graphics.PixelFormat#RGBA_8888}.
         */
        public static final int COLOR_Format32bitABGR8888             = 0x7F00A000;

        /**
         * Flexible 12 bits per pixel, subsampled YUV color format with 8-bit chroma and luma
         * components.
         * <p>
         * Chroma planes are subsampled by 2 both horizontally and vertically.
         * Use this format with {@link Image}.
         * This format corresponds to {@link android.graphics.ImageFormat#YUV_420_888},
         * and can represent the {@link #COLOR_FormatYUV411Planar},
         * {@link #COLOR_FormatYUV411PackedPlanar}, {@link #COLOR_FormatYUV420Planar},
         * {@link #COLOR_FormatYUV420PackedPlanar}, {@link #COLOR_FormatYUV420SemiPlanar}
         * and {@link #COLOR_FormatYUV420PackedSemiPlanar} formats.
         *
         * @see Image#getFormat
         */
        public static final int COLOR_FormatYUV420Flexible            = 0x7F420888;

        /**
         * Flexible 16 bits per pixel, subsampled YUV color format with 8-bit chroma and luma
         * components.
         * <p>
         * Chroma planes are horizontally subsampled by 2. Use this format with {@link Image}.
         * This format corresponds to {@link android.graphics.ImageFormat#YUV_422_888},
         * and can represent the {@link #COLOR_FormatYCbYCr}, {@link #COLOR_FormatYCrYCb},
         * {@link #COLOR_FormatCbYCrY}, {@link #COLOR_FormatCrYCbY},
         * {@link #COLOR_FormatYUV422Planar}, {@link #COLOR_FormatYUV422PackedPlanar},
         * {@link #COLOR_FormatYUV422SemiPlanar} and {@link #COLOR_FormatYUV422PackedSemiPlanar}
         * formats.
         *
         * @see Image#getFormat
         */
        public static final int COLOR_FormatYUV422Flexible            = 0x7F422888;

        /**
         * Flexible 24 bits per pixel YUV color format with 8-bit chroma and luma
         * components.
         * <p>
         * Chroma planes are not subsampled. Use this format with {@link Image}.
         * This format corresponds to {@link android.graphics.ImageFormat#YUV_444_888},
         * and can represent the {@link #COLOR_FormatYUV444Interleaved} format.
         * @see Image#getFormat
         */
        public static final int COLOR_FormatYUV444Flexible            = 0x7F444888;

        /**
         * Flexible 24 bits per pixel RGB color format with 8-bit red, green and blue
         * components.
         * <p>
         * Use this format with {@link Image}. This format corresponds to
         * {@link android.graphics.ImageFormat#FLEX_RGB_888}, and can represent
         * {@link #COLOR_Format24bitBGR888} and {@link #COLOR_Format24bitRGB888} formats.
         * @see Image#getFormat()
         */
        public static final int COLOR_FormatRGBFlexible               = 0x7F36B888;

        /**
         * Flexible 32 bits per pixel RGBA color format with 8-bit red, green, blue, and alpha
         * components.
         * <p>
         * Use this format with {@link Image}. This format corresponds to
         * {@link android.graphics.ImageFormat#FLEX_RGBA_8888}, and can represent
         * {@link #COLOR_Format32bitBGRA8888}, {@link #COLOR_Format32bitABGR8888} and
         * {@link #COLOR_Format32bitARGB8888} formats.
         *
         * @see Image#getFormat()
         */
        public static final int COLOR_FormatRGBAFlexible              = 0x7F36A888;

        /** @deprecated Use {@link #COLOR_FormatYUV420Flexible}. */
        public static final int COLOR_QCOM_FormatYUV420SemiPlanar     = 0x7fa30c00;

        /**
         * The color format for the media. This is one of the color constants defined in this class.
         */
        public int[] colorFormats; // NOTE this array is modifiable by user

        // FEATURES

        private int mFlagsSupported;
        private int mFlagsRequired;
        private int mFlagsVerified;

        /**
         * <b>video decoder only</b>: codec supports seamless resolution changes.
         */
        public static final String FEATURE_AdaptivePlayback       = "adaptive-playback";

        /**
         * <b>video decoder only</b>: codec supports secure decryption.
         */
        public static final String FEATURE_SecurePlayback         = "secure-playback";

        /**
         * <b>video or audio decoder only</b>: codec supports tunneled playback.
         */
        public static final String FEATURE_TunneledPlayback       = "tunneled-playback";

        /**
         * If true, the timestamp of each output buffer is derived from the timestamp of the input
         * buffer that produced the output. If false, the timestamp of each output buffer is
         * derived from the timestamp of the first input buffer.
         */
        public static final String FEATURE_DynamicTimestamp = "dynamic-timestamp";

        /**
         * <b>decoder only</b>If true, the codec supports partial (including multiple) access units
         * per input buffer.
         */
        public static final String FEATURE_FrameParsing = "frame-parsing";

        /**
         * If true, the codec supports multiple access units (for decoding, or to output for
         * encoders). If false, the codec only supports single access units. Producing multiple
         * access units for output is an optional feature.
         */
        public static final String FEATURE_MultipleFrames = "multiple-frames";

        /**
         * <b>video decoder only</b>: codec supports queuing partial frames.
         */
        public static final String FEATURE_PartialFrame = "partial-frame";

        /**
         * <b>video encoder only</b>: codec supports intra refresh.
         */
        public static final String FEATURE_IntraRefresh = "intra-refresh";

        /**
         * Query codec feature capabilities.
         * <p>
         * These features are supported to be used by the codec.  These
         * include optional features that can be turned on, as well as
         * features that are always on.
         */
        public final boolean isFeatureSupported(String name) {
            return checkFeature(name, mFlagsSupported);
        }

        /**
         * Query codec feature requirements.
         * <p>
         * These features are required to be used by the codec, and as such,
         * they are always turned on.
         */
        public final boolean isFeatureRequired(String name) {
            return checkFeature(name, mFlagsRequired);
        }

        private static final Feature[] decoderFeatures = {
            new Feature(FEATURE_AdaptivePlayback, (1 << 0), true),
            new Feature(FEATURE_SecurePlayback,   (1 << 1), false),
            new Feature(FEATURE_TunneledPlayback, (1 << 2), false),
            new Feature(FEATURE_PartialFrame,     (1 << 3), false),
            new Feature(FEATURE_FrameParsing,     (1 << 4), false),
            new Feature(FEATURE_MultipleFrames,   (1 << 5), false),
            new Feature(FEATURE_DynamicTimestamp, (1 << 6), false),
        };

        private static final Feature[] encoderFeatures = {
            new Feature(FEATURE_IntraRefresh, (1 << 0), false),
            new Feature(FEATURE_MultipleFrames, (1 << 1), false),
            new Feature(FEATURE_DynamicTimestamp, (1 << 2), false),
        };

        /** @hide */
        public String[] validFeatures() {
            Feature[] features = getValidFeatures();
            String[] res = new String[features.length];
            for (int i = 0; i < res.length; i++) {
                res[i] = features[i].mName;
            }
            return res;
        }

        private Feature[] getValidFeatures() {
            if (!isEncoder()) {
                return decoderFeatures;
            }
            return encoderFeatures;
        }

        private boolean checkFeature(String name, int flags) {
            for (Feature feat: getValidFeatures()) {
                if (feat.mName.equals(name)) {
                    return (flags & feat.mValue) != 0;
                }
            }
            return false;
        }

        /** @hide */
        public boolean isRegular() {
            // regular codecs only require default features
            for (Feature feat: getValidFeatures()) {
                if (!feat.mDefault && isFeatureRequired(feat.mName)) {
                    return false;
                }
            }
            return true;
        }

        /**
         * Query whether codec supports a given {@link MediaFormat}.
         *
         * <p class=note>
         * <strong>Note:</strong> On {@link android.os.Build.VERSION_CODES#LOLLIPOP},
         * {@code format} must not contain a {@linkplain MediaFormat#KEY_FRAME_RATE
         * frame rate}. Use
         * <code class=prettyprint>format.setString(MediaFormat.KEY_FRAME_RATE, null)</code>
         * to clear any existing frame rate setting in the format.
         * <p>
         *
         * The following table summarizes the format keys considered by this method.
         *
         * <table style="width: 0%">
         *  <thead>
         *   <tr>
         *    <th rowspan=3>OS Version(s)</th>
         *    <td colspan=3>{@code MediaFormat} keys considered for</th>
         *   </tr><tr>
         *    <th>Audio Codecs</th>
         *    <th>Video Codecs</th>
         *    <th>Encoders</th>
         *   </tr>
         *  </thead>
         *  <tbody>
         *   <tr>
         *    <td>{@link android.os.Build.VERSION_CODES#LOLLIPOP}</th>
         *    <td rowspan=3>{@link MediaFormat#KEY_MIME}<sup>*</sup>,<br>
         *        {@link MediaFormat#KEY_SAMPLE_RATE},<br>
         *        {@link MediaFormat#KEY_CHANNEL_COUNT},</td>
         *    <td>{@link MediaFormat#KEY_MIME}<sup>*</sup>,<br>
         *        {@link CodecCapabilities#FEATURE_AdaptivePlayback}<sup>D</sup>,<br>
         *        {@link CodecCapabilities#FEATURE_SecurePlayback}<sup>D</sup>,<br>
         *        {@link CodecCapabilities#FEATURE_TunneledPlayback}<sup>D</sup>,<br>
         *        {@link MediaFormat#KEY_WIDTH},<br>
         *        {@link MediaFormat#KEY_HEIGHT},<br>
         *        <strong>no</strong> {@code KEY_FRAME_RATE}</td>
         *    <td rowspan=4>{@link MediaFormat#KEY_BITRATE_MODE},<br>
         *        {@link MediaFormat#KEY_PROFILE}
         *        (and/or {@link MediaFormat#KEY_AAC_PROFILE}<sup>~</sup>),<br>
         *        <!-- {link MediaFormat#KEY_QUALITY},<br> -->
         *        {@link MediaFormat#KEY_COMPLEXITY}
         *        (and/or {@link MediaFormat#KEY_FLAC_COMPRESSION_LEVEL}<sup>~</sup>)</td>
         *   </tr><tr>
         *    <td>{@link android.os.Build.VERSION_CODES#LOLLIPOP_MR1}</th>
         *    <td rowspan=2>as above, plus<br>
         *        {@link MediaFormat#KEY_FRAME_RATE}</td>
         *   </tr><tr>
         *    <td>{@link android.os.Build.VERSION_CODES#M}</th>
         *   </tr><tr>
         *    <td>{@link android.os.Build.VERSION_CODES#N}</th>
         *    <td>as above, plus<br>
         *        {@link MediaFormat#KEY_PROFILE},<br>
         *        <!-- {link MediaFormat#KEY_MAX_BIT_RATE},<br> -->
         *        {@link MediaFormat#KEY_BIT_RATE}</td>
         *    <td>as above, plus<br>
         *        {@link MediaFormat#KEY_PROFILE},<br>
         *        {@link MediaFormat#KEY_LEVEL}<sup>+</sup>,<br>
         *        <!-- {link MediaFormat#KEY_MAX_BIT_RATE},<br> -->
         *        {@link MediaFormat#KEY_BIT_RATE},<br>
         *        {@link CodecCapabilities#FEATURE_IntraRefresh}<sup>E</sup></td>
         *   </tr>
         *   <tr>
         *    <td colspan=4>
         *     <p class=note><strong>Notes:</strong><br>
         *      *: must be specified; otherwise, method returns {@code false}.<br>
         *      +: method does not verify that the format parameters are supported
         *      by the specified level.<br>
         *      D: decoders only<br>
         *      E: encoders only<br>
         *      ~: if both keys are provided values must match
         *    </td>
         *   </tr>
         *  </tbody>
         * </table>
         *
         * @param format media format with optional feature directives.
         * @throws IllegalArgumentException if format is not a valid media format.
         * @return whether the codec capabilities support the given format
         *         and feature requests.
         */
        public final boolean isFormatSupported(MediaFormat format) {
            final Map<String, Object> map = format.getMap();
            final String mime = (String)map.get(MediaFormat.KEY_MIME);

            // mime must match if present
            if (mime != null && !mMime.equalsIgnoreCase(mime)) {
                return false;
            }

            // check feature support
            for (Feature feat: getValidFeatures()) {
                Integer yesNo = (Integer)map.get(MediaFormat.KEY_FEATURE_ + feat.mName);
                if (yesNo == null) {
                    continue;
                }
                if ((yesNo == 1 && !isFeatureSupported(feat.mName)) ||
                        (yesNo == 0 && isFeatureRequired(feat.mName))) {
                    return false;
                }
            }

            Integer profile = (Integer)map.get(MediaFormat.KEY_PROFILE);
            Integer level = (Integer)map.get(MediaFormat.KEY_LEVEL);

            if (profile != null) {
                if (!supportsProfileLevel(profile, level)) {
                    return false;
                }

                // If we recognize this profile, check that this format is supported by the
                // highest level supported by the codec for that profile. (Ignore specified
                // level beyond the above profile/level check as level is only used as a
                // guidance. E.g. AVC Level 1 CIF format is supported if codec supports level 1.1
                // even though max size for Level 1 is QCIF. However, MPEG2 Simple Profile
                // 1080p format is not supported even if codec supports Main Profile Level High,
                // as Simple Profile does not support 1080p.
                CodecCapabilities levelCaps = null;
                int maxLevel = 0;
                for (CodecProfileLevel pl : profileLevels) {
                    if (pl.profile == profile && pl.level > maxLevel) {
                        maxLevel = pl.level;
                    }
                }
                levelCaps = createFromProfileLevel(mMime, profile, maxLevel);
                // remove profile from this format otherwise levelCaps.isFormatSupported will
                // get into this same conditon and loop forever.
                Map<String, Object> mapWithoutProfile = new HashMap<>(map);
                mapWithoutProfile.remove(MediaFormat.KEY_PROFILE);
                MediaFormat formatWithoutProfile = new MediaFormat(mapWithoutProfile);
                if (levelCaps != null && !levelCaps.isFormatSupported(formatWithoutProfile)) {
                    return false;
                }
            }
            if (mAudioCaps != null && !mAudioCaps.supportsFormat(format)) {
                return false;
            }
            if (mVideoCaps != null && !mVideoCaps.supportsFormat(format)) {
                return false;
            }
            if (mEncoderCaps != null && !mEncoderCaps.supportsFormat(format)) {
                return false;
            }
            return true;
        }

        private static boolean supportsBitrate(
                Range<Integer> bitrateRange, MediaFormat format) {
            Map<String, Object> map = format.getMap();

            // consider max bitrate over average bitrate for support
            Integer maxBitrate = (Integer)map.get(MediaFormat.KEY_MAX_BIT_RATE);
            Integer bitrate = (Integer)map.get(MediaFormat.KEY_BIT_RATE);
            if (bitrate == null) {
                bitrate = maxBitrate;
            } else if (maxBitrate != null) {
                bitrate = Math.max(bitrate, maxBitrate);
            }

            if (bitrate != null && bitrate > 0) {
                return bitrateRange.contains(bitrate);
            }

            return true;
        }

        private boolean supportsProfileLevel(int profile, Integer level) {
            for (CodecProfileLevel pl: profileLevels) {
                if (pl.profile != profile) {
                    continue;
                }

                // AAC does not use levels
                if (level == null || mMime.equalsIgnoreCase(MediaFormat.MIMETYPE_AUDIO_AAC)) {
                    return true;
                }

                // H.263 levels are not completely ordered:
                // Level45 support only implies Level10 support
                if (mMime.equalsIgnoreCase(MediaFormat.MIMETYPE_VIDEO_H263)) {
                    if (pl.level != level && pl.level == CodecProfileLevel.H263Level45
                            && level > CodecProfileLevel.H263Level10) {
                        continue;
                    }
                }

                // MPEG4 levels are not completely ordered:
                // Level1 support only implies Level0 (and not Level0b) support
                if (mMime.equalsIgnoreCase(MediaFormat.MIMETYPE_VIDEO_MPEG4)) {
                    if (pl.level != level && pl.level == CodecProfileLevel.MPEG4Level1
                            && level > CodecProfileLevel.MPEG4Level0) {
                        continue;
                    }
                }

                // HEVC levels incorporate both tiers and levels. Verify tier support.
                if (mMime.equalsIgnoreCase(MediaFormat.MIMETYPE_VIDEO_HEVC)) {
                    boolean supportsHighTier =
                        (pl.level & CodecProfileLevel.HEVCHighTierLevels) != 0;
                    boolean checkingHighTier = (level & CodecProfileLevel.HEVCHighTierLevels) != 0;
                    // high tier levels are only supported by other high tier levels
                    if (checkingHighTier && !supportsHighTier) {
                        continue;
                    }
                }

                if (pl.level >= level) {
                    // if we recognize the listed profile/level, we must also recognize the
                    // profile/level arguments.
                    if (createFromProfileLevel(mMime, profile, pl.level) != null) {
                        return createFromProfileLevel(mMime, profile, level) != null;
                    }
                    return true;
                }
            }
            return false;
        }

        // errors while reading profile levels - accessed from sister capabilities
        int mError;

        private static final String TAG = "CodecCapabilities";

        // NEW-STYLE CAPABILITIES
        private AudioCapabilities mAudioCaps;
        private VideoCapabilities mVideoCaps;
        private EncoderCapabilities mEncoderCaps;
        private MediaFormat mDefaultFormat;

        /**
         * Returns a MediaFormat object with default values for configurations that have
         * defaults.
         */
        public MediaFormat getDefaultFormat() {
            return mDefaultFormat;
        }

        /**
         * Returns the mime type for which this codec-capability object was created.
         */
        public String getMimeType() {
            return mMime;
        }

        /**
         * Returns the max number of the supported concurrent codec instances.
         * <p>
         * This is a hint for an upper bound. Applications should not expect to successfully
         * operate more instances than the returned value, but the actual number of
         * concurrently operable instances may be less as it depends on the available
         * resources at time of use.
         */
        public int getMaxSupportedInstances() {
            return mMaxSupportedInstances;
        }

        private boolean isAudio() {
            return mAudioCaps != null;
        }

        /**
         * Returns the audio capabilities or {@code null} if this is not an audio codec.
         */
        public AudioCapabilities getAudioCapabilities() {
            return mAudioCaps;
        }

        private boolean isEncoder() {
            return mEncoderCaps != null;
        }

        /**
         * Returns the encoding capabilities or {@code null} if this is not an encoder.
         */
        public EncoderCapabilities getEncoderCapabilities() {
            return mEncoderCaps;
        }

        private boolean isVideo() {
            return mVideoCaps != null;
        }

        /**
         * Returns the video capabilities or {@code null} if this is not a video codec.
         */
        public VideoCapabilities getVideoCapabilities() {
            return mVideoCaps;
        }

        /** @hide */
        public CodecCapabilities dup() {
            CodecCapabilities caps = new CodecCapabilities();

            // profileLevels and colorFormats may be modified by client.
            caps.profileLevels = Arrays.copyOf(profileLevels, profileLevels.length);
            caps.colorFormats = Arrays.copyOf(colorFormats, colorFormats.length);

            caps.mMime = mMime;
            caps.mMaxSupportedInstances = mMaxSupportedInstances;
            caps.mFlagsRequired = mFlagsRequired;
            caps.mFlagsSupported = mFlagsSupported;
            caps.mFlagsVerified = mFlagsVerified;
            caps.mAudioCaps = mAudioCaps;
            caps.mVideoCaps = mVideoCaps;
            caps.mEncoderCaps = mEncoderCaps;
            caps.mDefaultFormat = mDefaultFormat;
            caps.mCapabilitiesInfo = mCapabilitiesInfo;

            return caps;
        }

        /**
         * Retrieve the codec capabilities for a certain {@code mime type}, {@code
         * profile} and {@code level}.  If the type, or profile-level combination
         * is not understood by the framework, it returns null.
         * <p class=note> In {@link android.os.Build.VERSION_CODES#M}, calling this
         * method without calling any method of the {@link MediaCodecList} class beforehand
         * results in a {@link NullPointerException}.</p>
         */
        public static CodecCapabilities createFromProfileLevel(
                String mime, int profile, int level) {
            CodecProfileLevel pl = new CodecProfileLevel();
            pl.profile = profile;
            pl.level = level;
            MediaFormat defaultFormat = new MediaFormat();
            defaultFormat.setString(MediaFormat.KEY_MIME, mime);

            CodecCapabilities ret = new CodecCapabilities(
                new CodecProfileLevel[] { pl }, new int[0], true /* encoder */,
                defaultFormat, new MediaFormat() /* info */);
            if (ret.mError != 0) {
                return null;
            }
            return ret;
        }

        /* package private */ CodecCapabilities(
                CodecProfileLevel[] profLevs, int[] colFmts,
                boolean encoder,
                Map<String, Object>defaultFormatMap,
                Map<String, Object>capabilitiesMap) {
            this(profLevs, colFmts, encoder,
                    new MediaFormat(defaultFormatMap),
                    new MediaFormat(capabilitiesMap));
        }

        private MediaFormat mCapabilitiesInfo;

        /* package private */ CodecCapabilities(
                CodecProfileLevel[] profLevs, int[] colFmts, boolean encoder,
                MediaFormat defaultFormat, MediaFormat info) {
            final Map<String, Object> map = info.getMap();
            colorFormats = colFmts;
            mFlagsVerified = 0; // TODO: remove as it is unused
            mDefaultFormat = defaultFormat;
            mCapabilitiesInfo = info;
            mMime = mDefaultFormat.getString(MediaFormat.KEY_MIME);

            /* VP9 introduced profiles around 2016, so some VP9 codecs may not advertise any
               supported profiles. Determine the level for them using the info they provide. */
            if (profLevs.length == 0 && mMime.equalsIgnoreCase(MediaFormat.MIMETYPE_VIDEO_VP9)) {
                CodecProfileLevel profLev = new CodecProfileLevel();
                profLev.profile = CodecProfileLevel.VP9Profile0;
                profLev.level = VideoCapabilities.equivalentVP9Level(info);
                profLevs = new CodecProfileLevel[] { profLev };
            }
            profileLevels = profLevs;

            if (mMime.toLowerCase().startsWith("audio/")) {
                mAudioCaps = AudioCapabilities.create(info, this);
                mAudioCaps.getDefaultFormat(mDefaultFormat);
            } else if (mMime.toLowerCase().startsWith("video/")
                    || mMime.equalsIgnoreCase(MediaFormat.MIMETYPE_IMAGE_ANDROID_HEIC)) {
                mVideoCaps = VideoCapabilities.create(info, this);
            }
            if (encoder) {
                mEncoderCaps = EncoderCapabilities.create(info, this);
                mEncoderCaps.getDefaultFormat(mDefaultFormat);
            }

            final Map<String, Object> global = MediaCodecList.getGlobalSettings();
            mMaxSupportedInstances = Utils.parseIntSafely(
                    global.get("max-concurrent-instances"), DEFAULT_MAX_SUPPORTED_INSTANCES);

            int maxInstances = Utils.parseIntSafely(
                    map.get("max-concurrent-instances"), mMaxSupportedInstances);
            mMaxSupportedInstances =
                    Range.create(1, MAX_SUPPORTED_INSTANCES_LIMIT).clamp(maxInstances);

            for (Feature feat: getValidFeatures()) {
                String key = MediaFormat.KEY_FEATURE_ + feat.mName;
                Integer yesNo = (Integer)map.get(key);
                if (yesNo == null) {
                    continue;
                }
                if (yesNo > 0) {
                    mFlagsRequired |= feat.mValue;
                }
                mFlagsSupported |= feat.mValue;
                mDefaultFormat.setInteger(key, 1);
                // TODO restrict features by mFlagsVerified once all codecs reliably verify them
            }
        }
    }

    /**
     * A class that supports querying the audio capabilities of a codec.
     */
    public static final class AudioCapabilities {
        private static final String TAG = "AudioCapabilities";
        private CodecCapabilities mParent;
        private Range<Integer> mBitrateRange;

        private int[] mSampleRates;
        private Range<Integer>[] mSampleRateRanges;
        private int mMaxInputChannelCount;

        private static final int MAX_INPUT_CHANNEL_COUNT = 30;

        /**
         * Returns the range of supported bitrates in bits/second.
         */
        public Range<Integer> getBitrateRange() {
            return mBitrateRange;
        }

        /**
         * Returns the array of supported sample rates if the codec
         * supports only discrete values.  Otherwise, it returns
         * {@code null}.  The array is sorted in ascending order.
         */
        public int[] getSupportedSampleRates() {
            return mSampleRates != null ? Arrays.copyOf(mSampleRates, mSampleRates.length) : null;
        }

        /**
         * Returns the array of supported sample rate ranges.  The
         * array is sorted in ascending order, and the ranges are
         * distinct.
         */
        public Range<Integer>[] getSupportedSampleRateRanges() {
            return Arrays.copyOf(mSampleRateRanges, mSampleRateRanges.length);
        }

        /**
         * Returns the maximum number of input channels supported.  The codec
         * supports any number of channels between 1 and this maximum value.
         */
        public int getMaxInputChannelCount() {
            return mMaxInputChannelCount;
        }

        /* no public constructor */
        private AudioCapabilities() { }

        /** @hide */
        public static AudioCapabilities create(
                MediaFormat info, CodecCapabilities parent) {
            AudioCapabilities caps = new AudioCapabilities();
            caps.init(info, parent);
            return caps;
        }

        private void init(MediaFormat info, CodecCapabilities parent) {
            mParent = parent;
            initWithPlatformLimits();
            applyLevelLimits();
            parseFromInfo(info);
        }

        private void initWithPlatformLimits() {
            mBitrateRange = Range.create(0, Integer.MAX_VALUE);
            mMaxInputChannelCount = MAX_INPUT_CHANNEL_COUNT;
            // mBitrateRange = Range.create(1, 320000);
            mSampleRateRanges = new Range[] { Range.create(8000, 96000) };
            mSampleRates = null;
        }

        private boolean supports(Integer sampleRate, Integer inputChannels) {
            // channels and sample rates are checked orthogonally
            if (inputChannels != null &&
                    (inputChannels < 1 || inputChannels > mMaxInputChannelCount)) {
                return false;
            }
            if (sampleRate != null) {
                int ix = Utils.binarySearchDistinctRanges(
                        mSampleRateRanges, sampleRate);
                if (ix < 0) {
                    return false;
                }
            }
            return true;
        }

        /**
         * Query whether the sample rate is supported by the codec.
         */
        public boolean isSampleRateSupported(int sampleRate) {
            return supports(sampleRate, null);
        }

        /** modifies rates */
        private void limitSampleRates(int[] rates) {
            Arrays.sort(rates);
            ArrayList<Range<Integer>> ranges = new ArrayList<Range<Integer>>();
            for (int rate: rates) {
                if (supports(rate, null /* channels */)) {
                    ranges.add(Range.create(rate, rate));
                }
            }
            mSampleRateRanges = ranges.toArray(new Range[ranges.size()]);
            createDiscreteSampleRates();
        }

        private void createDiscreteSampleRates() {
            mSampleRates = new int[mSampleRateRanges.length];
            for (int i = 0; i < mSampleRateRanges.length; i++) {
                mSampleRates[i] = mSampleRateRanges[i].getLower();
            }
        }

        /** modifies rateRanges */
        private void limitSampleRates(Range<Integer>[] rateRanges) {
            sortDistinctRanges(rateRanges);
            mSampleRateRanges = intersectSortedDistinctRanges(mSampleRateRanges, rateRanges);

            // check if all values are discrete
            for (Range<Integer> range: mSampleRateRanges) {
                if (!range.getLower().equals(range.getUpper())) {
                    mSampleRates = null;
                    return;
                }
            }
            createDiscreteSampleRates();
        }

        private void applyLevelLimits() {
            int[] sampleRates = null;
            Range<Integer> sampleRateRange = null, bitRates = null;
            int maxChannels = MAX_INPUT_CHANNEL_COUNT;
            String mime = mParent.getMimeType();

            if (mime.equalsIgnoreCase(MediaFormat.MIMETYPE_AUDIO_MPEG)) {
                sampleRates = new int[] {
                        8000, 11025, 12000,
                        16000, 22050, 24000,
                        32000, 44100, 48000 };
                bitRates = Range.create(8000, 320000);
                maxChannels = 2;
            } else if (mime.equalsIgnoreCase(MediaFormat.MIMETYPE_AUDIO_AMR_NB)) {
                sampleRates = new int[] { 8000 };
                bitRates = Range.create(4750, 12200);
                maxChannels = 1;
            } else if (mime.equalsIgnoreCase(MediaFormat.MIMETYPE_AUDIO_AMR_WB)) {
                sampleRates = new int[] { 16000 };
                bitRates = Range.create(6600, 23850);
                maxChannels = 1;
            } else if (mime.equalsIgnoreCase(MediaFormat.MIMETYPE_AUDIO_AAC)) {
                sampleRates = new int[] {
                        7350, 8000,
                        11025, 12000, 16000,
                        22050, 24000, 32000,
                        44100, 48000, 64000,
                        88200, 96000 };
                bitRates = Range.create(8000, 510000);
                maxChannels = 48;
            } else if (mime.equalsIgnoreCase(MediaFormat.MIMETYPE_AUDIO_VORBIS)) {
                bitRates = Range.create(32000, 500000);
                sampleRateRange = Range.create(8000, 192000);
                maxChannels = 255;
            } else if (mime.equalsIgnoreCase(MediaFormat.MIMETYPE_AUDIO_OPUS)) {
                bitRates = Range.create(6000, 510000);
                sampleRates = new int[] { 8000, 12000, 16000, 24000, 48000 };
                maxChannels = 255;
            } else if (mime.equalsIgnoreCase(MediaFormat.MIMETYPE_AUDIO_RAW)) {
                sampleRateRange = Range.create(1, 96000);
                bitRates = Range.create(1, 10000000);
                maxChannels = AudioSystem.OUT_CHANNEL_COUNT_MAX;
            } else if (mime.equalsIgnoreCase(MediaFormat.MIMETYPE_AUDIO_FLAC)) {
                sampleRateRange = Range.create(1, 655350);
                // lossless codec, so bitrate is ignored
                maxChannels = 255;
            } else if (mime.equalsIgnoreCase(MediaFormat.MIMETYPE_AUDIO_G711_ALAW)
                    || mime.equalsIgnoreCase(MediaFormat.MIMETYPE_AUDIO_G711_MLAW)) {
                sampleRates = new int[] { 8000 };
                bitRates = Range.create(64000, 64000);
                // platform allows multiple channels for this format
            } else if (mime.equalsIgnoreCase(MediaFormat.MIMETYPE_AUDIO_MSGSM)) {
                sampleRates = new int[] { 8000 };
                bitRates = Range.create(13000, 13000);
                maxChannels = 1;
            } else if (mime.equalsIgnoreCase(MediaFormat.MIMETYPE_AUDIO_AC3)) {
                maxChannels = 6;
            } else if (mime.equalsIgnoreCase(MediaFormat.MIMETYPE_AUDIO_EAC3)) {
                maxChannels = 16;
            } else if (mime.equalsIgnoreCase(MediaFormat.MIMETYPE_AUDIO_EAC3_JOC)) {
                sampleRates = new int[] { 48000 };
                bitRates = Range.create(32000, 6144000);
                maxChannels = 16;
            } else if (mime.equalsIgnoreCase(MediaFormat.MIMETYPE_AUDIO_AC4)) {
                sampleRates = new int[] { 44100, 48000, 96000, 192000 };
                bitRates = Range.create(16000, 2688000);
                maxChannels = 24;
            } else {
                Log.w(TAG, "Unsupported mime " + mime);
                mParent.mError |= ERROR_UNSUPPORTED;
            }

            // restrict ranges
            if (sampleRates != null) {
                limitSampleRates(sampleRates);
            } else if (sampleRateRange != null) {
                limitSampleRates(new Range[] { sampleRateRange });
            }
            applyLimits(maxChannels, bitRates);
        }

        private void applyLimits(int maxInputChannels, Range<Integer> bitRates) {
            mMaxInputChannelCount = Range.create(1, mMaxInputChannelCount)
                    .clamp(maxInputChannels);
            if (bitRates != null) {
                mBitrateRange = mBitrateRange.intersect(bitRates);
            }
        }

        private void parseFromInfo(MediaFormat info) {
            int maxInputChannels = MAX_INPUT_CHANNEL_COUNT;
            Range<Integer> bitRates = POSITIVE_INTEGERS;

            if (info.containsKey("sample-rate-ranges")) {
                String[] rateStrings = info.getString("sample-rate-ranges").split(",");
                Range<Integer>[] rateRanges = new Range[rateStrings.length];
                for (int i = 0; i < rateStrings.length; i++) {
                    rateRanges[i] = Utils.parseIntRange(rateStrings[i], null);
                }
                limitSampleRates(rateRanges);
            }
            if (info.containsKey("max-channel-count")) {
                maxInputChannels = Utils.parseIntSafely(
                        info.getString("max-channel-count"), maxInputChannels);
            } else if ((mParent.mError & ERROR_UNSUPPORTED) != 0) {
                maxInputChannels = 0;
            }
            if (info.containsKey("bitrate-range")) {
                bitRates = bitRates.intersect(
                        Utils.parseIntRange(info.getString("bitrate-range"), bitRates));
            }
            applyLimits(maxInputChannels, bitRates);
        }

        /** @hide */
        public void getDefaultFormat(MediaFormat format) {
            // report settings that have only a single choice
            if (mBitrateRange.getLower().equals(mBitrateRange.getUpper())) {
                format.setInteger(MediaFormat.KEY_BIT_RATE, mBitrateRange.getLower());
            }
            if (mMaxInputChannelCount == 1) {
                // mono-only format
                format.setInteger(MediaFormat.KEY_CHANNEL_COUNT, 1);
            }
            if (mSampleRates != null && mSampleRates.length == 1) {
                format.setInteger(MediaFormat.KEY_SAMPLE_RATE, mSampleRates[0]);
            }
        }

        /** @hide */
        public boolean supportsFormat(MediaFormat format) {
            Map<String, Object> map = format.getMap();
            Integer sampleRate = (Integer)map.get(MediaFormat.KEY_SAMPLE_RATE);
            Integer channels = (Integer)map.get(MediaFormat.KEY_CHANNEL_COUNT);

            if (!supports(sampleRate, channels)) {
                return false;
            }

            if (!CodecCapabilities.supportsBitrate(mBitrateRange, format)) {
                return false;
            }

            // nothing to do for:
            // KEY_CHANNEL_MASK: codecs don't get this
            // KEY_IS_ADTS:      required feature for all AAC decoders
            return true;
        }
    }

    /**
     * A class that supports querying the video capabilities of a codec.
     */
    public static final class VideoCapabilities {
        private static final String TAG = "VideoCapabilities";
        private CodecCapabilities mParent;
        private Range<Integer> mBitrateRange;

        private Range<Integer> mHeightRange;
        private Range<Integer> mWidthRange;
        private Range<Integer> mBlockCountRange;
        private Range<Integer> mHorizontalBlockRange;
        private Range<Integer> mVerticalBlockRange;
        private Range<Rational> mAspectRatioRange;
        private Range<Rational> mBlockAspectRatioRange;
        private Range<Long> mBlocksPerSecondRange;
        private Map<Size, Range<Long>> mMeasuredFrameRates;
<<<<<<< HEAD
        private Vector<PerformancePoint> mPerformancePoints;
=======
        private List<PerformancePoint> mPerformancePoints;
>>>>>>> 825827da
        private Range<Integer> mFrameRateRange;

        private int mBlockWidth;
        private int mBlockHeight;
        private int mWidthAlignment;
        private int mHeightAlignment;
        private int mSmallerDimensionUpperLimit;

        private boolean mAllowMbOverride; // allow XML to override calculated limits

        /**
         * Returns the range of supported bitrates in bits/second.
         */
        public Range<Integer> getBitrateRange() {
            return mBitrateRange;
        }

        /**
         * Returns the range of supported video widths.
         */
        public Range<Integer> getSupportedWidths() {
            return mWidthRange;
        }

        /**
         * Returns the range of supported video heights.
         */
        public Range<Integer> getSupportedHeights() {
            return mHeightRange;
        }

        /**
         * Returns the alignment requirement for video width (in pixels).
         *
         * This is a power-of-2 value that video width must be a
         * multiple of.
         */
        public int getWidthAlignment() {
            return mWidthAlignment;
        }

        /**
         * Returns the alignment requirement for video height (in pixels).
         *
         * This is a power-of-2 value that video height must be a
         * multiple of.
         */
        public int getHeightAlignment() {
            return mHeightAlignment;
        }

        /**
         * Return the upper limit on the smaller dimension of width or height.
         * <p></p>
         * Some codecs have a limit on the smaller dimension, whether it be
         * the width or the height.  E.g. a codec may only be able to handle
         * up to 1920x1080 both in landscape and portrait mode (1080x1920).
         * In this case the maximum width and height are both 1920, but the
         * smaller dimension limit will be 1080. For other codecs, this is
         * {@code Math.min(getSupportedWidths().getUpper(),
         * getSupportedHeights().getUpper())}.
         *
         * @hide
         */
        public int getSmallerDimensionUpperLimit() {
            return mSmallerDimensionUpperLimit;
        }

        /**
         * Returns the range of supported frame rates.
         * <p>
         * This is not a performance indicator.  Rather, it expresses the
         * limits specified in the coding standard, based on the complexities
         * of encoding material for later playback at a certain frame rate,
         * or the decoding of such material in non-realtime.
         */
        public Range<Integer> getSupportedFrameRates() {
            return mFrameRateRange;
        }

        /**
         * Returns the range of supported video widths for a video height.
         * @param height the height of the video
         */
        public Range<Integer> getSupportedWidthsFor(int height) {
            try {
                Range<Integer> range = mWidthRange;
                if (!mHeightRange.contains(height)
                        || (height % mHeightAlignment) != 0) {
                    throw new IllegalArgumentException("unsupported height");
                }
                final int heightInBlocks = Utils.divUp(height, mBlockHeight);

                // constrain by block count and by block aspect ratio
                final int minWidthInBlocks = Math.max(
                        Utils.divUp(mBlockCountRange.getLower(), heightInBlocks),
                        (int)Math.ceil(mBlockAspectRatioRange.getLower().doubleValue()
                                * heightInBlocks));
                final int maxWidthInBlocks = Math.min(
                        mBlockCountRange.getUpper() / heightInBlocks,
                        (int)(mBlockAspectRatioRange.getUpper().doubleValue()
                                * heightInBlocks));
                range = range.intersect(
                        (minWidthInBlocks - 1) * mBlockWidth + mWidthAlignment,
                        maxWidthInBlocks * mBlockWidth);

                // constrain by smaller dimension limit
                if (height > mSmallerDimensionUpperLimit) {
                    range = range.intersect(1, mSmallerDimensionUpperLimit);
                }

                // constrain by aspect ratio
                range = range.intersect(
                        (int)Math.ceil(mAspectRatioRange.getLower().doubleValue()
                                * height),
                        (int)(mAspectRatioRange.getUpper().doubleValue() * height));
                return range;
            } catch (IllegalArgumentException e) {
                // height is not supported because there are no suitable widths
                Log.v(TAG, "could not get supported widths for " + height);
                throw new IllegalArgumentException("unsupported height");
            }
        }

        /**
         * Returns the range of supported video heights for a video width
         * @param width the width of the video
         */
        public Range<Integer> getSupportedHeightsFor(int width) {
            try {
                Range<Integer> range = mHeightRange;
                if (!mWidthRange.contains(width)
                        || (width % mWidthAlignment) != 0) {
                    throw new IllegalArgumentException("unsupported width");
                }
                final int widthInBlocks = Utils.divUp(width, mBlockWidth);

                // constrain by block count and by block aspect ratio
                final int minHeightInBlocks = Math.max(
                        Utils.divUp(mBlockCountRange.getLower(), widthInBlocks),
                        (int)Math.ceil(widthInBlocks /
                                mBlockAspectRatioRange.getUpper().doubleValue()));
                final int maxHeightInBlocks = Math.min(
                        mBlockCountRange.getUpper() / widthInBlocks,
                        (int)(widthInBlocks /
                                mBlockAspectRatioRange.getLower().doubleValue()));
                range = range.intersect(
                        (minHeightInBlocks - 1) * mBlockHeight + mHeightAlignment,
                        maxHeightInBlocks * mBlockHeight);

                // constrain by smaller dimension limit
                if (width > mSmallerDimensionUpperLimit) {
                    range = range.intersect(1, mSmallerDimensionUpperLimit);
                }

                // constrain by aspect ratio
                range = range.intersect(
                        (int)Math.ceil(width /
                                mAspectRatioRange.getUpper().doubleValue()),
                        (int)(width / mAspectRatioRange.getLower().doubleValue()));
                return range;
            } catch (IllegalArgumentException e) {
                // width is not supported because there are no suitable heights
                Log.v(TAG, "could not get supported heights for " + width);
                throw new IllegalArgumentException("unsupported width");
            }
        }

        /**
         * Returns the range of supported video frame rates for a video size.
         * <p>
         * This is not a performance indicator.  Rather, it expresses the limits specified in
         * the coding standard, based on the complexities of encoding material of a given
         * size for later playback at a certain frame rate, or the decoding of such material
         * in non-realtime.

         * @param width the width of the video
         * @param height the height of the video
         */
        public Range<Double> getSupportedFrameRatesFor(int width, int height) {
            Range<Integer> range = mHeightRange;
            if (!supports(width, height, null)) {
                throw new IllegalArgumentException("unsupported size");
            }
            final int blockCount =
                Utils.divUp(width, mBlockWidth) * Utils.divUp(height, mBlockHeight);

            return Range.create(
                    Math.max(mBlocksPerSecondRange.getLower() / (double) blockCount,
                            (double) mFrameRateRange.getLower()),
                    Math.min(mBlocksPerSecondRange.getUpper() / (double) blockCount,
                            (double) mFrameRateRange.getUpper()));
        }

        private int getBlockCount(int width, int height) {
            return Utils.divUp(width, mBlockWidth) * Utils.divUp(height, mBlockHeight);
        }

        @NonNull
        private Size findClosestSize(int width, int height) {
            int targetBlockCount = getBlockCount(width, height);
            Size closestSize = null;
            int minDiff = Integer.MAX_VALUE;
            for (Size size : mMeasuredFrameRates.keySet()) {
                int diff = Math.abs(targetBlockCount -
                        getBlockCount(size.getWidth(), size.getHeight()));
                if (diff < minDiff) {
                    minDiff = diff;
                    closestSize = size;
                }
            }
            return closestSize;
        }

        private Range<Double> estimateFrameRatesFor(int width, int height) {
            Size size = findClosestSize(width, height);
            Range<Long> range = mMeasuredFrameRates.get(size);
            Double ratio = getBlockCount(size.getWidth(), size.getHeight())
                    / (double)Math.max(getBlockCount(width, height), 1);
            return Range.create(range.getLower() * ratio, range.getUpper() * ratio);
        }

        /**
         * Returns the range of achievable video frame rates for a video size.
         * May return {@code null}, if the codec did not publish any measurement
         * data.
         * <p>
         * This is a performance estimate provided by the device manufacturer based on statistical
         * sampling of full-speed decoding and encoding measurements in various configurations
         * of common video sizes supported by the codec. As such it should only be used to
         * compare individual codecs on the device. The value is not suitable for comparing
         * different devices or even different android releases for the same device.
         * <p>
         * <em>On {@link android.os.Build.VERSION_CODES#M} release</em> the returned range
         * corresponds to the fastest frame rates achieved in the tested configurations. As
         * such, it should not be used to gauge guaranteed or even average codec performance
         * on the device.
         * <p>
         * <em>On {@link android.os.Build.VERSION_CODES#N} release</em> the returned range
         * corresponds closer to sustained performance <em>in tested configurations</em>.
         * One can expect to achieve sustained performance higher than the lower limit more than
         * 50% of the time, and higher than half of the lower limit at least 90% of the time
         * <em>in tested configurations</em>.
         * Conversely, one can expect performance lower than twice the upper limit at least
         * 90% of the time.
         * <p class=note>
         * Tested configurations use a single active codec. For use cases where multiple
         * codecs are active, applications can expect lower and in most cases significantly lower
         * performance.
         * <p class=note>
         * The returned range value is interpolated from the nearest frame size(s) tested.
         * Codec performance is severely impacted by other activity on the device as well
         * as environmental factors (such as battery level, temperature or power source), and can
         * vary significantly even in a steady environment.
         * <p class=note>
         * Use this method in cases where only codec performance matters, e.g. to evaluate if
         * a codec has any chance of meeting a performance target. Codecs are listed
         * in {@link MediaCodecList} in the preferred order as defined by the device
         * manufacturer. As such, applications should use the first suitable codec in the
         * list to achieve the best balance between power use and performance.
         *
         * @param width the width of the video
         * @param height the height of the video
         *
         * @throws IllegalArgumentException if the video size is not supported.
         */
        @Nullable
        public Range<Double> getAchievableFrameRatesFor(int width, int height) {
            if (!supports(width, height, null)) {
                throw new IllegalArgumentException("unsupported size");
            }

            if (mMeasuredFrameRates == null || mMeasuredFrameRates.size() <= 0) {
                Log.w(TAG, "Codec did not publish any measurement data.");
                return null;
            }

            return estimateFrameRatesFor(width, height);
        }

        /**
         * Video performance points are a set of standard performance points defined by number of
         * pixels, pixel rate and frame rate. Performance point represents an upper bound. This
         * means that it covers all performance points with fewer pixels, pixel rate and frame
         * rate.
         */
        public static final class PerformancePoint {
<<<<<<< HEAD
            /**
             * (Maximum) number of macroblocks in the frame.
=======
            private Size mBlockSize; // codec block size in macroblocks
            private int mWidth; // width in macroblocks
            private int mHeight; // height in macroblocks
            private int mMaxFrameRate; // max frames per second
            private long mMaxMacroBlockRate; // max macro block rate

            /**
             * Maximum number of macroblocks in the frame.
>>>>>>> 825827da
             *
             * Video frames are conceptually divided into 16-by-16 pixel blocks called macroblocks.
             * Most coding standards operate on these 16-by-16 pixel blocks; thus, codec performance
             * is characterized using such blocks.
<<<<<<< HEAD
             */
            public final int macroBlocks;

            /**
             * (Maximum) frame rate in frames per second.
             */
            public final int frameRate;

            /**
             * (Maximum) number of macroblocks processed per second.
             */
            public final long macroBlockRate;

            /* package private */
            PerformancePoint(int width_, int height_, int frameRate_, int maxFrameRate_) {
                macroBlocks = saturateLongToInt(
                        ((Math.max(1, (long)width_) + 15) / 16)
                                * ((Math.max(1, (long)height_) + 15) / 16));
                frameRate = Math.max(1, frameRate_);
                macroBlockRate = Math.max(maxFrameRate_, frameRate) * macroBlocks;
=======
             *
             * @hide
             */
            @TestApi
            public int getMaxMacroBlocks() {
                return saturateLongToInt(mWidth * (long)mHeight);
            }

            /**
             * Maximum frame rate in frames per second.
             *
             * @hide
             */
            @TestApi
            public int getMaxFrameRate() {
                return mMaxFrameRate;
            }

            /**
             * Maximum number of macroblocks processed per second.
             *
             * @hide
             */
            @TestApi
            public long getMaxMacroBlockRate() {
                return mMaxMacroBlockRate;
            }

            /** Convert to a debug string */
            public String toString() {
                int blockWidth = 16 * mBlockSize.getWidth();
                int blockHeight = 16 * mBlockSize.getHeight();
                int origRate = (int)Utils.divUp(mMaxMacroBlockRate, getMaxMacroBlocks());
                String info = (mWidth * 16) + "x" + (mHeight * 16) + "@" + origRate;
                if (origRate < mMaxFrameRate) {
                    info += ", max " + mMaxFrameRate + "fps";
                }
                if (blockWidth > 16 || blockHeight > 16) {
                    info += ", " + blockWidth + "x" + blockHeight + " blocks";
                }
                return "PerformancePoint(" + info + ")";
            }

            /**
             * Create a detailed performance point with custom max frame rate and macroblock size.
             *
             * @param width  frame width in pixels
             * @param height frame height in pixels
             * @param frameRate frames per second for frame width and height
             * @param maxFrameRate maximum frames per second for any frame size
             * @param blockSize block size for codec implementation. Must be powers of two in both
             *        width and height.
             *
             * @throws IllegalArgumentException if the blockSize dimensions are not powers of two.
             *
             * @hide
             */
            @TestApi
            public PerformancePoint(
                    int width, int height, int frameRate, int maxFrameRate,
                    @NonNull Size blockSize) {
                checkPowerOfTwo(blockSize.getWidth(), "block width");
                checkPowerOfTwo(blockSize.getHeight(), "block height");

                mBlockSize = new Size(Utils.divUp(blockSize.getWidth(), 16),
                                      Utils.divUp(blockSize.getHeight(), 16));
                // these are guaranteed not to overflow as we decimate by 16
                mWidth = (int)(Utils.divUp(Math.max(1L, width),
                                           Math.max(blockSize.getWidth(), 16))
                               * mBlockSize.getWidth());
                mHeight = (int)(Utils.divUp(Math.max(1L, height),
                                            Math.max(blockSize.getHeight(), 16))
                                * mBlockSize.getHeight());
                mMaxFrameRate = Math.max(1, Math.max(frameRate, maxFrameRate));
                mMaxMacroBlockRate = Math.max(1, frameRate) * getMaxMacroBlocks();
                Log.i("PP", "Created " + this);
            }

            /**
             * Convert a performance point to a larger blocksize.
             *
             * @param pp performance point
             * @param blockSize block size for codec implementation
             *
             * @hide
             */
            @TestApi
            public PerformancePoint(@NonNull PerformancePoint pp, @NonNull Size newBlockSize) {
                this(
                        pp.mWidth * 16, pp.mHeight * 16,
                        // guaranteed not to overflow as these were multiplied at construction
                        (int)Utils.divUp(pp.mMaxMacroBlockRate, pp.getMaxMacroBlocks()),
                        pp.mMaxFrameRate,
                        new Size(Math.max(newBlockSize.getWidth(), pp.mBlockSize.getWidth() * 16),
                                 Math.max(newBlockSize.getHeight(), pp.mBlockSize.getHeight() * 16))
                );
                /*
                // these are guaranteed not to overflow as size * blockSize is decimated by 16
                width = align(pp.width * pp.blockSize.getWidth(), blockSize.getWidth());
                height = align(pp.height * pp.blockSize.getHeight(), blockSize.getHeight());
                frameRate = pp.frameRate;
                macroBlockRate = align(pp.macroBlockRate, blockSize.getWidth * blockSize.getHeight());
                */
                Log.i("PP", " from " + pp + " and " + newBlockSize);
>>>>>>> 825827da
            }

            /**
             * Create a performance point for a given frame size and frame rate.
             *
<<<<<<< HEAD
             * @param width_ width of the frame in pixels
             * @param height_ height of the frame in pixels
             * @param frameRate_ frame rate in frames per second
             */
            public PerformancePoint(int width_, int height_, int frameRate_) {
                this(width_, height_, frameRate_, frameRate_ /* maxFrameRate */);
            }

=======
             * @param width width of the frame in pixels
             * @param height height of the frame in pixels
             * @param frameRate frame rate in frames per second
             */
            public PerformancePoint(int width, int height, int frameRate) {
                this(width, height, frameRate, frameRate /* maxFrameRate */, new Size(16, 16));
            }

            /** Saturates a long value to int */
>>>>>>> 825827da
            private int saturateLongToInt(long value) {
                if (value < Integer.MIN_VALUE) {
                    return Integer.MIN_VALUE;
                } else if (value > Integer.MAX_VALUE) {
                    return Integer.MAX_VALUE;
                } else {
                    return (int)value;
                }
            }

<<<<<<< HEAD
=======
            /* This method may overflow */
            private int align(int value, int alignment) {
                return Utils.divUp(value, alignment) * alignment;
            }

            /** Checks that value is a power of two. */
            private void checkPowerOfTwo2(int value, @NonNull String description) {
                if (value == 0 || (value & (value - 1)) != 0) {
                    throw new IllegalArgumentException(
                            description + " (" + value + ") must be a power of 2");
                }
            }

>>>>>>> 825827da
            /**
             * Checks whether the performance point covers a media format.
             *
             * @param format Stream format considered
             *
             * @return {@code true} if the performance point covers the format.
             */
            public boolean covers(@NonNull MediaFormat format) {
                PerformancePoint other = new PerformancePoint(
                        format.getInteger(MediaFormat.KEY_WIDTH, 0),
                        format.getInteger(MediaFormat.KEY_HEIGHT, 0),
<<<<<<< HEAD
                        // safely convert ceil(double) to int through float case and Math.round
=======
                        // safely convert ceil(double) to int through float cast and Math.round
>>>>>>> 825827da
                        Math.round((float)(
                                Math.ceil(format.getNumber(MediaFormat.KEY_FRAME_RATE, 0)
                                        .doubleValue()))));
                return covers(other);
            }

            /**
             * Checks whether the performance point covers another performance point. Use this
             * method to determine if a performance point advertised by a codec covers the
<<<<<<< HEAD
             * performance point required. This method can also be used for lose ordering as this
=======
             * performance point required. This method can also be used for loose ordering as this
>>>>>>> 825827da
             * method is transitive.
             *
             * @param other other performance point considered
             *
             * @return {@code true} if the performance point covers the other.
             */
            public boolean covers(@NonNull PerformancePoint other) {
<<<<<<< HEAD
                return (macroBlocks >= other.macroBlocks
                        && frameRate >= other.frameRate
                        && macroBlockRate >= other.macroBlockRate);
            }

=======
                // convert performance points to common block size
                Size commonSize = getCommonBlockSize(other);
                PerformancePoint aligned = new PerformancePoint(this, commonSize);
                PerformancePoint otherAligned = new PerformancePoint(other, commonSize);

                return (aligned.getMaxMacroBlocks() >= otherAligned.getMaxMacroBlocks()
                        && aligned.mMaxFrameRate >= otherAligned.mMaxFrameRate
                        && aligned.mMaxMacroBlockRate >= otherAligned.mMaxMacroBlockRate);
            }

            private @NonNull Size getCommonBlockSize(@NonNull PerformancePoint other) {
                return new Size(
                        Math.max(mBlockSize.getWidth(), other.mBlockSize.getWidth()) * 16,
                        Math.max(mBlockSize.getHeight(), other.mBlockSize.getHeight()) * 16);
            }
>>>>>>> 825827da

            @Override
            public boolean equals(Object o) {
                if (o instanceof PerformancePoint) {
<<<<<<< HEAD
                    PerformancePoint other = (PerformancePoint)o;
                    return (macroBlocks == other.macroBlocks
                            && frameRate == other.frameRate
                            && macroBlockRate == other.macroBlockRate);
=======
                    // convert performance points to common block size
                    PerformancePoint other = (PerformancePoint)o;
                    Size commonSize = getCommonBlockSize(other);
                    PerformancePoint aligned = new PerformancePoint(this, commonSize);
                    PerformancePoint otherAligned = new PerformancePoint(other, commonSize);

                    return (aligned.getMaxMacroBlocks() == otherAligned.getMaxMacroBlocks()
                            && aligned.mMaxFrameRate == otherAligned.mMaxFrameRate
                            && aligned.mMaxMacroBlockRate == otherAligned.mMaxMacroBlockRate);
>>>>>>> 825827da
                }
                return false;
            }

            /** 480p 24fps */
<<<<<<< HEAD
            public static final PerformancePoint SD_24 = new PerformancePoint(720, 480, 24);
            /** 576p 25fps */
            public static final PerformancePoint SD_25 = new PerformancePoint(720, 576, 25);
            /** 480p 30fps */
            public static final PerformancePoint SD_30 = new PerformancePoint(720, 480, 30);
            /** 480p 48fps */
            public static final PerformancePoint SD_48 = new PerformancePoint(720, 480, 48);
            /** 576p 50fps */
            public static final PerformancePoint SD_50 = new PerformancePoint(720, 576, 50);
            /** 480p 60fps */
            public static final PerformancePoint SD_60 = new PerformancePoint(720, 480, 60);

            /** 720p 24fps */
            public static final PerformancePoint HD_24 = new PerformancePoint(1280, 720, 24);
            /** 720p 25fps */
            public static final PerformancePoint HD_25 = new PerformancePoint(1280, 720, 25);
            /** 720p 30fps */
            public static final PerformancePoint HD_30 = new PerformancePoint(1280, 720, 30);
            /** 720p 50fps */
            public static final PerformancePoint HD_50 = new PerformancePoint(1280, 720, 50);
            /** 720p 60fps */
            public static final PerformancePoint HD_60 = new PerformancePoint(1280, 720, 60);
            /** 720p 100fps */
            public static final PerformancePoint HD_100 = new PerformancePoint(1280, 720, 100);
            /** 720p 120fps */
            public static final PerformancePoint HD_120 = new PerformancePoint(1280, 720, 120);
            /** 720p 200fps */
            public static final PerformancePoint HD_200 = new PerformancePoint(1280, 720, 200);
            /** 720p 240fps */
            public static final PerformancePoint HD_240 = new PerformancePoint(1280, 720, 240);

            /** 1080p 24fps */
            public static final PerformancePoint FHD_24 = new PerformancePoint(1920, 1080, 24);
            /** 1080p 25fps */
            public static final PerformancePoint FHD_25 = new PerformancePoint(1920, 1080, 25);
            /** 1080p 30fps */
            public static final PerformancePoint FHD_30 = new PerformancePoint(1920, 1080, 30);
            /** 1080p 50fps */
            public static final PerformancePoint FHD_50 = new PerformancePoint(1920, 1080, 50);
            /** 1080p 60fps */
            public static final PerformancePoint FHD_60 = new PerformancePoint(1920, 1080, 60);
            /** 1080p 100fps */
            public static final PerformancePoint FHD_100 = new PerformancePoint(1920, 1080, 100);
            /** 1080p 120fps */
            public static final PerformancePoint FHD_120 = new PerformancePoint(1920, 1080, 120);
            /** 1080p 200fps */
            public static final PerformancePoint FHD_200 = new PerformancePoint(1920, 1080, 200);
            /** 1080p 240fps */
            public static final PerformancePoint FHD_240 = new PerformancePoint(1920, 1080, 240);

            /** 2160p 24fps */
            public static final PerformancePoint UHD_24 = new PerformancePoint(3840, 2160, 24);
            /** 2160p 25fps */
            public static final PerformancePoint UHD_25 = new PerformancePoint(3840, 2160, 25);
            /** 2160p 30fps */
            public static final PerformancePoint UHD_30 = new PerformancePoint(3840, 2160, 30);
            /** 2160p 50fps */
            public static final PerformancePoint UHD_50 = new PerformancePoint(3840, 2160, 50);
            /** 2160p 60fps */
            public static final PerformancePoint UHD_60 = new PerformancePoint(3840, 2160, 60);
            /** 2160p 100fps */
            public static final PerformancePoint UHD_100 = new PerformancePoint(3840, 2160, 100);
            /** 2160p 120fps */
            public static final PerformancePoint UHD_120 = new PerformancePoint(3840, 2160, 120);
            /** 2160p 200fps */
            public static final PerformancePoint UHD_200 = new PerformancePoint(3840, 2160, 200);
            /** 2160p 240fps */
=======
            @NonNull
            public static final PerformancePoint SD_24 = new PerformancePoint(720, 480, 24);
            /** 576p 25fps */
            @NonNull
            public static final PerformancePoint SD_25 = new PerformancePoint(720, 576, 25);
            /** 480p 30fps */
            @NonNull
            public static final PerformancePoint SD_30 = new PerformancePoint(720, 480, 30);
            /** 480p 48fps */
            @NonNull
            public static final PerformancePoint SD_48 = new PerformancePoint(720, 480, 48);
            /** 576p 50fps */
            @NonNull
            public static final PerformancePoint SD_50 = new PerformancePoint(720, 576, 50);
            /** 480p 60fps */
            @NonNull
            public static final PerformancePoint SD_60 = new PerformancePoint(720, 480, 60);

            /** 720p 24fps */
            @NonNull
            public static final PerformancePoint HD_24 = new PerformancePoint(1280, 720, 24);
            /** 720p 25fps */
            @NonNull
            public static final PerformancePoint HD_25 = new PerformancePoint(1280, 720, 25);
            /** 720p 30fps */
            @NonNull
            public static final PerformancePoint HD_30 = new PerformancePoint(1280, 720, 30);
            /** 720p 50fps */
            @NonNull
            public static final PerformancePoint HD_50 = new PerformancePoint(1280, 720, 50);
            /** 720p 60fps */
            @NonNull
            public static final PerformancePoint HD_60 = new PerformancePoint(1280, 720, 60);
            /** 720p 100fps */
            @NonNull
            public static final PerformancePoint HD_100 = new PerformancePoint(1280, 720, 100);
            /** 720p 120fps */
            @NonNull
            public static final PerformancePoint HD_120 = new PerformancePoint(1280, 720, 120);
            /** 720p 200fps */
            @NonNull
            public static final PerformancePoint HD_200 = new PerformancePoint(1280, 720, 200);
            /** 720p 240fps */
            @NonNull
            public static final PerformancePoint HD_240 = new PerformancePoint(1280, 720, 240);

            /** 1080p 24fps */
            @NonNull
            public static final PerformancePoint FHD_24 = new PerformancePoint(1920, 1080, 24);
            /** 1080p 25fps */
            @NonNull
            public static final PerformancePoint FHD_25 = new PerformancePoint(1920, 1080, 25);
            /** 1080p 30fps */
            @NonNull
            public static final PerformancePoint FHD_30 = new PerformancePoint(1920, 1080, 30);
            /** 1080p 50fps */
            @NonNull
            public static final PerformancePoint FHD_50 = new PerformancePoint(1920, 1080, 50);
            /** 1080p 60fps */
            @NonNull
            public static final PerformancePoint FHD_60 = new PerformancePoint(1920, 1080, 60);
            /** 1080p 100fps */
            @NonNull
            public static final PerformancePoint FHD_100 = new PerformancePoint(1920, 1080, 100);
            /** 1080p 120fps */
            @NonNull
            public static final PerformancePoint FHD_120 = new PerformancePoint(1920, 1080, 120);
            /** 1080p 200fps */
            @NonNull
            public static final PerformancePoint FHD_200 = new PerformancePoint(1920, 1080, 200);
            /** 1080p 240fps */
            @NonNull
            public static final PerformancePoint FHD_240 = new PerformancePoint(1920, 1080, 240);

            /** 2160p 24fps */
            @NonNull
            public static final PerformancePoint UHD_24 = new PerformancePoint(3840, 2160, 24);
            /** 2160p 25fps */
            @NonNull
            public static final PerformancePoint UHD_25 = new PerformancePoint(3840, 2160, 25);
            /** 2160p 30fps */
            @NonNull
            public static final PerformancePoint UHD_30 = new PerformancePoint(3840, 2160, 30);
            /** 2160p 50fps */
            @NonNull
            public static final PerformancePoint UHD_50 = new PerformancePoint(3840, 2160, 50);
            /** 2160p 60fps */
            @NonNull
            public static final PerformancePoint UHD_60 = new PerformancePoint(3840, 2160, 60);
            /** 2160p 100fps */
            @NonNull
            public static final PerformancePoint UHD_100 = new PerformancePoint(3840, 2160, 100);
            /** 2160p 120fps */
            @NonNull
            public static final PerformancePoint UHD_120 = new PerformancePoint(3840, 2160, 120);
            /** 2160p 200fps */
            @NonNull
            public static final PerformancePoint UHD_200 = new PerformancePoint(3840, 2160, 200);
            /** 2160p 240fps */
            @NonNull
>>>>>>> 825827da
            public static final PerformancePoint UHD_240 = new PerformancePoint(3840, 2160, 240);
        }

        /**
         * Returns the supported performance points. May return {@code null} if the codec did not
         * publish any performance point information (e.g. the vendor codecs have not been updated
         * to the latest android release). May return an empty list if the codec published that
         * if does not guarantee any performance points.
         * <p>
         * This is a performance guarantee provided by the device manufacturer for hardware codecs
         * based on hardware capabilities of the device.
         * <p>
         * The returned list is sorted first by decreasing number of pixels, then by decreasing
         * width, and finally by decreasing frame rate.
         * Performance points assume a single active codec. For use cases where multiple
         * codecs are active, should use that highest pixel count, and add the frame rates of
         * each individual codec.
         */
        @Nullable
        public List<PerformancePoint> getSupportedPerformancePoints() {
<<<<<<< HEAD
            if (mPerformancePoints == null) {
                return null;
            }
            return new ArrayList<PerformancePoint>(mPerformancePoints);
=======
            return mPerformancePoints;
>>>>>>> 825827da
        }

        /**
         * Returns whether a given video size ({@code width} and
         * {@code height}) and {@code frameRate} combination is supported.
         */
        public boolean areSizeAndRateSupported(
                int width, int height, double frameRate) {
            return supports(width, height, frameRate);
        }

        /**
         * Returns whether a given video size ({@code width} and
         * {@code height}) is supported.
         */
        public boolean isSizeSupported(int width, int height) {
            return supports(width, height, null);
        }

        private boolean supports(Integer width, Integer height, Number rate) {
            boolean ok = true;

            if (ok && width != null) {
                ok = mWidthRange.contains(width)
                        && (width % mWidthAlignment == 0);
            }
            if (ok && height != null) {
                ok = mHeightRange.contains(height)
                        && (height % mHeightAlignment == 0);
            }
            if (ok && rate != null) {
                ok = mFrameRateRange.contains(Utils.intRangeFor(rate.doubleValue()));
            }
            if (ok && height != null && width != null) {
                ok = Math.min(height, width) <= mSmallerDimensionUpperLimit;

                final int widthInBlocks = Utils.divUp(width, mBlockWidth);
                final int heightInBlocks = Utils.divUp(height, mBlockHeight);
                final int blockCount = widthInBlocks * heightInBlocks;
                ok = ok && mBlockCountRange.contains(blockCount)
                        && mBlockAspectRatioRange.contains(
                                new Rational(widthInBlocks, heightInBlocks))
                        && mAspectRatioRange.contains(new Rational(width, height));
                if (ok && rate != null) {
                    double blocksPerSec = blockCount * rate.doubleValue();
                    ok = mBlocksPerSecondRange.contains(
                            Utils.longRangeFor(blocksPerSec));
                }
            }
            return ok;
        }

        /**
         * @hide
         * @throws java.lang.ClassCastException */
        public boolean supportsFormat(MediaFormat format) {
            final Map<String, Object> map = format.getMap();
            Integer width = (Integer)map.get(MediaFormat.KEY_WIDTH);
            Integer height = (Integer)map.get(MediaFormat.KEY_HEIGHT);
            Number rate = (Number)map.get(MediaFormat.KEY_FRAME_RATE);

            if (!supports(width, height, rate)) {
                return false;
            }

            if (!CodecCapabilities.supportsBitrate(mBitrateRange, format)) {
                return false;
            }

            // we ignore color-format for now as it is not reliably reported by codec
            return true;
        }

        /* no public constructor */
        private VideoCapabilities() { }

        /** @hide */
        @UnsupportedAppUsage(maxTargetSdk = Build.VERSION_CODES.P, trackingBug = 115609023)
        public static VideoCapabilities create(
                MediaFormat info, CodecCapabilities parent) {
            VideoCapabilities caps = new VideoCapabilities();
            caps.init(info, parent);
            return caps;
        }

        private void init(MediaFormat info, CodecCapabilities parent) {
            mParent = parent;
            initWithPlatformLimits();
            applyLevelLimits();
            parseFromInfo(info);
            updateLimits();
        }

        /** @hide */
        public Size getBlockSize() {
            return new Size(mBlockWidth, mBlockHeight);
        }

        /** @hide */
        public Range<Integer> getBlockCountRange() {
            return mBlockCountRange;
        }

        /** @hide */
        public Range<Long> getBlocksPerSecondRange() {
            return mBlocksPerSecondRange;
        }

        /** @hide */
        public Range<Rational> getAspectRatioRange(boolean blocks) {
            return blocks ? mBlockAspectRatioRange : mAspectRatioRange;
        }

        private void initWithPlatformLimits() {
            mBitrateRange = BITRATE_RANGE;

            mWidthRange  = SIZE_RANGE;
            mHeightRange = SIZE_RANGE;
            mFrameRateRange = FRAME_RATE_RANGE;

            mHorizontalBlockRange = SIZE_RANGE;
            mVerticalBlockRange   = SIZE_RANGE;

            // full positive ranges are supported as these get calculated
            mBlockCountRange      = POSITIVE_INTEGERS;
            mBlocksPerSecondRange = POSITIVE_LONGS;

            mBlockAspectRatioRange = POSITIVE_RATIONALS;
            mAspectRatioRange      = POSITIVE_RATIONALS;

            // YUV 4:2:0 requires 2:2 alignment
            mWidthAlignment = 2;
            mHeightAlignment = 2;
            mBlockWidth = 2;
            mBlockHeight = 2;
            mSmallerDimensionUpperLimit = SIZE_RANGE.getUpper();
        }

<<<<<<< HEAD
        private @Nullable Vector<PerformancePoint> getPerformancePoints(Map<String, Object> map) {
=======
        private @Nullable List<PerformancePoint> getPerformancePoints(Map<String, Object> map) {
>>>>>>> 825827da
            Vector<PerformancePoint> ret = new Vector<>();
            final String prefix = "performance-point-";
            Set<String> keys = map.keySet();
            for (String key : keys) {
                // looking for: performance-point-WIDTHxHEIGHT-range
                if (!key.startsWith(prefix)) {
                    continue;
                }
                String subKey = key.substring(prefix.length());
                if (subKey.equals("none") && ret.size() == 0) {
                    // This means that component knowingly did not publish performance points.
                    // This is different from when the component forgot to publish performance
                    // points.
<<<<<<< HEAD
                    return ret;
=======
                    return Collections.unmodifiableList(ret);
>>>>>>> 825827da
                }
                String[] temp = key.split("-");
                if (temp.length != 4) {
                    continue;
                }
                String sizeStr = temp[2];
                Size size = Utils.parseSize(sizeStr, null);
                if (size == null || size.getWidth() * size.getHeight() <= 0) {
                    continue;
                }
                Range<Long> range = Utils.parseLongRange(map.get(key), null);
                if (range == null || range.getLower() < 0 || range.getUpper() < 0) {
                    continue;
                }
<<<<<<< HEAD
                ret.add(new PerformancePoint(
                        size.getWidth(), size.getHeight(), range.getLower().intValue(),
                        range.getUpper().intValue()));
            }
=======
                PerformancePoint given = new PerformancePoint(
                        size.getWidth(), size.getHeight(), range.getLower().intValue(),
                        range.getUpper().intValue(), new Size(mBlockWidth, mBlockHeight));
                PerformancePoint rotated = new PerformancePoint(
                        size.getHeight(), size.getWidth(), range.getLower().intValue(),
                        range.getUpper().intValue(), new Size(mBlockWidth, mBlockHeight));
                ret.add(given);
                if (!given.covers(rotated)) {
                    ret.add(rotated);
                }
            }

>>>>>>> 825827da
            // check if the component specified no performance point indication
            if (ret.size() == 0) {
                return null;
            }

            // sort reversed by area first, then by frame rate
<<<<<<< HEAD
            ret.sort((a, b) -> -((a.macroBlocks != b.macroBlocks) ?
                                        (a.macroBlocks < b.macroBlocks ? -1 : 1) :
                                (a.macroBlockRate != b.macroBlockRate) ?
                                        (a.macroBlockRate < b.macroBlockRate ? -1 : 1) :
                                (a.frameRate != b.frameRate) ?
                                        (a.frameRate < b.frameRate ? -1 : 1) : 0));
            return ret;
=======
            ret.sort((a, b) ->
                     -((a.getMaxMacroBlocks() != b.getMaxMacroBlocks()) ?
                               (a.getMaxMacroBlocks() < b.getMaxMacroBlocks() ? -1 : 1) :
                       (a.getMaxMacroBlockRate() != b.getMaxMacroBlockRate()) ?
                               (a.getMaxMacroBlockRate() < b.getMaxMacroBlockRate() ? -1 : 1) :
                       (a.getMaxFrameRate() != b.getMaxFrameRate()) ?
                               (a.getMaxFrameRate() < b.getMaxFrameRate() ? -1 : 1) : 0));
            return Collections.unmodifiableList(ret);
>>>>>>> 825827da
        }

        private Map<Size, Range<Long>> getMeasuredFrameRates(Map<String, Object> map) {
            Map<Size, Range<Long>> ret = new HashMap<Size, Range<Long>>();
            final String prefix = "measured-frame-rate-";
            Set<String> keys = map.keySet();
            for (String key : keys) {
                // looking for: measured-frame-rate-WIDTHxHEIGHT-range
                if (!key.startsWith(prefix)) {
                    continue;
                }
                String subKey = key.substring(prefix.length());
                String[] temp = key.split("-");
                if (temp.length != 5) {
                    continue;
                }
                String sizeStr = temp[3];
                Size size = Utils.parseSize(sizeStr, null);
                if (size == null || size.getWidth() * size.getHeight() <= 0) {
                    continue;
                }
                Range<Long> range = Utils.parseLongRange(map.get(key), null);
                if (range == null || range.getLower() < 0 || range.getUpper() < 0) {
                    continue;
                }
                ret.put(size, range);
            }
            return ret;
        }

        private static Pair<Range<Integer>, Range<Integer>> parseWidthHeightRanges(Object o) {
            Pair<Size, Size> range = Utils.parseSizeRange(o);
            if (range != null) {
                try {
                    return Pair.create(
                            Range.create(range.first.getWidth(), range.second.getWidth()),
                            Range.create(range.first.getHeight(), range.second.getHeight()));
                } catch (IllegalArgumentException e) {
                    Log.w(TAG, "could not parse size range '" + o + "'");
                }
            }
            return null;
        }

        /** @hide */
        public static int equivalentVP9Level(MediaFormat info) {
            final Map<String, Object> map = info.getMap();

            Size blockSize = Utils.parseSize(map.get("block-size"), new Size(8, 8));
            int BS = blockSize.getWidth() * blockSize.getHeight();

            Range<Integer> counts = Utils.parseIntRange(map.get("block-count-range"), null);
            int FS = counts == null ? 0 : BS * counts.getUpper();

            Range<Long> blockRates =
                Utils.parseLongRange(map.get("blocks-per-second-range"), null);
            long SR = blockRates == null ? 0 : BS * blockRates.getUpper();

            Pair<Range<Integer>, Range<Integer>> dimensionRanges =
                parseWidthHeightRanges(map.get("size-range"));
            int D = dimensionRanges == null ? 0 : Math.max(
                    dimensionRanges.first.getUpper(), dimensionRanges.second.getUpper());

            Range<Integer> bitRates = Utils.parseIntRange(map.get("bitrate-range"), null);
            int BR = bitRates == null ? 0 : Utils.divUp(bitRates.getUpper(), 1000);

            if (SR <=      829440 && FS <=    36864 && BR <=    200 && D <=   512)
                return CodecProfileLevel.VP9Level1;
            if (SR <=     2764800 && FS <=    73728 && BR <=    800 && D <=   768)
                return CodecProfileLevel.VP9Level11;
            if (SR <=     4608000 && FS <=   122880 && BR <=   1800 && D <=   960)
                return CodecProfileLevel.VP9Level2;
            if (SR <=     9216000 && FS <=   245760 && BR <=   3600 && D <=  1344)
                return CodecProfileLevel.VP9Level21;
            if (SR <=    20736000 && FS <=   552960 && BR <=   7200 && D <=  2048)
                return CodecProfileLevel.VP9Level3;
            if (SR <=    36864000 && FS <=   983040 && BR <=  12000 && D <=  2752)
                return CodecProfileLevel.VP9Level31;
            if (SR <=    83558400 && FS <=  2228224 && BR <=  18000 && D <=  4160)
                return CodecProfileLevel.VP9Level4;
            if (SR <=   160432128 && FS <=  2228224 && BR <=  30000 && D <=  4160)
                return CodecProfileLevel.VP9Level41;
            if (SR <=   311951360 && FS <=  8912896 && BR <=  60000 && D <=  8384)
                return CodecProfileLevel.VP9Level5;
            if (SR <=   588251136 && FS <=  8912896 && BR <= 120000 && D <=  8384)
                return CodecProfileLevel.VP9Level51;
            if (SR <=  1176502272 && FS <=  8912896 && BR <= 180000 && D <=  8384)
                return CodecProfileLevel.VP9Level52;
            if (SR <=  1176502272 && FS <= 35651584 && BR <= 180000 && D <= 16832)
                return CodecProfileLevel.VP9Level6;
            if (SR <= 2353004544L && FS <= 35651584 && BR <= 240000 && D <= 16832)
                return CodecProfileLevel.VP9Level61;
            if (SR <= 4706009088L && FS <= 35651584 && BR <= 480000 && D <= 16832)
                return CodecProfileLevel.VP9Level62;
            // returning largest level
            return CodecProfileLevel.VP9Level62;
        }

        private void parseFromInfo(MediaFormat info) {
            final Map<String, Object> map = info.getMap();
            Size blockSize = new Size(mBlockWidth, mBlockHeight);
            Size alignment = new Size(mWidthAlignment, mHeightAlignment);
            Range<Integer> counts = null, widths = null, heights = null;
            Range<Integer> frameRates = null, bitRates = null;
            Range<Long> blockRates = null;
            Range<Rational> ratios = null, blockRatios = null;

            blockSize = Utils.parseSize(map.get("block-size"), blockSize);
            alignment = Utils.parseSize(map.get("alignment"), alignment);
            counts = Utils.parseIntRange(map.get("block-count-range"), null);
            blockRates =
                Utils.parseLongRange(map.get("blocks-per-second-range"), null);
            mMeasuredFrameRates = getMeasuredFrameRates(map);
            mPerformancePoints = getPerformancePoints(map);
            Pair<Range<Integer>, Range<Integer>> sizeRanges =
                parseWidthHeightRanges(map.get("size-range"));
            if (sizeRanges != null) {
                widths = sizeRanges.first;
                heights = sizeRanges.second;
            }
            // for now this just means using the smaller max size as 2nd
            // upper limit.
            // for now we are keeping the profile specific "width/height
            // in macroblocks" limits.
            if (map.containsKey("feature-can-swap-width-height")) {
                if (widths != null) {
                    mSmallerDimensionUpperLimit =
                        Math.min(widths.getUpper(), heights.getUpper());
                    widths = heights = widths.extend(heights);
                } else {
                    Log.w(TAG, "feature can-swap-width-height is best used with size-range");
                    mSmallerDimensionUpperLimit =
                        Math.min(mWidthRange.getUpper(), mHeightRange.getUpper());
                    mWidthRange = mHeightRange = mWidthRange.extend(mHeightRange);
                }
            }

            ratios = Utils.parseRationalRange(
                    map.get("block-aspect-ratio-range"), null);
            blockRatios = Utils.parseRationalRange(
                    map.get("pixel-aspect-ratio-range"), null);
            frameRates = Utils.parseIntRange(map.get("frame-rate-range"), null);
            if (frameRates != null) {
                try {
                    frameRates = frameRates.intersect(FRAME_RATE_RANGE);
                } catch (IllegalArgumentException e) {
                    Log.w(TAG, "frame rate range (" + frameRates
                            + ") is out of limits: " + FRAME_RATE_RANGE);
                    frameRates = null;
                }
            }
            bitRates = Utils.parseIntRange(map.get("bitrate-range"), null);
            if (bitRates != null) {
                try {
                    bitRates = bitRates.intersect(BITRATE_RANGE);
                } catch (IllegalArgumentException e) {
                    Log.w(TAG,  "bitrate range (" + bitRates
                            + ") is out of limits: " + BITRATE_RANGE);
                    bitRates = null;
                }
            }

            checkPowerOfTwo(
                    blockSize.getWidth(), "block-size width must be power of two");
            checkPowerOfTwo(
                    blockSize.getHeight(), "block-size height must be power of two");

            checkPowerOfTwo(
                    alignment.getWidth(), "alignment width must be power of two");
            checkPowerOfTwo(
                    alignment.getHeight(), "alignment height must be power of two");

            // update block-size and alignment
            applyMacroBlockLimits(
                    Integer.MAX_VALUE, Integer.MAX_VALUE, Integer.MAX_VALUE,
                    Long.MAX_VALUE, blockSize.getWidth(), blockSize.getHeight(),
                    alignment.getWidth(), alignment.getHeight());

            if ((mParent.mError & ERROR_UNSUPPORTED) != 0 || mAllowMbOverride) {
                // codec supports profiles that we don't know.
                // Use supplied values clipped to platform limits
                if (widths != null) {
                    mWidthRange = SIZE_RANGE.intersect(widths);
                }
                if (heights != null) {
                    mHeightRange = SIZE_RANGE.intersect(heights);
                }
                if (counts != null) {
                    mBlockCountRange = POSITIVE_INTEGERS.intersect(
                            Utils.factorRange(counts, mBlockWidth * mBlockHeight
                                    / blockSize.getWidth() / blockSize.getHeight()));
                }
                if (blockRates != null) {
                    mBlocksPerSecondRange = POSITIVE_LONGS.intersect(
                            Utils.factorRange(blockRates, mBlockWidth * mBlockHeight
                                    / blockSize.getWidth() / blockSize.getHeight()));
                }
                if (blockRatios != null) {
                    mBlockAspectRatioRange = POSITIVE_RATIONALS.intersect(
                            Utils.scaleRange(blockRatios,
                                    mBlockHeight / blockSize.getHeight(),
                                    mBlockWidth / blockSize.getWidth()));
                }
                if (ratios != null) {
                    mAspectRatioRange = POSITIVE_RATIONALS.intersect(ratios);
                }
                if (frameRates != null) {
                    mFrameRateRange = FRAME_RATE_RANGE.intersect(frameRates);
                }
                if (bitRates != null) {
                    // only allow bitrate override if unsupported profiles were encountered
                    if ((mParent.mError & ERROR_UNSUPPORTED) != 0) {
                        mBitrateRange = BITRATE_RANGE.intersect(bitRates);
                    } else {
                        mBitrateRange = mBitrateRange.intersect(bitRates);
                    }
                }
            } else {
                // no unsupported profile/levels, so restrict values to known limits
                if (widths != null) {
                    mWidthRange = mWidthRange.intersect(widths);
                }
                if (heights != null) {
                    mHeightRange = mHeightRange.intersect(heights);
                }
                if (counts != null) {
                    mBlockCountRange = mBlockCountRange.intersect(
                            Utils.factorRange(counts, mBlockWidth * mBlockHeight
                                    / blockSize.getWidth() / blockSize.getHeight()));
                }
                if (blockRates != null) {
                    mBlocksPerSecondRange = mBlocksPerSecondRange.intersect(
                            Utils.factorRange(blockRates, mBlockWidth * mBlockHeight
                                    / blockSize.getWidth() / blockSize.getHeight()));
                }
                if (blockRatios != null) {
                    mBlockAspectRatioRange = mBlockAspectRatioRange.intersect(
                            Utils.scaleRange(blockRatios,
                                    mBlockHeight / blockSize.getHeight(),
                                    mBlockWidth / blockSize.getWidth()));
                }
                if (ratios != null) {
                    mAspectRatioRange = mAspectRatioRange.intersect(ratios);
                }
                if (frameRates != null) {
                    mFrameRateRange = mFrameRateRange.intersect(frameRates);
                }
                if (bitRates != null) {
                    mBitrateRange = mBitrateRange.intersect(bitRates);
                }
            }
            updateLimits();
        }

        private void applyBlockLimits(
                int blockWidth, int blockHeight,
                Range<Integer> counts, Range<Long> rates, Range<Rational> ratios) {
            checkPowerOfTwo(blockWidth, "blockWidth must be a power of two");
            checkPowerOfTwo(blockHeight, "blockHeight must be a power of two");

            final int newBlockWidth = Math.max(blockWidth, mBlockWidth);
            final int newBlockHeight = Math.max(blockHeight, mBlockHeight);

            // factor will always be a power-of-2
            int factor =
                newBlockWidth * newBlockHeight / mBlockWidth / mBlockHeight;
            if (factor != 1) {
                mBlockCountRange = Utils.factorRange(mBlockCountRange, factor);
                mBlocksPerSecondRange = Utils.factorRange(
                        mBlocksPerSecondRange, factor);
                mBlockAspectRatioRange = Utils.scaleRange(
                        mBlockAspectRatioRange,
                        newBlockHeight / mBlockHeight,
                        newBlockWidth / mBlockWidth);
                mHorizontalBlockRange = Utils.factorRange(
                        mHorizontalBlockRange, newBlockWidth / mBlockWidth);
                mVerticalBlockRange = Utils.factorRange(
                        mVerticalBlockRange, newBlockHeight / mBlockHeight);
            }
            factor = newBlockWidth * newBlockHeight / blockWidth / blockHeight;
            if (factor != 1) {
                counts = Utils.factorRange(counts, factor);
                rates = Utils.factorRange(rates, factor);
                ratios = Utils.scaleRange(
                        ratios, newBlockHeight / blockHeight,
                        newBlockWidth / blockWidth);
            }
            mBlockCountRange = mBlockCountRange.intersect(counts);
            mBlocksPerSecondRange = mBlocksPerSecondRange.intersect(rates);
            mBlockAspectRatioRange = mBlockAspectRatioRange.intersect(ratios);
            mBlockWidth = newBlockWidth;
            mBlockHeight = newBlockHeight;
        }

        private void applyAlignment(int widthAlignment, int heightAlignment) {
            checkPowerOfTwo(widthAlignment, "widthAlignment must be a power of two");
            checkPowerOfTwo(heightAlignment, "heightAlignment must be a power of two");

            if (widthAlignment > mBlockWidth || heightAlignment > mBlockHeight) {
                // maintain assumption that 0 < alignment <= block-size
                applyBlockLimits(
                        Math.max(widthAlignment, mBlockWidth),
                        Math.max(heightAlignment, mBlockHeight),
                        POSITIVE_INTEGERS, POSITIVE_LONGS, POSITIVE_RATIONALS);
            }

            mWidthAlignment = Math.max(widthAlignment, mWidthAlignment);
            mHeightAlignment = Math.max(heightAlignment, mHeightAlignment);

            mWidthRange = Utils.alignRange(mWidthRange, mWidthAlignment);
            mHeightRange = Utils.alignRange(mHeightRange, mHeightAlignment);
        }

        private void updateLimits() {
            // pixels -> blocks <- counts
            mHorizontalBlockRange = mHorizontalBlockRange.intersect(
                    Utils.factorRange(mWidthRange, mBlockWidth));
            mHorizontalBlockRange = mHorizontalBlockRange.intersect(
                    Range.create(
                            mBlockCountRange.getLower() / mVerticalBlockRange.getUpper(),
                            mBlockCountRange.getUpper() / mVerticalBlockRange.getLower()));
            mVerticalBlockRange = mVerticalBlockRange.intersect(
                    Utils.factorRange(mHeightRange, mBlockHeight));
            mVerticalBlockRange = mVerticalBlockRange.intersect(
                    Range.create(
                            mBlockCountRange.getLower() / mHorizontalBlockRange.getUpper(),
                            mBlockCountRange.getUpper() / mHorizontalBlockRange.getLower()));
            mBlockCountRange = mBlockCountRange.intersect(
                    Range.create(
                            mHorizontalBlockRange.getLower()
                                    * mVerticalBlockRange.getLower(),
                            mHorizontalBlockRange.getUpper()
                                    * mVerticalBlockRange.getUpper()));
            mBlockAspectRatioRange = mBlockAspectRatioRange.intersect(
                    new Rational(
                            mHorizontalBlockRange.getLower(), mVerticalBlockRange.getUpper()),
                    new Rational(
                            mHorizontalBlockRange.getUpper(), mVerticalBlockRange.getLower()));

            // blocks -> pixels
            mWidthRange = mWidthRange.intersect(
                    (mHorizontalBlockRange.getLower() - 1) * mBlockWidth + mWidthAlignment,
                    mHorizontalBlockRange.getUpper() * mBlockWidth);
            mHeightRange = mHeightRange.intersect(
                    (mVerticalBlockRange.getLower() - 1) * mBlockHeight + mHeightAlignment,
                    mVerticalBlockRange.getUpper() * mBlockHeight);
            mAspectRatioRange = mAspectRatioRange.intersect(
                    new Rational(mWidthRange.getLower(), mHeightRange.getUpper()),
                    new Rational(mWidthRange.getUpper(), mHeightRange.getLower()));

            mSmallerDimensionUpperLimit = Math.min(
                    mSmallerDimensionUpperLimit,
                    Math.min(mWidthRange.getUpper(), mHeightRange.getUpper()));

            // blocks -> rate
            mBlocksPerSecondRange = mBlocksPerSecondRange.intersect(
                    mBlockCountRange.getLower() * (long)mFrameRateRange.getLower(),
                    mBlockCountRange.getUpper() * (long)mFrameRateRange.getUpper());
            mFrameRateRange = mFrameRateRange.intersect(
                    (int)(mBlocksPerSecondRange.getLower()
                            / mBlockCountRange.getUpper()),
                    (int)(mBlocksPerSecondRange.getUpper()
                            / (double)mBlockCountRange.getLower()));
        }

        private void applyMacroBlockLimits(
                int maxHorizontalBlocks, int maxVerticalBlocks,
                int maxBlocks, long maxBlocksPerSecond,
                int blockWidth, int blockHeight,
                int widthAlignment, int heightAlignment) {
            applyMacroBlockLimits(
                    1 /* minHorizontalBlocks */, 1 /* minVerticalBlocks */,
                    maxHorizontalBlocks, maxVerticalBlocks,
                    maxBlocks, maxBlocksPerSecond,
                    blockWidth, blockHeight, widthAlignment, heightAlignment);
        }

        private void applyMacroBlockLimits(
                int minHorizontalBlocks, int minVerticalBlocks,
                int maxHorizontalBlocks, int maxVerticalBlocks,
                int maxBlocks, long maxBlocksPerSecond,
                int blockWidth, int blockHeight,
                int widthAlignment, int heightAlignment) {
            applyAlignment(widthAlignment, heightAlignment);
            applyBlockLimits(
                    blockWidth, blockHeight, Range.create(1, maxBlocks),
                    Range.create(1L, maxBlocksPerSecond),
                    Range.create(
                            new Rational(1, maxVerticalBlocks),
                            new Rational(maxHorizontalBlocks, 1)));
            mHorizontalBlockRange =
                    mHorizontalBlockRange.intersect(
                            Utils.divUp(minHorizontalBlocks, (mBlockWidth / blockWidth)),
                            maxHorizontalBlocks / (mBlockWidth / blockWidth));
            mVerticalBlockRange =
                    mVerticalBlockRange.intersect(
                            Utils.divUp(minVerticalBlocks, (mBlockHeight / blockHeight)),
                            maxVerticalBlocks / (mBlockHeight / blockHeight));
        }

        private void applyLevelLimits() {
            long maxBlocksPerSecond = 0;
            int maxBlocks = 0;
            int maxBps = 0;
            int maxDPBBlocks = 0;

            int errors = ERROR_NONE_SUPPORTED;
            CodecProfileLevel[] profileLevels = mParent.profileLevels;
            String mime = mParent.getMimeType();

            if (mime.equalsIgnoreCase(MediaFormat.MIMETYPE_VIDEO_AVC)) {
                maxBlocks = 99;
                maxBlocksPerSecond = 1485;
                maxBps = 64000;
                maxDPBBlocks = 396;
                for (CodecProfileLevel profileLevel: profileLevels) {
                    int MBPS = 0, FS = 0, BR = 0, DPB = 0;
                    boolean supported = true;
                    switch (profileLevel.level) {
                        case CodecProfileLevel.AVCLevel1:
                            MBPS =     1485; FS =     99; BR =     64; DPB =    396; break;
                        case CodecProfileLevel.AVCLevel1b:
                            MBPS =     1485; FS =     99; BR =    128; DPB =    396; break;
                        case CodecProfileLevel.AVCLevel11:
                            MBPS =     3000; FS =    396; BR =    192; DPB =    900; break;
                        case CodecProfileLevel.AVCLevel12:
                            MBPS =     6000; FS =    396; BR =    384; DPB =   2376; break;
                        case CodecProfileLevel.AVCLevel13:
                            MBPS =    11880; FS =    396; BR =    768; DPB =   2376; break;
                        case CodecProfileLevel.AVCLevel2:
                            MBPS =    11880; FS =    396; BR =   2000; DPB =   2376; break;
                        case CodecProfileLevel.AVCLevel21:
                            MBPS =    19800; FS =    792; BR =   4000; DPB =   4752; break;
                        case CodecProfileLevel.AVCLevel22:
                            MBPS =    20250; FS =   1620; BR =   4000; DPB =   8100; break;
                        case CodecProfileLevel.AVCLevel3:
                            MBPS =    40500; FS =   1620; BR =  10000; DPB =   8100; break;
                        case CodecProfileLevel.AVCLevel31:
                            MBPS =   108000; FS =   3600; BR =  14000; DPB =  18000; break;
                        case CodecProfileLevel.AVCLevel32:
                            MBPS =   216000; FS =   5120; BR =  20000; DPB =  20480; break;
                        case CodecProfileLevel.AVCLevel4:
                            MBPS =   245760; FS =   8192; BR =  20000; DPB =  32768; break;
                        case CodecProfileLevel.AVCLevel41:
                            MBPS =   245760; FS =   8192; BR =  50000; DPB =  32768; break;
                        case CodecProfileLevel.AVCLevel42:
                            MBPS =   522240; FS =   8704; BR =  50000; DPB =  34816; break;
                        case CodecProfileLevel.AVCLevel5:
                            MBPS =   589824; FS =  22080; BR = 135000; DPB = 110400; break;
                        case CodecProfileLevel.AVCLevel51:
                            MBPS =   983040; FS =  36864; BR = 240000; DPB = 184320; break;
                        case CodecProfileLevel.AVCLevel52:
                            MBPS =  2073600; FS =  36864; BR = 240000; DPB = 184320; break;
                        case CodecProfileLevel.AVCLevel6:
                            MBPS =  4177920; FS = 139264; BR = 240000; DPB = 696320; break;
                        case CodecProfileLevel.AVCLevel61:
                            MBPS =  8355840; FS = 139264; BR = 480000; DPB = 696320; break;
                        case CodecProfileLevel.AVCLevel62:
                            MBPS = 16711680; FS = 139264; BR = 800000; DPB = 696320; break;
                        default:
                            Log.w(TAG, "Unrecognized level "
                                    + profileLevel.level + " for " + mime);
                            errors |= ERROR_UNRECOGNIZED;
                    }
                    switch (profileLevel.profile) {
                        case CodecProfileLevel.AVCProfileConstrainedHigh:
                        case CodecProfileLevel.AVCProfileHigh:
                            BR *= 1250; break;
                        case CodecProfileLevel.AVCProfileHigh10:
                            BR *= 3000; break;
                        case CodecProfileLevel.AVCProfileExtended:
                        case CodecProfileLevel.AVCProfileHigh422:
                        case CodecProfileLevel.AVCProfileHigh444:
                            Log.w(TAG, "Unsupported profile "
                                    + profileLevel.profile + " for " + mime);
                            errors |= ERROR_UNSUPPORTED;
                            supported = false;
                            // fall through - treat as base profile
                        case CodecProfileLevel.AVCProfileConstrainedBaseline:
                        case CodecProfileLevel.AVCProfileBaseline:
                        case CodecProfileLevel.AVCProfileMain:
                            BR *= 1000; break;
                        default:
                            Log.w(TAG, "Unrecognized profile "
                                    + profileLevel.profile + " for " + mime);
                            errors |= ERROR_UNRECOGNIZED;
                            BR *= 1000;
                    }
                    if (supported) {
                        errors &= ~ERROR_NONE_SUPPORTED;
                    }
                    maxBlocksPerSecond = Math.max(MBPS, maxBlocksPerSecond);
                    maxBlocks = Math.max(FS, maxBlocks);
                    maxBps = Math.max(BR, maxBps);
                    maxDPBBlocks = Math.max(maxDPBBlocks, DPB);
                }

                int maxLengthInBlocks = (int)(Math.sqrt(maxBlocks * 8));
                applyMacroBlockLimits(
                        maxLengthInBlocks, maxLengthInBlocks,
                        maxBlocks, maxBlocksPerSecond,
                        16 /* blockWidth */, 16 /* blockHeight */,
                        1 /* widthAlignment */, 1 /* heightAlignment */);
            } else if (mime.equalsIgnoreCase(MediaFormat.MIMETYPE_VIDEO_MPEG2)) {
                int maxWidth = 11, maxHeight = 9, maxRate = 15;
                maxBlocks = 99;
                maxBlocksPerSecond = 1485;
                maxBps = 64000;
                for (CodecProfileLevel profileLevel: profileLevels) {
                    int MBPS = 0, FS = 0, BR = 0, FR = 0, W = 0, H = 0;
                    boolean supported = true;
                    switch (profileLevel.profile) {
                        case CodecProfileLevel.MPEG2ProfileSimple:
                            switch (profileLevel.level) {
                                case CodecProfileLevel.MPEG2LevelML:
                                    FR = 30; W = 45; H =  36; MBPS =  40500; FS =  1620; BR =  15000; break;
                                default:
                                    Log.w(TAG, "Unrecognized profile/level "
                                            + profileLevel.profile + "/"
                                            + profileLevel.level + " for " + mime);
                                    errors |= ERROR_UNRECOGNIZED;
                            }
                            break;
                        case CodecProfileLevel.MPEG2ProfileMain:
                            switch (profileLevel.level) {
                                case CodecProfileLevel.MPEG2LevelLL:
                                    FR = 30; W = 22; H =  18; MBPS =  11880; FS =   396; BR =  4000; break;
                                case CodecProfileLevel.MPEG2LevelML:
                                    FR = 30; W = 45; H =  36; MBPS =  40500; FS =  1620; BR = 15000; break;
                                case CodecProfileLevel.MPEG2LevelH14:
                                    FR = 60; W = 90; H =  68; MBPS = 183600; FS =  6120; BR = 60000; break;
                                case CodecProfileLevel.MPEG2LevelHL:
                                    FR = 60; W = 120; H = 68; MBPS = 244800; FS =  8160; BR = 80000; break;
                                case CodecProfileLevel.MPEG2LevelHP:
                                    FR = 60; W = 120; H = 68; MBPS = 489600; FS =  8160; BR = 80000; break;
                                default:
                                    Log.w(TAG, "Unrecognized profile/level "
                                            + profileLevel.profile + "/"
                                            + profileLevel.level + " for " + mime);
                                    errors |= ERROR_UNRECOGNIZED;
                            }
                            break;
                        case CodecProfileLevel.MPEG2Profile422:
                        case CodecProfileLevel.MPEG2ProfileSNR:
                        case CodecProfileLevel.MPEG2ProfileSpatial:
                        case CodecProfileLevel.MPEG2ProfileHigh:
                            Log.i(TAG, "Unsupported profile "
                                    + profileLevel.profile + " for " + mime);
                            errors |= ERROR_UNSUPPORTED;
                            supported = false;
                            break;
                        default:
                            Log.w(TAG, "Unrecognized profile "
                                    + profileLevel.profile + " for " + mime);
                            errors |= ERROR_UNRECOGNIZED;
                    }
                    if (supported) {
                        errors &= ~ERROR_NONE_SUPPORTED;
                    }
                    maxBlocksPerSecond = Math.max(MBPS, maxBlocksPerSecond);
                    maxBlocks = Math.max(FS, maxBlocks);
                    maxBps = Math.max(BR * 1000, maxBps);
                    maxWidth = Math.max(W, maxWidth);
                    maxHeight = Math.max(H, maxHeight);
                    maxRate = Math.max(FR, maxRate);
                }
                applyMacroBlockLimits(maxWidth, maxHeight,
                        maxBlocks, maxBlocksPerSecond,
                        16 /* blockWidth */, 16 /* blockHeight */,
                        1 /* widthAlignment */, 1 /* heightAlignment */);
                mFrameRateRange = mFrameRateRange.intersect(12, maxRate);
            } else if (mime.equalsIgnoreCase(MediaFormat.MIMETYPE_VIDEO_MPEG4)) {
                int maxWidth = 11, maxHeight = 9, maxRate = 15;
                maxBlocks = 99;
                maxBlocksPerSecond = 1485;
                maxBps = 64000;
                for (CodecProfileLevel profileLevel: profileLevels) {
                    int MBPS = 0, FS = 0, BR = 0, FR = 0, W = 0, H = 0;
                    boolean strict = false; // true: W, H and FR are individual max limits
                    boolean supported = true;
                    switch (profileLevel.profile) {
                        case CodecProfileLevel.MPEG4ProfileSimple:
                            switch (profileLevel.level) {
                                case CodecProfileLevel.MPEG4Level0:
                                    strict = true;
                                    FR = 15; W = 11; H =  9; MBPS =  1485; FS =  99; BR =  64; break;
                                case CodecProfileLevel.MPEG4Level1:
                                    FR = 30; W = 11; H =  9; MBPS =  1485; FS =  99; BR =  64; break;
                                case CodecProfileLevel.MPEG4Level0b:
                                    strict = true;
                                    FR = 15; W = 11; H =  9; MBPS =  1485; FS =  99; BR = 128; break;
                                case CodecProfileLevel.MPEG4Level2:
                                    FR = 30; W = 22; H = 18; MBPS =  5940; FS = 396; BR = 128; break;
                                case CodecProfileLevel.MPEG4Level3:
                                    FR = 30; W = 22; H = 18; MBPS = 11880; FS = 396; BR = 384; break;
                                case CodecProfileLevel.MPEG4Level4a:
                                    FR = 30; W = 40; H = 30; MBPS = 36000; FS = 1200; BR = 4000; break;
                                case CodecProfileLevel.MPEG4Level5:
                                    FR = 30; W = 45; H = 36; MBPS = 40500; FS = 1620; BR = 8000; break;
                                case CodecProfileLevel.MPEG4Level6:
                                    FR = 30; W = 80; H = 45; MBPS = 108000; FS = 3600; BR = 12000; break;
                                default:
                                    Log.w(TAG, "Unrecognized profile/level "
                                            + profileLevel.profile + "/"
                                            + profileLevel.level + " for " + mime);
                                    errors |= ERROR_UNRECOGNIZED;
                            }
                            break;
                        case CodecProfileLevel.MPEG4ProfileAdvancedSimple:
                            switch (profileLevel.level) {
                                case CodecProfileLevel.MPEG4Level0:
                                case CodecProfileLevel.MPEG4Level1:
                                    FR = 30; W = 11; H =  9; MBPS =  2970; FS =   99; BR =  128; break;
                                case CodecProfileLevel.MPEG4Level2:
                                    FR = 30; W = 22; H = 18; MBPS =  5940; FS =  396; BR =  384; break;
                                case CodecProfileLevel.MPEG4Level3:
                                    FR = 30; W = 22; H = 18; MBPS = 11880; FS =  396; BR =  768; break;
                                case CodecProfileLevel.MPEG4Level3b:
                                    FR = 30; W = 22; H = 18; MBPS = 11880; FS =  396; BR = 1500; break;
                                case CodecProfileLevel.MPEG4Level4:
                                    FR = 30; W = 44; H = 36; MBPS = 23760; FS =  792; BR = 3000; break;
                                case CodecProfileLevel.MPEG4Level5:
                                    FR = 30; W = 45; H = 36; MBPS = 48600; FS = 1620; BR = 8000; break;
                                default:
                                    Log.w(TAG, "Unrecognized profile/level "
                                            + profileLevel.profile + "/"
                                            + profileLevel.level + " for " + mime);
                                    errors |= ERROR_UNRECOGNIZED;
                            }
                            break;
                        case CodecProfileLevel.MPEG4ProfileMain:             // 2-4
                        case CodecProfileLevel.MPEG4ProfileNbit:             // 2
                        case CodecProfileLevel.MPEG4ProfileAdvancedRealTime: // 1-4
                        case CodecProfileLevel.MPEG4ProfileCoreScalable:     // 1-3
                        case CodecProfileLevel.MPEG4ProfileAdvancedCoding:   // 1-4
                        case CodecProfileLevel.MPEG4ProfileCore:             // 1-2
                        case CodecProfileLevel.MPEG4ProfileAdvancedCore:     // 1-4
                        case CodecProfileLevel.MPEG4ProfileSimpleScalable:   // 0-2
                        case CodecProfileLevel.MPEG4ProfileHybrid:           // 1-2

                        // Studio profiles are not supported by our codecs.

                        // Only profiles that can decode simple object types are considered.
                        // The following profiles are not able to.
                        case CodecProfileLevel.MPEG4ProfileBasicAnimated:    // 1-2
                        case CodecProfileLevel.MPEG4ProfileScalableTexture:  // 1
                        case CodecProfileLevel.MPEG4ProfileSimpleFace:       // 1-2
                        case CodecProfileLevel.MPEG4ProfileAdvancedScalable: // 1-3
                        case CodecProfileLevel.MPEG4ProfileSimpleFBA:        // 1-2
                            Log.i(TAG, "Unsupported profile "
                                    + profileLevel.profile + " for " + mime);
                            errors |= ERROR_UNSUPPORTED;
                            supported = false;
                            break;
                        default:
                            Log.w(TAG, "Unrecognized profile "
                                    + profileLevel.profile + " for " + mime);
                            errors |= ERROR_UNRECOGNIZED;
                    }
                    if (supported) {
                        errors &= ~ERROR_NONE_SUPPORTED;
                    }
                    maxBlocksPerSecond = Math.max(MBPS, maxBlocksPerSecond);
                    maxBlocks = Math.max(FS, maxBlocks);
                    maxBps = Math.max(BR * 1000, maxBps);
                    if (strict) {
                        maxWidth = Math.max(W, maxWidth);
                        maxHeight = Math.max(H, maxHeight);
                        maxRate = Math.max(FR, maxRate);
                    } else {
                        // assuming max 60 fps frame rate and 1:2 aspect ratio
                        int maxDim = (int)Math.sqrt(FS * 2);
                        maxWidth = Math.max(maxDim, maxWidth);
                        maxHeight = Math.max(maxDim, maxHeight);
                        maxRate = Math.max(Math.max(FR, 60), maxRate);
                    }
                }
                applyMacroBlockLimits(maxWidth, maxHeight,
                        maxBlocks, maxBlocksPerSecond,
                        16 /* blockWidth */, 16 /* blockHeight */,
                        1 /* widthAlignment */, 1 /* heightAlignment */);
                mFrameRateRange = mFrameRateRange.intersect(12, maxRate);
            } else if (mime.equalsIgnoreCase(MediaFormat.MIMETYPE_VIDEO_H263)) {
                int maxWidth = 11, maxHeight = 9, maxRate = 15;
                int minWidth = maxWidth, minHeight = maxHeight;
                int minAlignment = 16;
                maxBlocks = 99;
                maxBlocksPerSecond = 1485;
                maxBps = 64000;
                for (CodecProfileLevel profileLevel: profileLevels) {
                    int MBPS = 0, BR = 0, FR = 0, W = 0, H = 0, minW = minWidth, minH = minHeight;
                    boolean strict = false; // true: support only sQCIF, QCIF (maybe CIF)
                    switch (profileLevel.level) {
                        case CodecProfileLevel.H263Level10:
                            strict = true; // only supports sQCIF & QCIF
                            FR = 15; W = 11; H =  9; BR =   1; MBPS =  W * H * FR; break;
                        case CodecProfileLevel.H263Level20:
                            strict = true; // only supports sQCIF, QCIF & CIF
                            FR = 30; W = 22; H = 18; BR =   2; MBPS =  W * H * 15; break;
                        case CodecProfileLevel.H263Level30:
                            strict = true; // only supports sQCIF, QCIF & CIF
                            FR = 30; W = 22; H = 18; BR =   6; MBPS =  W * H * FR; break;
                        case CodecProfileLevel.H263Level40:
                            strict = true; // only supports sQCIF, QCIF & CIF
                            FR = 30; W = 22; H = 18; BR =  32; MBPS =  W * H * FR; break;
                        case CodecProfileLevel.H263Level45:
                            // only implies level 10 support
                            strict = profileLevel.profile == CodecProfileLevel.H263ProfileBaseline
                                    || profileLevel.profile ==
                                            CodecProfileLevel.H263ProfileBackwardCompatible;
                            if (!strict) {
                                minW = 1; minH = 1; minAlignment = 4;
                            }
                            FR = 15; W = 11; H =  9; BR =   2; MBPS =  W * H * FR; break;
                        case CodecProfileLevel.H263Level50:
                            // only supports 50fps for H > 15
                            minW = 1; minH = 1; minAlignment = 4;
                            FR = 60; W = 22; H = 18; BR =  64; MBPS =  W * H * 50; break;
                        case CodecProfileLevel.H263Level60:
                            // only supports 50fps for H > 15
                            minW = 1; minH = 1; minAlignment = 4;
                            FR = 60; W = 45; H = 18; BR = 128; MBPS =  W * H * 50; break;
                        case CodecProfileLevel.H263Level70:
                            // only supports 50fps for H > 30
                            minW = 1; minH = 1; minAlignment = 4;
                            FR = 60; W = 45; H = 36; BR = 256; MBPS =  W * H * 50; break;
                        default:
                            Log.w(TAG, "Unrecognized profile/level " + profileLevel.profile
                                    + "/" + profileLevel.level + " for " + mime);
                            errors |= ERROR_UNRECOGNIZED;
                    }
                    switch (profileLevel.profile) {
                        case CodecProfileLevel.H263ProfileBackwardCompatible:
                        case CodecProfileLevel.H263ProfileBaseline:
                        case CodecProfileLevel.H263ProfileH320Coding:
                        case CodecProfileLevel.H263ProfileHighCompression:
                        case CodecProfileLevel.H263ProfileHighLatency:
                        case CodecProfileLevel.H263ProfileInterlace:
                        case CodecProfileLevel.H263ProfileInternet:
                        case CodecProfileLevel.H263ProfileISWV2:
                        case CodecProfileLevel.H263ProfileISWV3:
                            break;
                        default:
                            Log.w(TAG, "Unrecognized profile "
                                    + profileLevel.profile + " for " + mime);
                            errors |= ERROR_UNRECOGNIZED;
                    }
                    if (strict) {
                        // Strict levels define sub-QCIF min size and enumerated sizes. We cannot
                        // express support for "only sQCIF & QCIF (& CIF)" using VideoCapabilities
                        // but we can express "only QCIF (& CIF)", so set minimume size at QCIF.
                        // minW = 8; minH = 6;
                        minW = 11; minH = 9;
                    } else {
                        // any support for non-strict levels (including unrecognized profiles or
                        // levels) allow custom frame size support beyond supported limits
                        // (other than bitrate)
                        mAllowMbOverride = true;
                    }
                    errors &= ~ERROR_NONE_SUPPORTED;
                    maxBlocksPerSecond = Math.max(MBPS, maxBlocksPerSecond);
                    maxBlocks = Math.max(W * H, maxBlocks);
                    maxBps = Math.max(BR * 64000, maxBps);
                    maxWidth = Math.max(W, maxWidth);
                    maxHeight = Math.max(H, maxHeight);
                    maxRate = Math.max(FR, maxRate);
                    minWidth = Math.min(minW, minWidth);
                    minHeight = Math.min(minH, minHeight);
                }
                // unless we encountered custom frame size support, limit size to QCIF and CIF
                // using aspect ratio.
                if (!mAllowMbOverride) {
                    mBlockAspectRatioRange =
                        Range.create(new Rational(11, 9), new Rational(11, 9));
                }
                applyMacroBlockLimits(
                        minWidth, minHeight,
                        maxWidth, maxHeight,
                        maxBlocks, maxBlocksPerSecond,
                        16 /* blockWidth */, 16 /* blockHeight */,
                        minAlignment /* widthAlignment */, minAlignment /* heightAlignment */);
                mFrameRateRange = Range.create(1, maxRate);
            } else if (mime.equalsIgnoreCase(MediaFormat.MIMETYPE_VIDEO_VP8)) {
                maxBlocks = Integer.MAX_VALUE;
                maxBlocksPerSecond = Integer.MAX_VALUE;

                // TODO: set to 100Mbps for now, need a number for VP8
                maxBps = 100000000;

                // profile levels are not indicative for VPx, but verify
                // them nonetheless
                for (CodecProfileLevel profileLevel: profileLevels) {
                    switch (profileLevel.level) {
                        case CodecProfileLevel.VP8Level_Version0:
                        case CodecProfileLevel.VP8Level_Version1:
                        case CodecProfileLevel.VP8Level_Version2:
                        case CodecProfileLevel.VP8Level_Version3:
                            break;
                        default:
                            Log.w(TAG, "Unrecognized level "
                                    + profileLevel.level + " for " + mime);
                            errors |= ERROR_UNRECOGNIZED;
                    }
                    switch (profileLevel.profile) {
                        case CodecProfileLevel.VP8ProfileMain:
                            break;
                        default:
                            Log.w(TAG, "Unrecognized profile "
                                    + profileLevel.profile + " for " + mime);
                            errors |= ERROR_UNRECOGNIZED;
                    }
                    errors &= ~ERROR_NONE_SUPPORTED;
                }

                final int blockSize = 16;
                applyMacroBlockLimits(Short.MAX_VALUE, Short.MAX_VALUE,
                        maxBlocks, maxBlocksPerSecond, blockSize, blockSize,
                        1 /* widthAlignment */, 1 /* heightAlignment */);
            } else if (mime.equalsIgnoreCase(MediaFormat.MIMETYPE_VIDEO_VP9)) {
                maxBlocksPerSecond = 829440;
                maxBlocks = 36864;
                maxBps = 200000;
                int maxDim = 512;

                for (CodecProfileLevel profileLevel: profileLevels) {
                    long SR = 0; // luma sample rate
                    int FS = 0;  // luma picture size
                    int BR = 0;  // bit rate kbps
                    int D = 0;   // luma dimension
                    switch (profileLevel.level) {
                        case CodecProfileLevel.VP9Level1:
                            SR =      829440; FS =    36864; BR =    200; D =   512; break;
                        case CodecProfileLevel.VP9Level11:
                            SR =     2764800; FS =    73728; BR =    800; D =   768; break;
                        case CodecProfileLevel.VP9Level2:
                            SR =     4608000; FS =   122880; BR =   1800; D =   960; break;
                        case CodecProfileLevel.VP9Level21:
                            SR =     9216000; FS =   245760; BR =   3600; D =  1344; break;
                        case CodecProfileLevel.VP9Level3:
                            SR =    20736000; FS =   552960; BR =   7200; D =  2048; break;
                        case CodecProfileLevel.VP9Level31:
                            SR =    36864000; FS =   983040; BR =  12000; D =  2752; break;
                        case CodecProfileLevel.VP9Level4:
                            SR =    83558400; FS =  2228224; BR =  18000; D =  4160; break;
                        case CodecProfileLevel.VP9Level41:
                            SR =   160432128; FS =  2228224; BR =  30000; D =  4160; break;
                        case CodecProfileLevel.VP9Level5:
                            SR =   311951360; FS =  8912896; BR =  60000; D =  8384; break;
                        case CodecProfileLevel.VP9Level51:
                            SR =   588251136; FS =  8912896; BR = 120000; D =  8384; break;
                        case CodecProfileLevel.VP9Level52:
                            SR =  1176502272; FS =  8912896; BR = 180000; D =  8384; break;
                        case CodecProfileLevel.VP9Level6:
                            SR =  1176502272; FS = 35651584; BR = 180000; D = 16832; break;
                        case CodecProfileLevel.VP9Level61:
                            SR = 2353004544L; FS = 35651584; BR = 240000; D = 16832; break;
                        case CodecProfileLevel.VP9Level62:
                            SR = 4706009088L; FS = 35651584; BR = 480000; D = 16832; break;
                        default:
                            Log.w(TAG, "Unrecognized level "
                                    + profileLevel.level + " for " + mime);
                            errors |= ERROR_UNRECOGNIZED;
                    }
                    switch (profileLevel.profile) {
                        case CodecProfileLevel.VP9Profile0:
                        case CodecProfileLevel.VP9Profile1:
                        case CodecProfileLevel.VP9Profile2:
                        case CodecProfileLevel.VP9Profile3:
                        case CodecProfileLevel.VP9Profile2HDR:
                        case CodecProfileLevel.VP9Profile3HDR:
                        case CodecProfileLevel.VP9Profile2HDR10Plus:
                        case CodecProfileLevel.VP9Profile3HDR10Plus:
                            break;
                        default:
                            Log.w(TAG, "Unrecognized profile "
                                    + profileLevel.profile + " for " + mime);
                            errors |= ERROR_UNRECOGNIZED;
                    }
                    errors &= ~ERROR_NONE_SUPPORTED;
                    maxBlocksPerSecond = Math.max(SR, maxBlocksPerSecond);
                    maxBlocks = Math.max(FS, maxBlocks);
                    maxBps = Math.max(BR * 1000, maxBps);
                    maxDim = Math.max(D, maxDim);
                }

                final int blockSize = 8;
                int maxLengthInBlocks = Utils.divUp(maxDim, blockSize);
                maxBlocks = Utils.divUp(maxBlocks, blockSize * blockSize);
                maxBlocksPerSecond = Utils.divUp(maxBlocksPerSecond, blockSize * blockSize);

                applyMacroBlockLimits(
                        maxLengthInBlocks, maxLengthInBlocks,
                        maxBlocks, maxBlocksPerSecond,
                        blockSize, blockSize,
                        1 /* widthAlignment */, 1 /* heightAlignment */);
            } else if (mime.equalsIgnoreCase(MediaFormat.MIMETYPE_VIDEO_HEVC)) {
                // CTBs are at least 8x8 so use 8x8 block size
                maxBlocks = 36864 >> 6; // 192x192 pixels == 576 8x8 blocks
                maxBlocksPerSecond = maxBlocks * 15;
                maxBps = 128000;
                for (CodecProfileLevel profileLevel: profileLevels) {
                    double FR = 0;
                    int FS = 0;
                    int BR = 0;
                    switch (profileLevel.level) {
                        /* The HEVC spec talks only in a very convoluted manner about the
                           existence of levels 1-3.1 for High tier, which could also be
                           understood as 'decoders and encoders should treat these levels
                           as if they were Main tier', so we do that. */
                        case CodecProfileLevel.HEVCMainTierLevel1:
                        case CodecProfileLevel.HEVCHighTierLevel1:
                            FR =    15; FS =    36864; BR =    128; break;
                        case CodecProfileLevel.HEVCMainTierLevel2:
                        case CodecProfileLevel.HEVCHighTierLevel2:
                            FR =    30; FS =   122880; BR =   1500; break;
                        case CodecProfileLevel.HEVCMainTierLevel21:
                        case CodecProfileLevel.HEVCHighTierLevel21:
                            FR =    30; FS =   245760; BR =   3000; break;
                        case CodecProfileLevel.HEVCMainTierLevel3:
                        case CodecProfileLevel.HEVCHighTierLevel3:
                            FR =    30; FS =   552960; BR =   6000; break;
                        case CodecProfileLevel.HEVCMainTierLevel31:
                        case CodecProfileLevel.HEVCHighTierLevel31:
                            FR = 33.75; FS =   983040; BR =  10000; break;
                        case CodecProfileLevel.HEVCMainTierLevel4:
                            FR =    30; FS =  2228224; BR =  12000; break;
                        case CodecProfileLevel.HEVCHighTierLevel4:
                            FR =    30; FS =  2228224; BR =  30000; break;
                        case CodecProfileLevel.HEVCMainTierLevel41:
                            FR =    60; FS =  2228224; BR =  20000; break;
                        case CodecProfileLevel.HEVCHighTierLevel41:
                            FR =    60; FS =  2228224; BR =  50000; break;
                        case CodecProfileLevel.HEVCMainTierLevel5:
                            FR =    30; FS =  8912896; BR =  25000; break;
                        case CodecProfileLevel.HEVCHighTierLevel5:
                            FR =    30; FS =  8912896; BR = 100000; break;
                        case CodecProfileLevel.HEVCMainTierLevel51:
                            FR =    60; FS =  8912896; BR =  40000; break;
                        case CodecProfileLevel.HEVCHighTierLevel51:
                            FR =    60; FS =  8912896; BR = 160000; break;
                        case CodecProfileLevel.HEVCMainTierLevel52:
                            FR =   120; FS =  8912896; BR =  60000; break;
                        case CodecProfileLevel.HEVCHighTierLevel52:
                            FR =   120; FS =  8912896; BR = 240000; break;
                        case CodecProfileLevel.HEVCMainTierLevel6:
                            FR =    30; FS = 35651584; BR =  60000; break;
                        case CodecProfileLevel.HEVCHighTierLevel6:
                            FR =    30; FS = 35651584; BR = 240000; break;
                        case CodecProfileLevel.HEVCMainTierLevel61:
                            FR =    60; FS = 35651584; BR = 120000; break;
                        case CodecProfileLevel.HEVCHighTierLevel61:
                            FR =    60; FS = 35651584; BR = 480000; break;
                        case CodecProfileLevel.HEVCMainTierLevel62:
                            FR =   120; FS = 35651584; BR = 240000; break;
                        case CodecProfileLevel.HEVCHighTierLevel62:
                            FR =   120; FS = 35651584; BR = 800000; break;
                        default:
                            Log.w(TAG, "Unrecognized level "
                                    + profileLevel.level + " for " + mime);
                            errors |= ERROR_UNRECOGNIZED;
                    }
                    switch (profileLevel.profile) {
                        case CodecProfileLevel.HEVCProfileMain:
                        case CodecProfileLevel.HEVCProfileMain10:
                        case CodecProfileLevel.HEVCProfileMainStill:
                        case CodecProfileLevel.HEVCProfileMain10HDR10:
                        case CodecProfileLevel.HEVCProfileMain10HDR10Plus:
                            break;
                        default:
                            Log.w(TAG, "Unrecognized profile "
                                    + profileLevel.profile + " for " + mime);
                            errors |= ERROR_UNRECOGNIZED;
                    }

                    /* DPB logic:
                    if      (width * height <= FS / 4)    DPB = 16;
                    else if (width * height <= FS / 2)    DPB = 12;
                    else if (width * height <= FS * 0.75) DPB = 8;
                    else                                  DPB = 6;
                    */

                    FS >>= 6; // convert pixels to blocks
                    errors &= ~ERROR_NONE_SUPPORTED;
                    maxBlocksPerSecond = Math.max((int)(FR * FS), maxBlocksPerSecond);
                    maxBlocks = Math.max(FS, maxBlocks);
                    maxBps = Math.max(BR * 1000, maxBps);
                }

                int maxLengthInBlocks = (int)(Math.sqrt(maxBlocks * 8));
                applyMacroBlockLimits(
                        maxLengthInBlocks, maxLengthInBlocks,
                        maxBlocks, maxBlocksPerSecond,
                        8 /* blockWidth */, 8 /* blockHeight */,
                        1 /* widthAlignment */, 1 /* heightAlignment */);
            } else {
                Log.w(TAG, "Unsupported mime " + mime);
                // using minimal bitrate here.  should be overriden by
                // info from media_codecs.xml
                maxBps = 64000;
                errors |= ERROR_UNSUPPORTED;
            }
            mBitrateRange = Range.create(1, maxBps);
            mParent.mError |= errors;
        }
    }

    /**
     * A class that supports querying the encoding capabilities of a codec.
     */
    public static final class EncoderCapabilities {
        /**
         * Returns the supported range of quality values.
         *
         * Quality is implementation-specific. As a general rule, a higher quality
         * setting results in a better image quality and a lower compression ratio.
         */
        public Range<Integer> getQualityRange() {
            return mQualityRange;
        }

        /**
         * Returns the supported range of encoder complexity values.
         * <p>
         * Some codecs may support multiple complexity levels, where higher
         * complexity values use more encoder tools (e.g. perform more
         * intensive calculations) to improve the quality or the compression
         * ratio.  Use a lower value to save power and/or time.
         */
        public Range<Integer> getComplexityRange() {
            return mComplexityRange;
        }

        /** Constant quality mode */
        public static final int BITRATE_MODE_CQ = 0;
        /** Variable bitrate mode */
        public static final int BITRATE_MODE_VBR = 1;
        /** Constant bitrate mode */
        public static final int BITRATE_MODE_CBR = 2;

        private static final Feature[] bitrates = new Feature[] {
            new Feature("VBR", BITRATE_MODE_VBR, true),
            new Feature("CBR", BITRATE_MODE_CBR, false),
            new Feature("CQ",  BITRATE_MODE_CQ,  false)
        };

        private static int parseBitrateMode(String mode) {
            for (Feature feat: bitrates) {
                if (feat.mName.equalsIgnoreCase(mode)) {
                    return feat.mValue;
                }
            }
            return 0;
        }

        /**
         * Query whether a bitrate mode is supported.
         */
        public boolean isBitrateModeSupported(int mode) {
            for (Feature feat: bitrates) {
                if (mode == feat.mValue) {
                    return (mBitControl & (1 << mode)) != 0;
                }
            }
            return false;
        }

        private Range<Integer> mQualityRange;
        private Range<Integer> mComplexityRange;
        private CodecCapabilities mParent;

        /* no public constructor */
        private EncoderCapabilities() { }

        /** @hide */
        public static EncoderCapabilities create(
                MediaFormat info, CodecCapabilities parent) {
            EncoderCapabilities caps = new EncoderCapabilities();
            caps.init(info, parent);
            return caps;
        }

        private void init(MediaFormat info, CodecCapabilities parent) {
            // no support for complexity or quality yet
            mParent = parent;
            mComplexityRange = Range.create(0, 0);
            mQualityRange = Range.create(0, 0);
            mBitControl = (1 << BITRATE_MODE_VBR);

            applyLevelLimits();
            parseFromInfo(info);
        }

        private void applyLevelLimits() {
            String mime = mParent.getMimeType();
            if (mime.equalsIgnoreCase(MediaFormat.MIMETYPE_AUDIO_FLAC)) {
                mComplexityRange = Range.create(0, 8);
                mBitControl = (1 << BITRATE_MODE_CQ);
            } else if (mime.equalsIgnoreCase(MediaFormat.MIMETYPE_AUDIO_AMR_NB)
                    || mime.equalsIgnoreCase(MediaFormat.MIMETYPE_AUDIO_AMR_WB)
                    || mime.equalsIgnoreCase(MediaFormat.MIMETYPE_AUDIO_G711_ALAW)
                    || mime.equalsIgnoreCase(MediaFormat.MIMETYPE_AUDIO_G711_MLAW)
                    || mime.equalsIgnoreCase(MediaFormat.MIMETYPE_AUDIO_MSGSM)) {
                mBitControl = (1 << BITRATE_MODE_CBR);
            }
        }

        private int mBitControl;
        private Integer mDefaultComplexity;
        private Integer mDefaultQuality;
        private String mQualityScale;

        private void parseFromInfo(MediaFormat info) {
            Map<String, Object> map = info.getMap();

            if (info.containsKey("complexity-range")) {
                mComplexityRange = Utils
                        .parseIntRange(info.getString("complexity-range"), mComplexityRange);
                // TODO should we limit this to level limits?
            }
            if (info.containsKey("quality-range")) {
                mQualityRange = Utils
                        .parseIntRange(info.getString("quality-range"), mQualityRange);
            }
            if (info.containsKey("feature-bitrate-modes")) {
                for (String mode: info.getString("feature-bitrate-modes").split(",")) {
                    mBitControl |= (1 << parseBitrateMode(mode));
                }
            }

            try {
                mDefaultComplexity = Integer.parseInt((String)map.get("complexity-default"));
            } catch (NumberFormatException e) { }

            try {
                mDefaultQuality = Integer.parseInt((String)map.get("quality-default"));
            } catch (NumberFormatException e) { }

            mQualityScale = (String)map.get("quality-scale");
        }

        private boolean supports(
                Integer complexity, Integer quality, Integer profile) {
            boolean ok = true;
            if (ok && complexity != null) {
                ok = mComplexityRange.contains(complexity);
            }
            if (ok && quality != null) {
                ok = mQualityRange.contains(quality);
            }
            if (ok && profile != null) {
                for (CodecProfileLevel pl: mParent.profileLevels) {
                    if (pl.profile == profile) {
                        profile = null;
                        break;
                    }
                }
                ok = profile == null;
            }
            return ok;
        }

        /** @hide */
        public void getDefaultFormat(MediaFormat format) {
            // don't list trivial quality/complexity as default for now
            if (!mQualityRange.getUpper().equals(mQualityRange.getLower())
                    && mDefaultQuality != null) {
                format.setInteger(MediaFormat.KEY_QUALITY, mDefaultQuality);
            }
            if (!mComplexityRange.getUpper().equals(mComplexityRange.getLower())
                    && mDefaultComplexity != null) {
                format.setInteger(MediaFormat.KEY_COMPLEXITY, mDefaultComplexity);
            }
            // bitrates are listed in order of preference
            for (Feature feat: bitrates) {
                if ((mBitControl & (1 << feat.mValue)) != 0) {
                    format.setInteger(MediaFormat.KEY_BITRATE_MODE, feat.mValue);
                    break;
                }
            }
        }

        /** @hide */
        public boolean supportsFormat(MediaFormat format) {
            final Map<String, Object> map = format.getMap();
            final String mime = mParent.getMimeType();

            Integer mode = (Integer)map.get(MediaFormat.KEY_BITRATE_MODE);
            if (mode != null && !isBitrateModeSupported(mode)) {
                return false;
            }

            Integer complexity = (Integer)map.get(MediaFormat.KEY_COMPLEXITY);
            if (MediaFormat.MIMETYPE_AUDIO_FLAC.equalsIgnoreCase(mime)) {
                Integer flacComplexity =
                    (Integer)map.get(MediaFormat.KEY_FLAC_COMPRESSION_LEVEL);
                if (complexity == null) {
                    complexity = flacComplexity;
                } else if (flacComplexity != null && !complexity.equals(flacComplexity)) {
                    throw new IllegalArgumentException(
                            "conflicting values for complexity and " +
                            "flac-compression-level");
                }
            }

            // other audio parameters
            Integer profile = (Integer)map.get(MediaFormat.KEY_PROFILE);
            if (MediaFormat.MIMETYPE_AUDIO_AAC.equalsIgnoreCase(mime)) {
                Integer aacProfile = (Integer)map.get(MediaFormat.KEY_AAC_PROFILE);
                if (profile == null) {
                    profile = aacProfile;
                } else if (aacProfile != null && !aacProfile.equals(profile)) {
                    throw new IllegalArgumentException(
                            "conflicting values for profile and aac-profile");
                }
            }

            Integer quality = (Integer)map.get(MediaFormat.KEY_QUALITY);

            return supports(complexity, quality, profile);
        }
    };

    /**
     * Encapsulates the profiles available for a codec component.
     * <p>You can get a set of {@link MediaCodecInfo.CodecProfileLevel} objects for a given
     * {@link MediaCodecInfo} object from the
     * {@link MediaCodecInfo.CodecCapabilities#profileLevels} field.
     */
    public static final class CodecProfileLevel {
        // These constants were originally in-line with OMX values, but this
        // correspondence is no longer maintained.

<<<<<<< HEAD
=======
        // Profiles and levels for AVC Codec, corresponding to the definitions in
        // "SERIES H: AUDIOVISUAL AND MULTIMEDIA SYSTEMS,
        // Infrastructure of audiovisual services – Coding of moving video
        // Advanced video coding for generic audiovisual services"
        // found at
        // https://www.itu.int/rec/T-REC-H.264-201704-I

        /**
         * AVC Baseline profile.
         * See definition in
         * <a href="https://www.itu.int/rec/T-REC-H.264-201704-I">H.264 recommendation</a>,
         * Annex A.
         */
>>>>>>> 825827da
        public static final int AVCProfileBaseline = 0x01;

        /**
         * AVC Main profile.
         * See definition in
         * <a href="https://www.itu.int/rec/T-REC-H.264-201704-I">H.264 recommendation</a>,
         * Annex A.
         */
        public static final int AVCProfileMain     = 0x02;

        /**
         * AVC Extended profile.
         * See definition in
         * <a href="https://www.itu.int/rec/T-REC-H.264-201704-I">H.264 recommendation</a>,
         * Annex A.
         */
        public static final int AVCProfileExtended = 0x04;

        /**
         * AVC High profile.
         * See definition in
         * <a href="https://www.itu.int/rec/T-REC-H.264-201704-I">H.264 recommendation</a>,
         * Annex A.
         */
        public static final int AVCProfileHigh     = 0x08;

        /**
         * AVC High 10 profile.
         * See definition in
         * <a href="https://www.itu.int/rec/T-REC-H.264-201704-I">H.264 recommendation</a>,
         * Annex A.
         */
        public static final int AVCProfileHigh10   = 0x10;

        /**
         * AVC High 4:2:2 profile.
         * See definition in
         * <a href="https://www.itu.int/rec/T-REC-H.264-201704-I">H.264 recommendation</a>,
         * Annex A.
         */
        public static final int AVCProfileHigh422  = 0x20;

        /**
         * AVC High 4:4:4 profile.
         * See definition in
         * <a href="https://www.itu.int/rec/T-REC-H.264-201704-I">H.264 recommendation</a>,
         * Annex A.
         */
        public static final int AVCProfileHigh444  = 0x40;

        /**
         * AVC Constrained Baseline profile.
         * See definition in
         * <a href="https://www.itu.int/rec/T-REC-H.264-201704-I">H.264 recommendation</a>,
         * Annex A.
         */
        public static final int AVCProfileConstrainedBaseline = 0x10000;

        /**
         * AVC Constrained High profile.
         * See definition in
         * <a href="https://www.itu.int/rec/T-REC-H.264-201704-I">H.264 recommendation</a>,
         * Annex A.
         */
        public static final int AVCProfileConstrainedHigh     = 0x80000;

        public static final int AVCLevel1       = 0x01;
        public static final int AVCLevel1b      = 0x02;
        public static final int AVCLevel11      = 0x04;
        public static final int AVCLevel12      = 0x08;
        public static final int AVCLevel13      = 0x10;
        public static final int AVCLevel2       = 0x20;
        public static final int AVCLevel21      = 0x40;
        public static final int AVCLevel22      = 0x80;
        public static final int AVCLevel3       = 0x100;
        public static final int AVCLevel31      = 0x200;
        public static final int AVCLevel32      = 0x400;
        public static final int AVCLevel4       = 0x800;
        public static final int AVCLevel41      = 0x1000;
        public static final int AVCLevel42      = 0x2000;
        public static final int AVCLevel5       = 0x4000;
        public static final int AVCLevel51      = 0x8000;
        public static final int AVCLevel52      = 0x10000;
        public static final int AVCLevel6       = 0x20000;
        public static final int AVCLevel61      = 0x40000;
        public static final int AVCLevel62      = 0x80000;

        public static final int H263ProfileBaseline             = 0x01;
        public static final int H263ProfileH320Coding           = 0x02;
        public static final int H263ProfileBackwardCompatible   = 0x04;
        public static final int H263ProfileISWV2                = 0x08;
        public static final int H263ProfileISWV3                = 0x10;
        public static final int H263ProfileHighCompression      = 0x20;
        public static final int H263ProfileInternet             = 0x40;
        public static final int H263ProfileInterlace            = 0x80;
        public static final int H263ProfileHighLatency          = 0x100;

        public static final int H263Level10      = 0x01;
        public static final int H263Level20      = 0x02;
        public static final int H263Level30      = 0x04;
        public static final int H263Level40      = 0x08;
        public static final int H263Level45      = 0x10;
        public static final int H263Level50      = 0x20;
        public static final int H263Level60      = 0x40;
        public static final int H263Level70      = 0x80;

        public static final int MPEG4ProfileSimple              = 0x01;
        public static final int MPEG4ProfileSimpleScalable      = 0x02;
        public static final int MPEG4ProfileCore                = 0x04;
        public static final int MPEG4ProfileMain                = 0x08;
        public static final int MPEG4ProfileNbit                = 0x10;
        public static final int MPEG4ProfileScalableTexture     = 0x20;
        public static final int MPEG4ProfileSimpleFace          = 0x40;
        public static final int MPEG4ProfileSimpleFBA           = 0x80;
        public static final int MPEG4ProfileBasicAnimated       = 0x100;
        public static final int MPEG4ProfileHybrid              = 0x200;
        public static final int MPEG4ProfileAdvancedRealTime    = 0x400;
        public static final int MPEG4ProfileCoreScalable        = 0x800;
        public static final int MPEG4ProfileAdvancedCoding      = 0x1000;
        public static final int MPEG4ProfileAdvancedCore        = 0x2000;
        public static final int MPEG4ProfileAdvancedScalable    = 0x4000;
        public static final int MPEG4ProfileAdvancedSimple      = 0x8000;

        public static final int MPEG4Level0      = 0x01;
        public static final int MPEG4Level0b     = 0x02;
        public static final int MPEG4Level1      = 0x04;
        public static final int MPEG4Level2      = 0x08;
        public static final int MPEG4Level3      = 0x10;
        public static final int MPEG4Level3b     = 0x18;
        public static final int MPEG4Level4      = 0x20;
        public static final int MPEG4Level4a     = 0x40;
        public static final int MPEG4Level5      = 0x80;
        public static final int MPEG4Level6      = 0x100;

        public static final int MPEG2ProfileSimple              = 0x00;
        public static final int MPEG2ProfileMain                = 0x01;
        public static final int MPEG2Profile422                 = 0x02;
        public static final int MPEG2ProfileSNR                 = 0x03;
        public static final int MPEG2ProfileSpatial             = 0x04;
        public static final int MPEG2ProfileHigh                = 0x05;

        public static final int MPEG2LevelLL     = 0x00;
        public static final int MPEG2LevelML     = 0x01;
        public static final int MPEG2LevelH14    = 0x02;
        public static final int MPEG2LevelHL     = 0x03;
        public static final int MPEG2LevelHP     = 0x04;

        public static final int AACObjectMain       = 1;
        public static final int AACObjectLC         = 2;
        public static final int AACObjectSSR        = 3;
        public static final int AACObjectLTP        = 4;
        public static final int AACObjectHE         = 5;
        public static final int AACObjectScalable   = 6;
        public static final int AACObjectERLC       = 17;
        public static final int AACObjectERScalable = 20;
        public static final int AACObjectLD         = 23;
        public static final int AACObjectHE_PS      = 29;
        public static final int AACObjectELD        = 39;
        /** xHE-AAC (includes USAC) */
        public static final int AACObjectXHE        = 42;

        public static final int VP8Level_Version0 = 0x01;
        public static final int VP8Level_Version1 = 0x02;
        public static final int VP8Level_Version2 = 0x04;
        public static final int VP8Level_Version3 = 0x08;

        public static final int VP8ProfileMain = 0x01;

<<<<<<< HEAD
=======
        /** VP9 Profile 0 4:2:0 8-bit */
>>>>>>> 825827da
        public static final int VP9Profile0 = 0x01;

        /** VP9 Profile 1 4:2:2 8-bit */
        public static final int VP9Profile1 = 0x02;

        /** VP9 Profile 2 4:2:0 10-bit */
        public static final int VP9Profile2 = 0x04;

        /** VP9 Profile 3 4:2:2 10-bit */
        public static final int VP9Profile3 = 0x08;

        // HDR profiles also support passing HDR metadata
        /** VP9 Profile 2 4:2:0 10-bit HDR */
        public static final int VP9Profile2HDR = 0x1000;

        /** VP9 Profile 3 4:2:2 10-bit HDR */
        public static final int VP9Profile3HDR = 0x2000;
        public static final int VP9Profile2HDR10Plus = 0x4000;
        public static final int VP9Profile3HDR10Plus = 0x8000;

<<<<<<< HEAD
=======
        /** VP9 Profile 2 4:2:0 10-bit HDR10Plus */
        public static final int VP9Profile2HDR10Plus = 0x4000;

        /** VP9 Profile 3 4:2:2 10-bit HDR10Plus */
        public static final int VP9Profile3HDR10Plus = 0x8000;

>>>>>>> 825827da
        public static final int VP9Level1  = 0x1;
        public static final int VP9Level11 = 0x2;
        public static final int VP9Level2  = 0x4;
        public static final int VP9Level21 = 0x8;
        public static final int VP9Level3  = 0x10;
        public static final int VP9Level31 = 0x20;
        public static final int VP9Level4  = 0x40;
        public static final int VP9Level41 = 0x80;
        public static final int VP9Level5  = 0x100;
        public static final int VP9Level51 = 0x200;
        public static final int VP9Level52 = 0x400;
        public static final int VP9Level6  = 0x800;
        public static final int VP9Level61 = 0x1000;
        public static final int VP9Level62 = 0x2000;

        public static final int HEVCProfileMain        = 0x01;
        public static final int HEVCProfileMain10      = 0x02;
        public static final int HEVCProfileMainStill   = 0x04;
        public static final int HEVCProfileMain10HDR10 = 0x1000;
        public static final int HEVCProfileMain10HDR10Plus = 0x2000;

        public static final int HEVCMainTierLevel1  = 0x1;
        public static final int HEVCHighTierLevel1  = 0x2;
        public static final int HEVCMainTierLevel2  = 0x4;
        public static final int HEVCHighTierLevel2  = 0x8;
        public static final int HEVCMainTierLevel21 = 0x10;
        public static final int HEVCHighTierLevel21 = 0x20;
        public static final int HEVCMainTierLevel3  = 0x40;
        public static final int HEVCHighTierLevel3  = 0x80;
        public static final int HEVCMainTierLevel31 = 0x100;
        public static final int HEVCHighTierLevel31 = 0x200;
        public static final int HEVCMainTierLevel4  = 0x400;
        public static final int HEVCHighTierLevel4  = 0x800;
        public static final int HEVCMainTierLevel41 = 0x1000;
        public static final int HEVCHighTierLevel41 = 0x2000;
        public static final int HEVCMainTierLevel5  = 0x4000;
        public static final int HEVCHighTierLevel5  = 0x8000;
        public static final int HEVCMainTierLevel51 = 0x10000;
        public static final int HEVCHighTierLevel51 = 0x20000;
        public static final int HEVCMainTierLevel52 = 0x40000;
        public static final int HEVCHighTierLevel52 = 0x80000;
        public static final int HEVCMainTierLevel6  = 0x100000;
        public static final int HEVCHighTierLevel6  = 0x200000;
        public static final int HEVCMainTierLevel61 = 0x400000;
        public static final int HEVCHighTierLevel61 = 0x800000;
        public static final int HEVCMainTierLevel62 = 0x1000000;
        public static final int HEVCHighTierLevel62 = 0x2000000;

        private static final int HEVCHighTierLevels =
            HEVCHighTierLevel1 | HEVCHighTierLevel2 | HEVCHighTierLevel21 | HEVCHighTierLevel3 |
            HEVCHighTierLevel31 | HEVCHighTierLevel4 | HEVCHighTierLevel41 | HEVCHighTierLevel5 |
            HEVCHighTierLevel51 | HEVCHighTierLevel52 | HEVCHighTierLevel6 | HEVCHighTierLevel61 |
            HEVCHighTierLevel62;

        public static final int DolbyVisionProfileDvavPer = 0x1;
        public static final int DolbyVisionProfileDvavPen = 0x2;
        public static final int DolbyVisionProfileDvheDer = 0x4;
        public static final int DolbyVisionProfileDvheDen = 0x8;
        public static final int DolbyVisionProfileDvheDtr = 0x10;
        public static final int DolbyVisionProfileDvheStn = 0x20;
        public static final int DolbyVisionProfileDvheDth = 0x40;
        public static final int DolbyVisionProfileDvheDtb = 0x80;
        public static final int DolbyVisionProfileDvheSt = 0x100;
        public static final int DolbyVisionProfileDvavSe = 0x200;

        public static final int DolbyVisionLevelHd24    = 0x1;
        public static final int DolbyVisionLevelHd30    = 0x2;
        public static final int DolbyVisionLevelFhd24   = 0x4;
        public static final int DolbyVisionLevelFhd30   = 0x8;
        public static final int DolbyVisionLevelFhd60   = 0x10;
        public static final int DolbyVisionLevelUhd24   = 0x20;
        public static final int DolbyVisionLevelUhd30   = 0x40;
        public static final int DolbyVisionLevelUhd48   = 0x80;
        public static final int DolbyVisionLevelUhd60   = 0x100;

<<<<<<< HEAD
        public static final int AV1Profile0     = 0x1;
        public static final int AV1Profile1     = 0x2;
        public static final int AV1Profile2     = 0x4;
=======
        // Profiles and levels for AV1 Codec, corresponding to the definitions in
        // "AV1 Bitstream & Decoding Process Specification", Annex A
        // found at https://aomedia.org/av1-bitstream-and-decoding-process-specification/

        /**
         * AV1 Main profile 4:2:0 8-bit
         *
         * See definition in
         * <a href="https://aomedia.org/av1-bitstream-and-decoding-process-specification/">AV1 Specification</a>
         * Annex A.
         */
        public static final int AV1ProfileMain8   = 0x1;

        /**
         * AV1 Main profile 4:2:0 10-bit
         *
         * See definition in
         * <a href="https://aomedia.org/av1-bitstream-and-decoding-process-specification/">AV1 Specification</a>
         * Annex A.
         */
        public static final int AV1ProfileMain10  = 0x2;


        /** AV1 Main profile 4:2:0 10-bit with HDR10. */
        public static final int AV1ProfileMain10HDR10 = 0x1000;

        /** AV1 Main profile 4:2:0 10-bit with HDR10Plus. */
        public static final int AV1ProfileMain10HDR10Plus = 0x2000;
>>>>>>> 825827da

        public static final int AV1Level2       = 0x1;
        public static final int AV1Level21      = 0x2;
        public static final int AV1Level22      = 0x4;
        public static final int AV1Level23      = 0x8;
        public static final int AV1Level3       = 0x10;
        public static final int AV1Level31      = 0x20;
        public static final int AV1Level32      = 0x40;
        public static final int AV1Level33      = 0x80;
        public static final int AV1Level4       = 0x100;
        public static final int AV1Level41      = 0x200;
        public static final int AV1Level42      = 0x400;
        public static final int AV1Level43      = 0x800;
        public static final int AV1Level5       = 0x1000;
        public static final int AV1Level51      = 0x2000;
        public static final int AV1Level52      = 0x4000;
        public static final int AV1Level53      = 0x8000;
        public static final int AV1Level6       = 0x10000;
        public static final int AV1Level61      = 0x20000;
        public static final int AV1Level62      = 0x40000;
        public static final int AV1Level63      = 0x80000;
        public static final int AV1Level7       = 0x100000;
        public static final int AV1Level71      = 0x200000;
        public static final int AV1Level72      = 0x400000;
        public static final int AV1Level73      = 0x800000;

        /**
         * The profile of the media content. Depending on the type of media this can be
         * one of the profile values defined in this class.
         */
        public int profile;

        /**
         * The level of the media content. Depending on the type of media this can be
         * one of the level values defined in this class.
         *
         * Note that VP9 decoder on platforms before {@link android.os.Build.VERSION_CODES#N} may
         * not advertise a profile level support. For those VP9 decoders, please use
         * {@link VideoCapabilities} to determine the codec capabilities.
         */
        public int level;

        @Override
        public boolean equals(Object obj) {
            if (obj == null) {
                return false;
            }
            if (obj instanceof CodecProfileLevel) {
                CodecProfileLevel other = (CodecProfileLevel)obj;
                return other.profile == profile && other.level == level;
            }
            return false;
        }

        @Override
        public int hashCode() {
            return Long.hashCode(((long)profile << Integer.SIZE) | level);
        }
    };

    /**
     * Enumerates the capabilities of the codec component. Since a single
     * component can support data of a variety of types, the type has to be
     * specified to yield a meaningful result.
     * @param type The MIME type to query
     */
    public final CodecCapabilities getCapabilitiesForType(
            String type) {
        CodecCapabilities caps = mCaps.get(type);
        if (caps == null) {
            throw new IllegalArgumentException("codec does not support type");
        }
        // clone writable object
        return caps.dup();
    }

    /** @hide */
    public MediaCodecInfo makeRegular() {
        ArrayList<CodecCapabilities> caps = new ArrayList<CodecCapabilities>();
        for (CodecCapabilities c: mCaps.values()) {
            if (c.isRegular()) {
                caps.add(c);
            }
        }
        if (caps.size() == 0) {
            return null;
        } else if (caps.size() == mCaps.size()) {
            return this;
        }

        return new MediaCodecInfo(
                mName, mCanonicalName, mFlags,
                caps.toArray(new CodecCapabilities[caps.size()]));
    }
}<|MERGE_RESOLUTION|>--- conflicted
+++ resolved
@@ -21,10 +21,7 @@
 
 import android.annotation.NonNull;
 import android.annotation.Nullable;
-<<<<<<< HEAD
-=======
 import android.annotation.TestApi;
->>>>>>> 825827da
 import android.annotation.UnsupportedAppUsage;
 import android.os.Build;
 import android.util.Log;
@@ -1337,11 +1334,7 @@
         private Range<Rational> mBlockAspectRatioRange;
         private Range<Long> mBlocksPerSecondRange;
         private Map<Size, Range<Long>> mMeasuredFrameRates;
-<<<<<<< HEAD
-        private Vector<PerformancePoint> mPerformancePoints;
-=======
         private List<PerformancePoint> mPerformancePoints;
->>>>>>> 825827da
         private Range<Integer> mFrameRateRange;
 
         private int mBlockWidth;
@@ -1629,10 +1622,6 @@
          * rate.
          */
         public static final class PerformancePoint {
-<<<<<<< HEAD
-            /**
-             * (Maximum) number of macroblocks in the frame.
-=======
             private Size mBlockSize; // codec block size in macroblocks
             private int mWidth; // width in macroblocks
             private int mHeight; // height in macroblocks
@@ -1641,33 +1630,10 @@
 
             /**
              * Maximum number of macroblocks in the frame.
->>>>>>> 825827da
              *
              * Video frames are conceptually divided into 16-by-16 pixel blocks called macroblocks.
              * Most coding standards operate on these 16-by-16 pixel blocks; thus, codec performance
              * is characterized using such blocks.
-<<<<<<< HEAD
-             */
-            public final int macroBlocks;
-
-            /**
-             * (Maximum) frame rate in frames per second.
-             */
-            public final int frameRate;
-
-            /**
-             * (Maximum) number of macroblocks processed per second.
-             */
-            public final long macroBlockRate;
-
-            /* package private */
-            PerformancePoint(int width_, int height_, int frameRate_, int maxFrameRate_) {
-                macroBlocks = saturateLongToInt(
-                        ((Math.max(1, (long)width_) + 15) / 16)
-                                * ((Math.max(1, (long)height_) + 15) / 16));
-                frameRate = Math.max(1, frameRate_);
-                macroBlockRate = Math.max(maxFrameRate_, frameRate) * macroBlocks;
-=======
              *
              * @hide
              */
@@ -1772,22 +1738,11 @@
                 macroBlockRate = align(pp.macroBlockRate, blockSize.getWidth * blockSize.getHeight());
                 */
                 Log.i("PP", " from " + pp + " and " + newBlockSize);
->>>>>>> 825827da
             }
 
             /**
              * Create a performance point for a given frame size and frame rate.
              *
-<<<<<<< HEAD
-             * @param width_ width of the frame in pixels
-             * @param height_ height of the frame in pixels
-             * @param frameRate_ frame rate in frames per second
-             */
-            public PerformancePoint(int width_, int height_, int frameRate_) {
-                this(width_, height_, frameRate_, frameRate_ /* maxFrameRate */);
-            }
-
-=======
              * @param width width of the frame in pixels
              * @param height height of the frame in pixels
              * @param frameRate frame rate in frames per second
@@ -1797,7 +1752,6 @@
             }
 
             /** Saturates a long value to int */
->>>>>>> 825827da
             private int saturateLongToInt(long value) {
                 if (value < Integer.MIN_VALUE) {
                     return Integer.MIN_VALUE;
@@ -1808,8 +1762,6 @@
                 }
             }
 
-<<<<<<< HEAD
-=======
             /* This method may overflow */
             private int align(int value, int alignment) {
                 return Utils.divUp(value, alignment) * alignment;
@@ -1823,7 +1775,6 @@
                 }
             }
 
->>>>>>> 825827da
             /**
              * Checks whether the performance point covers a media format.
              *
@@ -1835,11 +1786,7 @@
                 PerformancePoint other = new PerformancePoint(
                         format.getInteger(MediaFormat.KEY_WIDTH, 0),
                         format.getInteger(MediaFormat.KEY_HEIGHT, 0),
-<<<<<<< HEAD
-                        // safely convert ceil(double) to int through float case and Math.round
-=======
                         // safely convert ceil(double) to int through float cast and Math.round
->>>>>>> 825827da
                         Math.round((float)(
                                 Math.ceil(format.getNumber(MediaFormat.KEY_FRAME_RATE, 0)
                                         .doubleValue()))));
@@ -1849,11 +1796,7 @@
             /**
              * Checks whether the performance point covers another performance point. Use this
              * method to determine if a performance point advertised by a codec covers the
-<<<<<<< HEAD
-             * performance point required. This method can also be used for lose ordering as this
-=======
              * performance point required. This method can also be used for loose ordering as this
->>>>>>> 825827da
              * method is transitive.
              *
              * @param other other performance point considered
@@ -1861,13 +1804,6 @@
              * @return {@code true} if the performance point covers the other.
              */
             public boolean covers(@NonNull PerformancePoint other) {
-<<<<<<< HEAD
-                return (macroBlocks >= other.macroBlocks
-                        && frameRate >= other.frameRate
-                        && macroBlockRate >= other.macroBlockRate);
-            }
-
-=======
                 // convert performance points to common block size
                 Size commonSize = getCommonBlockSize(other);
                 PerformancePoint aligned = new PerformancePoint(this, commonSize);
@@ -1883,17 +1819,10 @@
                         Math.max(mBlockSize.getWidth(), other.mBlockSize.getWidth()) * 16,
                         Math.max(mBlockSize.getHeight(), other.mBlockSize.getHeight()) * 16);
             }
->>>>>>> 825827da
 
             @Override
             public boolean equals(Object o) {
                 if (o instanceof PerformancePoint) {
-<<<<<<< HEAD
-                    PerformancePoint other = (PerformancePoint)o;
-                    return (macroBlocks == other.macroBlocks
-                            && frameRate == other.frameRate
-                            && macroBlockRate == other.macroBlockRate);
-=======
                     // convert performance points to common block size
                     PerformancePoint other = (PerformancePoint)o;
                     Size commonSize = getCommonBlockSize(other);
@@ -1903,81 +1832,11 @@
                     return (aligned.getMaxMacroBlocks() == otherAligned.getMaxMacroBlocks()
                             && aligned.mMaxFrameRate == otherAligned.mMaxFrameRate
                             && aligned.mMaxMacroBlockRate == otherAligned.mMaxMacroBlockRate);
->>>>>>> 825827da
                 }
                 return false;
             }
 
             /** 480p 24fps */
-<<<<<<< HEAD
-            public static final PerformancePoint SD_24 = new PerformancePoint(720, 480, 24);
-            /** 576p 25fps */
-            public static final PerformancePoint SD_25 = new PerformancePoint(720, 576, 25);
-            /** 480p 30fps */
-            public static final PerformancePoint SD_30 = new PerformancePoint(720, 480, 30);
-            /** 480p 48fps */
-            public static final PerformancePoint SD_48 = new PerformancePoint(720, 480, 48);
-            /** 576p 50fps */
-            public static final PerformancePoint SD_50 = new PerformancePoint(720, 576, 50);
-            /** 480p 60fps */
-            public static final PerformancePoint SD_60 = new PerformancePoint(720, 480, 60);
-
-            /** 720p 24fps */
-            public static final PerformancePoint HD_24 = new PerformancePoint(1280, 720, 24);
-            /** 720p 25fps */
-            public static final PerformancePoint HD_25 = new PerformancePoint(1280, 720, 25);
-            /** 720p 30fps */
-            public static final PerformancePoint HD_30 = new PerformancePoint(1280, 720, 30);
-            /** 720p 50fps */
-            public static final PerformancePoint HD_50 = new PerformancePoint(1280, 720, 50);
-            /** 720p 60fps */
-            public static final PerformancePoint HD_60 = new PerformancePoint(1280, 720, 60);
-            /** 720p 100fps */
-            public static final PerformancePoint HD_100 = new PerformancePoint(1280, 720, 100);
-            /** 720p 120fps */
-            public static final PerformancePoint HD_120 = new PerformancePoint(1280, 720, 120);
-            /** 720p 200fps */
-            public static final PerformancePoint HD_200 = new PerformancePoint(1280, 720, 200);
-            /** 720p 240fps */
-            public static final PerformancePoint HD_240 = new PerformancePoint(1280, 720, 240);
-
-            /** 1080p 24fps */
-            public static final PerformancePoint FHD_24 = new PerformancePoint(1920, 1080, 24);
-            /** 1080p 25fps */
-            public static final PerformancePoint FHD_25 = new PerformancePoint(1920, 1080, 25);
-            /** 1080p 30fps */
-            public static final PerformancePoint FHD_30 = new PerformancePoint(1920, 1080, 30);
-            /** 1080p 50fps */
-            public static final PerformancePoint FHD_50 = new PerformancePoint(1920, 1080, 50);
-            /** 1080p 60fps */
-            public static final PerformancePoint FHD_60 = new PerformancePoint(1920, 1080, 60);
-            /** 1080p 100fps */
-            public static final PerformancePoint FHD_100 = new PerformancePoint(1920, 1080, 100);
-            /** 1080p 120fps */
-            public static final PerformancePoint FHD_120 = new PerformancePoint(1920, 1080, 120);
-            /** 1080p 200fps */
-            public static final PerformancePoint FHD_200 = new PerformancePoint(1920, 1080, 200);
-            /** 1080p 240fps */
-            public static final PerformancePoint FHD_240 = new PerformancePoint(1920, 1080, 240);
-
-            /** 2160p 24fps */
-            public static final PerformancePoint UHD_24 = new PerformancePoint(3840, 2160, 24);
-            /** 2160p 25fps */
-            public static final PerformancePoint UHD_25 = new PerformancePoint(3840, 2160, 25);
-            /** 2160p 30fps */
-            public static final PerformancePoint UHD_30 = new PerformancePoint(3840, 2160, 30);
-            /** 2160p 50fps */
-            public static final PerformancePoint UHD_50 = new PerformancePoint(3840, 2160, 50);
-            /** 2160p 60fps */
-            public static final PerformancePoint UHD_60 = new PerformancePoint(3840, 2160, 60);
-            /** 2160p 100fps */
-            public static final PerformancePoint UHD_100 = new PerformancePoint(3840, 2160, 100);
-            /** 2160p 120fps */
-            public static final PerformancePoint UHD_120 = new PerformancePoint(3840, 2160, 120);
-            /** 2160p 200fps */
-            public static final PerformancePoint UHD_200 = new PerformancePoint(3840, 2160, 200);
-            /** 2160p 240fps */
-=======
             @NonNull
             public static final PerformancePoint SD_24 = new PerformancePoint(720, 480, 24);
             /** 576p 25fps */
@@ -2078,7 +1937,6 @@
             public static final PerformancePoint UHD_200 = new PerformancePoint(3840, 2160, 200);
             /** 2160p 240fps */
             @NonNull
->>>>>>> 825827da
             public static final PerformancePoint UHD_240 = new PerformancePoint(3840, 2160, 240);
         }
 
@@ -2099,14 +1957,7 @@
          */
         @Nullable
         public List<PerformancePoint> getSupportedPerformancePoints() {
-<<<<<<< HEAD
-            if (mPerformancePoints == null) {
-                return null;
-            }
-            return new ArrayList<PerformancePoint>(mPerformancePoints);
-=======
             return mPerformancePoints;
->>>>>>> 825827da
         }
 
         /**
@@ -2245,11 +2096,7 @@
             mSmallerDimensionUpperLimit = SIZE_RANGE.getUpper();
         }
 
-<<<<<<< HEAD
-        private @Nullable Vector<PerformancePoint> getPerformancePoints(Map<String, Object> map) {
-=======
         private @Nullable List<PerformancePoint> getPerformancePoints(Map<String, Object> map) {
->>>>>>> 825827da
             Vector<PerformancePoint> ret = new Vector<>();
             final String prefix = "performance-point-";
             Set<String> keys = map.keySet();
@@ -2263,11 +2110,7 @@
                     // This means that component knowingly did not publish performance points.
                     // This is different from when the component forgot to publish performance
                     // points.
-<<<<<<< HEAD
-                    return ret;
-=======
                     return Collections.unmodifiableList(ret);
->>>>>>> 825827da
                 }
                 String[] temp = key.split("-");
                 if (temp.length != 4) {
@@ -2282,12 +2125,6 @@
                 if (range == null || range.getLower() < 0 || range.getUpper() < 0) {
                     continue;
                 }
-<<<<<<< HEAD
-                ret.add(new PerformancePoint(
-                        size.getWidth(), size.getHeight(), range.getLower().intValue(),
-                        range.getUpper().intValue()));
-            }
-=======
                 PerformancePoint given = new PerformancePoint(
                         size.getWidth(), size.getHeight(), range.getLower().intValue(),
                         range.getUpper().intValue(), new Size(mBlockWidth, mBlockHeight));
@@ -2300,22 +2137,12 @@
                 }
             }
 
->>>>>>> 825827da
             // check if the component specified no performance point indication
             if (ret.size() == 0) {
                 return null;
             }
 
             // sort reversed by area first, then by frame rate
-<<<<<<< HEAD
-            ret.sort((a, b) -> -((a.macroBlocks != b.macroBlocks) ?
-                                        (a.macroBlocks < b.macroBlocks ? -1 : 1) :
-                                (a.macroBlockRate != b.macroBlockRate) ?
-                                        (a.macroBlockRate < b.macroBlockRate ? -1 : 1) :
-                                (a.frameRate != b.frameRate) ?
-                                        (a.frameRate < b.frameRate ? -1 : 1) : 0));
-            return ret;
-=======
             ret.sort((a, b) ->
                      -((a.getMaxMacroBlocks() != b.getMaxMacroBlocks()) ?
                                (a.getMaxMacroBlocks() < b.getMaxMacroBlocks() ? -1 : 1) :
@@ -2324,7 +2151,6 @@
                        (a.getMaxFrameRate() != b.getMaxFrameRate()) ?
                                (a.getMaxFrameRate() < b.getMaxFrameRate() ? -1 : 1) : 0));
             return Collections.unmodifiableList(ret);
->>>>>>> 825827da
         }
 
         private Map<Size, Range<Long>> getMeasuredFrameRates(Map<String, Object> map) {
@@ -3557,8 +3383,6 @@
         // These constants were originally in-line with OMX values, but this
         // correspondence is no longer maintained.
 
-<<<<<<< HEAD
-=======
         // Profiles and levels for AVC Codec, corresponding to the definitions in
         // "SERIES H: AUDIOVISUAL AND MULTIMEDIA SYSTEMS,
         // Infrastructure of audiovisual services – Coding of moving video
@@ -3572,7 +3396,6 @@
          * <a href="https://www.itu.int/rec/T-REC-H.264-201704-I">H.264 recommendation</a>,
          * Annex A.
          */
->>>>>>> 825827da
         public static final int AVCProfileBaseline = 0x01;
 
         /**
@@ -3741,10 +3564,7 @@
 
         public static final int VP8ProfileMain = 0x01;
 
-<<<<<<< HEAD
-=======
         /** VP9 Profile 0 4:2:0 8-bit */
->>>>>>> 825827da
         public static final int VP9Profile0 = 0x01;
 
         /** VP9 Profile 1 4:2:2 8-bit */
@@ -3762,18 +3582,13 @@
 
         /** VP9 Profile 3 4:2:2 10-bit HDR */
         public static final int VP9Profile3HDR = 0x2000;
-        public static final int VP9Profile2HDR10Plus = 0x4000;
-        public static final int VP9Profile3HDR10Plus = 0x8000;
-
-<<<<<<< HEAD
-=======
+
         /** VP9 Profile 2 4:2:0 10-bit HDR10Plus */
         public static final int VP9Profile2HDR10Plus = 0x4000;
 
         /** VP9 Profile 3 4:2:2 10-bit HDR10Plus */
         public static final int VP9Profile3HDR10Plus = 0x8000;
 
->>>>>>> 825827da
         public static final int VP9Level1  = 0x1;
         public static final int VP9Level11 = 0x2;
         public static final int VP9Level2  = 0x4;
@@ -3849,11 +3664,6 @@
         public static final int DolbyVisionLevelUhd48   = 0x80;
         public static final int DolbyVisionLevelUhd60   = 0x100;
 
-<<<<<<< HEAD
-        public static final int AV1Profile0     = 0x1;
-        public static final int AV1Profile1     = 0x2;
-        public static final int AV1Profile2     = 0x4;
-=======
         // Profiles and levels for AV1 Codec, corresponding to the definitions in
         // "AV1 Bitstream & Decoding Process Specification", Annex A
         // found at https://aomedia.org/av1-bitstream-and-decoding-process-specification/
@@ -3882,7 +3692,6 @@
 
         /** AV1 Main profile 4:2:0 10-bit with HDR10Plus. */
         public static final int AV1ProfileMain10HDR10Plus = 0x2000;
->>>>>>> 825827da
 
         public static final int AV1Level2       = 0x1;
         public static final int AV1Level21      = 0x2;
