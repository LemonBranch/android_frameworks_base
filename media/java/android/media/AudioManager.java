/*
 * Copyright (C) 2007 The Android Open Source Project
 *
 * Licensed under the Apache License, Version 2.0 (the "License");
 * you may not use this file except in compliance with the License.
 * You may obtain a copy of the License at
 *
 *      http://www.apache.org/licenses/LICENSE-2.0
 *
 * Unless required by applicable law or agreed to in writing, software
 * distributed under the License is distributed on an "AS IS" BASIS,
 * WITHOUT WARRANTIES OR CONDITIONS OF ANY KIND, either express or implied.
 * See the License for the specific language governing permissions and
 * limitations under the License.
 */

package android.media;

import android.annotation.IntDef;
import android.annotation.NonNull;
import android.annotation.Nullable;
import android.annotation.RequiresPermission;
import android.annotation.SdkConstant;
import android.annotation.SdkConstant.SdkConstantType;
import android.annotation.SuppressLint;
import android.annotation.SystemApi;
import android.annotation.SystemService;
import android.annotation.UnsupportedAppUsage;
import android.app.NotificationManager;
import android.app.PendingIntent;
import android.bluetooth.BluetoothCodecConfig;
import android.bluetooth.BluetoothDevice;
import android.bluetooth.BluetoothProfile;
import android.content.ComponentName;
import android.content.Context;
import android.content.Intent;
import android.media.audiopolicy.AudioPolicy;
import android.media.audiopolicy.AudioPolicy.AudioPolicyFocusListener;
import android.media.audiopolicy.AudioProductStrategies;
import android.media.audiopolicy.AudioVolumeGroupChangeHandler;
import android.media.audiopolicy.AudioVolumeGroups;
import android.media.projection.MediaProjection;
import android.media.session.MediaController;
import android.media.session.MediaSession;
import android.media.session.MediaSessionLegacyHelper;
import android.media.session.MediaSessionManager;
import android.net.Uri;
import android.os.Binder;
import android.os.Build;
import android.os.Handler;
import android.os.IBinder;
import android.os.Looper;
import android.os.Message;
import android.os.Process;
import android.os.RemoteException;
import android.os.ServiceManager;
import android.os.SystemClock;
import android.os.UserHandle;
import android.provider.Settings;
import android.text.TextUtils;
import android.util.ArrayMap;
import android.util.Log;
import android.util.Pair;
import android.view.KeyEvent;

import com.android.internal.annotations.GuardedBy;
import com.android.internal.util.Preconditions;

import java.io.IOException;
import java.lang.annotation.Retention;
import java.lang.annotation.RetentionPolicy;
import java.util.ArrayList;
import java.util.HashMap;
import java.util.HashSet;
import java.util.Iterator;
import java.util.List;
import java.util.Map;
import java.util.TreeMap;
import java.util.concurrent.ConcurrentHashMap;
import java.util.concurrent.Executor;


/**
 * AudioManager provides access to volume and ringer mode control.
 */
@SystemService(Context.AUDIO_SERVICE)
public class AudioManager {

    private Context mOriginalContext;
    private Context mApplicationContext;
    private long mVolumeKeyUpTime;
    private final boolean mUseVolumeKeySounds;
    private final boolean mUseFixedVolume;
    private static final String TAG = "AudioManager";
    private static final boolean DEBUG = false;
    private static final AudioPortEventHandler sAudioPortEventHandler = new AudioPortEventHandler();
    private static final AudioVolumeGroupChangeHandler sAudioAudioVolumeGroupChangedHandler =
            new AudioVolumeGroupChangeHandler();

    /**
     * Broadcast intent, a hint for applications that audio is about to become
     * 'noisy' due to a change in audio outputs. For example, this intent may
     * be sent when a wired headset is unplugged, or when an A2DP audio
     * sink is disconnected, and the audio system is about to automatically
     * switch audio route to the speaker. Applications that are controlling
     * audio streams may consider pausing, reducing volume or some other action
     * on receipt of this intent so as not to surprise the user with audio
     * from the speaker.
     */
    @SdkConstant(SdkConstantType.BROADCAST_INTENT_ACTION)
    public static final String ACTION_AUDIO_BECOMING_NOISY = "android.media.AUDIO_BECOMING_NOISY";

    /**
     * Sticky broadcast intent action indicating that the ringer mode has
     * changed. Includes the new ringer mode.
     *
     * @see #EXTRA_RINGER_MODE
     */
    @SdkConstant(SdkConstantType.BROADCAST_INTENT_ACTION)
    public static final String RINGER_MODE_CHANGED_ACTION = "android.media.RINGER_MODE_CHANGED";

    /**
     * @hide
     * Sticky broadcast intent action indicating that the internal ringer mode has
     * changed. Includes the new ringer mode.
     *
     * @see #EXTRA_RINGER_MODE
     */
    @SdkConstant(SdkConstantType.BROADCAST_INTENT_ACTION)
    public static final String INTERNAL_RINGER_MODE_CHANGED_ACTION =
            "android.media.INTERNAL_RINGER_MODE_CHANGED_ACTION";

    /**
     * The new ringer mode.
     *
     * @see #RINGER_MODE_CHANGED_ACTION
     * @see #RINGER_MODE_NORMAL
     * @see #RINGER_MODE_SILENT
     * @see #RINGER_MODE_VIBRATE
     */
    public static final String EXTRA_RINGER_MODE = "android.media.EXTRA_RINGER_MODE";

    /**
     * Broadcast intent action indicating that the vibrate setting has
     * changed. Includes the vibrate type and its new setting.
     *
     * @see #EXTRA_VIBRATE_TYPE
     * @see #EXTRA_VIBRATE_SETTING
     * @deprecated Applications should maintain their own vibrate policy based on
     * current ringer mode and listen to {@link #RINGER_MODE_CHANGED_ACTION} instead.
     */
    @SdkConstant(SdkConstantType.BROADCAST_INTENT_ACTION)
    public static final String VIBRATE_SETTING_CHANGED_ACTION =
        "android.media.VIBRATE_SETTING_CHANGED";

    /**
     * @hide Broadcast intent when the volume for a particular stream type changes.
     * Includes the stream, the new volume and previous volumes.
     * Notes:
     *  - for internal platform use only, do not make public,
     *  - never used for "remote" volume changes
     *
     * @see #EXTRA_VOLUME_STREAM_TYPE
     * @see #EXTRA_VOLUME_STREAM_VALUE
     * @see #EXTRA_PREV_VOLUME_STREAM_VALUE
     */
    @SdkConstant(SdkConstantType.BROADCAST_INTENT_ACTION)
    @UnsupportedAppUsage
    public static final String VOLUME_CHANGED_ACTION = "android.media.VOLUME_CHANGED_ACTION";

    /**
     * @hide Broadcast intent when the devices for a particular stream type changes.
     * Includes the stream, the new devices and previous devices.
     * Notes:
     *  - for internal platform use only, do not make public,
     *  - never used for "remote" volume changes
     *
     * @see #EXTRA_VOLUME_STREAM_TYPE
     * @see #EXTRA_VOLUME_STREAM_DEVICES
     * @see #EXTRA_PREV_VOLUME_STREAM_DEVICES
     * @see #getDevicesForStream
     */
    @SdkConstant(SdkConstantType.BROADCAST_INTENT_ACTION)
    public static final String STREAM_DEVICES_CHANGED_ACTION =
        "android.media.STREAM_DEVICES_CHANGED_ACTION";

    /**
     * @hide Broadcast intent when a stream mute state changes.
     * Includes the stream that changed and the new mute state
     *
     * @see #EXTRA_VOLUME_STREAM_TYPE
     * @see #EXTRA_STREAM_VOLUME_MUTED
     */
    @SdkConstant(SdkConstantType.BROADCAST_INTENT_ACTION)
    public static final String STREAM_MUTE_CHANGED_ACTION =
        "android.media.STREAM_MUTE_CHANGED_ACTION";

    /**
     * @hide Broadcast intent when the master mute state changes.
     * Includes the the new volume
     *
     * @see #EXTRA_MASTER_VOLUME_MUTED
     */
    @SdkConstant(SdkConstantType.BROADCAST_INTENT_ACTION)
    public static final String MASTER_MUTE_CHANGED_ACTION =
        "android.media.MASTER_MUTE_CHANGED_ACTION";

    /**
     * The new vibrate setting for a particular type.
     *
     * @see #VIBRATE_SETTING_CHANGED_ACTION
     * @see #EXTRA_VIBRATE_TYPE
     * @see #VIBRATE_SETTING_ON
     * @see #VIBRATE_SETTING_OFF
     * @see #VIBRATE_SETTING_ONLY_SILENT
     * @deprecated Applications should maintain their own vibrate policy based on
     * current ringer mode and listen to {@link #RINGER_MODE_CHANGED_ACTION} instead.
     */
    public static final String EXTRA_VIBRATE_SETTING = "android.media.EXTRA_VIBRATE_SETTING";

    /**
     * The vibrate type whose setting has changed.
     *
     * @see #VIBRATE_SETTING_CHANGED_ACTION
     * @see #VIBRATE_TYPE_NOTIFICATION
     * @see #VIBRATE_TYPE_RINGER
     * @deprecated Applications should maintain their own vibrate policy based on
     * current ringer mode and listen to {@link #RINGER_MODE_CHANGED_ACTION} instead.
     */
    public static final String EXTRA_VIBRATE_TYPE = "android.media.EXTRA_VIBRATE_TYPE";

    /**
     * @hide The stream type for the volume changed intent.
     */
    @UnsupportedAppUsage
    public static final String EXTRA_VOLUME_STREAM_TYPE = "android.media.EXTRA_VOLUME_STREAM_TYPE";

    /**
     * @hide
     * The stream type alias for the volume changed intent.
     * For instance the intent may indicate a change of the {@link #STREAM_NOTIFICATION} stream
     * type (as indicated by the {@link #EXTRA_VOLUME_STREAM_TYPE} extra), but this is also
     * reflected by a change of the volume of its alias, {@link #STREAM_RING} on some devices,
     * {@link #STREAM_MUSIC} on others (e.g. a television).
     */
    public static final String EXTRA_VOLUME_STREAM_TYPE_ALIAS =
            "android.media.EXTRA_VOLUME_STREAM_TYPE_ALIAS";

    /**
     * @hide The volume associated with the stream for the volume changed intent.
     */
    @UnsupportedAppUsage
    public static final String EXTRA_VOLUME_STREAM_VALUE =
        "android.media.EXTRA_VOLUME_STREAM_VALUE";

    /**
     * @hide The previous volume associated with the stream for the volume changed intent.
     */
    public static final String EXTRA_PREV_VOLUME_STREAM_VALUE =
        "android.media.EXTRA_PREV_VOLUME_STREAM_VALUE";

    /**
     * @hide The devices associated with the stream for the stream devices changed intent.
     */
    public static final String EXTRA_VOLUME_STREAM_DEVICES =
        "android.media.EXTRA_VOLUME_STREAM_DEVICES";

    /**
     * @hide The previous devices associated with the stream for the stream devices changed intent.
     */
    public static final String EXTRA_PREV_VOLUME_STREAM_DEVICES =
        "android.media.EXTRA_PREV_VOLUME_STREAM_DEVICES";

    /**
     * @hide The new master volume mute state for the master mute changed intent.
     * Value is boolean
     */
    public static final String EXTRA_MASTER_VOLUME_MUTED =
        "android.media.EXTRA_MASTER_VOLUME_MUTED";

    /**
     * @hide The new stream volume mute state for the stream mute changed intent.
     * Value is boolean
     */
    public static final String EXTRA_STREAM_VOLUME_MUTED =
        "android.media.EXTRA_STREAM_VOLUME_MUTED";

    /**
     * Broadcast Action: Wired Headset plugged in or unplugged.
     *
     * You <em>cannot</em> receive this through components declared
     * in manifests, only by explicitly registering for it with
     * {@link Context#registerReceiver(BroadcastReceiver, IntentFilter)
     * Context.registerReceiver()}.
     *
     * <p>The intent will have the following extra values:
     * <ul>
     *   <li><em>state</em> - 0 for unplugged, 1 for plugged. </li>
     *   <li><em>name</em> - Headset type, human readable string </li>
     *   <li><em>microphone</em> - 1 if headset has a microphone, 0 otherwise </li>
     * </ul>
     * </ul>
     */
    @SdkConstant(SdkConstantType.BROADCAST_INTENT_ACTION)
    public static final String ACTION_HEADSET_PLUG =
            "android.intent.action.HEADSET_PLUG";

    /**
     * Broadcast Action: A sticky broadcast indicating an HDMI cable was plugged or unplugged.
     *
     * The intent will have the following extra values: {@link #EXTRA_AUDIO_PLUG_STATE},
     * {@link #EXTRA_MAX_CHANNEL_COUNT}, {@link #EXTRA_ENCODINGS}.
     * <p>It can only be received by explicitly registering for it with
     * {@link Context#registerReceiver(BroadcastReceiver, IntentFilter)}.
     */
    @SdkConstant(SdkConstantType.BROADCAST_INTENT_ACTION)
    public static final String ACTION_HDMI_AUDIO_PLUG =
            "android.media.action.HDMI_AUDIO_PLUG";

    /**
     * Extra used in {@link #ACTION_HDMI_AUDIO_PLUG} to communicate whether HDMI is plugged in
     * or unplugged.
     * An integer value of 1 indicates a plugged-in state, 0 is unplugged.
     */
    public static final String EXTRA_AUDIO_PLUG_STATE = "android.media.extra.AUDIO_PLUG_STATE";

    /**
     * Extra used in {@link #ACTION_HDMI_AUDIO_PLUG} to define the maximum number of channels
     * supported by the HDMI device.
     * The corresponding integer value is only available when the device is plugged in (as expressed
     * by {@link #EXTRA_AUDIO_PLUG_STATE}).
     */
    public static final String EXTRA_MAX_CHANNEL_COUNT = "android.media.extra.MAX_CHANNEL_COUNT";

    /**
     * Extra used in {@link #ACTION_HDMI_AUDIO_PLUG} to define the audio encodings supported by
     * the connected HDMI device.
     * The corresponding array of encoding values is only available when the device is plugged in
     * (as expressed by {@link #EXTRA_AUDIO_PLUG_STATE}). Encoding values are defined in
     * {@link AudioFormat} (for instance see {@link AudioFormat#ENCODING_PCM_16BIT}). Use
     * {@link android.content.Intent#getIntArrayExtra(String)} to retrieve the encoding values.
     */
    public static final String EXTRA_ENCODINGS = "android.media.extra.ENCODINGS";

    /** Used to identify the volume of audio streams for phone calls */
    public static final int STREAM_VOICE_CALL = AudioSystem.STREAM_VOICE_CALL;
    /** Used to identify the volume of audio streams for system sounds */
    public static final int STREAM_SYSTEM = AudioSystem.STREAM_SYSTEM;
    /** Used to identify the volume of audio streams for the phone ring */
    public static final int STREAM_RING = AudioSystem.STREAM_RING;
    /** Used to identify the volume of audio streams for music playback */
    public static final int STREAM_MUSIC = AudioSystem.STREAM_MUSIC;
    /** Used to identify the volume of audio streams for alarms */
    public static final int STREAM_ALARM = AudioSystem.STREAM_ALARM;
    /** Used to identify the volume of audio streams for notifications */
    public static final int STREAM_NOTIFICATION = AudioSystem.STREAM_NOTIFICATION;
    /** @hide Used to identify the volume of audio streams for phone calls when connected
     *        to bluetooth */
    @UnsupportedAppUsage
    public static final int STREAM_BLUETOOTH_SCO = AudioSystem.STREAM_BLUETOOTH_SCO;
    /** @hide Used to identify the volume of audio streams for enforced system sounds
     *        in certain countries (e.g camera in Japan) */
    @UnsupportedAppUsage
    public static final int STREAM_SYSTEM_ENFORCED = AudioSystem.STREAM_SYSTEM_ENFORCED;
    /** Used to identify the volume of audio streams for DTMF Tones */
    public static final int STREAM_DTMF = AudioSystem.STREAM_DTMF;
    /** @hide Used to identify the volume of audio streams exclusively transmitted through the
     *        speaker (TTS) of the device */
    @UnsupportedAppUsage
    public static final int STREAM_TTS = AudioSystem.STREAM_TTS;
    /** Used to identify the volume of audio streams for accessibility prompts */
    public static final int STREAM_ACCESSIBILITY = AudioSystem.STREAM_ACCESSIBILITY;

    /** Number of audio streams */
    /**
     * @deprecated Do not iterate on volume stream type values.
     */
    @Deprecated public static final int NUM_STREAMS = AudioSystem.NUM_STREAMS;

    /**
     * Increase the ringer volume.
     *
     * @see #adjustVolume(int, int)
     * @see #adjustStreamVolume(int, int, int)
     */
    public static final int ADJUST_RAISE = 1;

    /**
     * Decrease the ringer volume.
     *
     * @see #adjustVolume(int, int)
     * @see #adjustStreamVolume(int, int, int)
     */
    public static final int ADJUST_LOWER = -1;

    /**
     * Maintain the previous ringer volume. This may be useful when needing to
     * show the volume toast without actually modifying the volume.
     *
     * @see #adjustVolume(int, int)
     * @see #adjustStreamVolume(int, int, int)
     */
    public static final int ADJUST_SAME = 0;

    /**
     * Mute the volume. Has no effect if the stream is already muted.
     *
     * @see #adjustVolume(int, int)
     * @see #adjustStreamVolume(int, int, int)
     */
    public static final int ADJUST_MUTE = -100;

    /**
     * Unmute the volume. Has no effect if the stream is not muted.
     *
     * @see #adjustVolume(int, int)
     * @see #adjustStreamVolume(int, int, int)
     */
    public static final int ADJUST_UNMUTE = 100;

    /**
     * Toggle the mute state. If muted the stream will be unmuted. If not muted
     * the stream will be muted.
     *
     * @see #adjustVolume(int, int)
     * @see #adjustStreamVolume(int, int, int)
     */
    public static final int ADJUST_TOGGLE_MUTE = 101;

    /** @hide */
    @IntDef(flag = false, prefix = "ADJUST", value = {
            ADJUST_RAISE,
            ADJUST_LOWER,
            ADJUST_SAME,
            ADJUST_MUTE,
            ADJUST_UNMUTE,
            ADJUST_TOGGLE_MUTE }
            )
    @Retention(RetentionPolicy.SOURCE)
    public @interface VolumeAdjustment {}

    /** @hide */
    public static final String adjustToString(int adj) {
        switch (adj) {
            case ADJUST_RAISE: return "ADJUST_RAISE";
            case ADJUST_LOWER: return "ADJUST_LOWER";
            case ADJUST_SAME: return "ADJUST_SAME";
            case ADJUST_MUTE: return "ADJUST_MUTE";
            case ADJUST_UNMUTE: return "ADJUST_UNMUTE";
            case ADJUST_TOGGLE_MUTE: return "ADJUST_TOGGLE_MUTE";
            default: return new StringBuilder("unknown adjust mode ").append(adj).toString();
        }
    }

    // Flags should be powers of 2!

    /**
     * Show a toast containing the current volume.
     *
     * @see #adjustStreamVolume(int, int, int)
     * @see #adjustVolume(int, int)
     * @see #setStreamVolume(int, int, int)
     * @see #setRingerMode(int)
     */
    public static final int FLAG_SHOW_UI = 1 << 0;

    /**
     * Whether to include ringer modes as possible options when changing volume.
     * For example, if true and volume level is 0 and the volume is adjusted
     * with {@link #ADJUST_LOWER}, then the ringer mode may switch the silent or
     * vibrate mode.
     * <p>
     * By default this is on for the ring stream. If this flag is included,
     * this behavior will be present regardless of the stream type being
     * affected by the ringer mode.
     *
     * @see #adjustVolume(int, int)
     * @see #adjustStreamVolume(int, int, int)
     */
    public static final int FLAG_ALLOW_RINGER_MODES = 1 << 1;

    /**
     * Whether to play a sound when changing the volume.
     * <p>
     * If this is given to {@link #adjustVolume(int, int)} or
     * {@link #adjustSuggestedStreamVolume(int, int, int)}, it may be ignored
     * in some cases (for example, the decided stream type is not
     * {@link AudioManager#STREAM_RING}, or the volume is being adjusted
     * downward).
     *
     * @see #adjustStreamVolume(int, int, int)
     * @see #adjustVolume(int, int)
     * @see #setStreamVolume(int, int, int)
     */
    public static final int FLAG_PLAY_SOUND = 1 << 2;

    /**
     * Removes any sounds/vibrate that may be in the queue, or are playing (related to
     * changing volume).
     */
    public static final int FLAG_REMOVE_SOUND_AND_VIBRATE = 1 << 3;

    /**
     * Whether to vibrate if going into the vibrate ringer mode.
     */
    public static final int FLAG_VIBRATE = 1 << 4;

    /**
     * Indicates to VolumePanel that the volume slider should be disabled as user
     * cannot change the stream volume
     * @hide
     */
    public static final int FLAG_FIXED_VOLUME = 1 << 5;

    /**
     * Indicates the volume set/adjust call is for Bluetooth absolute volume
     * @hide
     */
    public static final int FLAG_BLUETOOTH_ABS_VOLUME = 1 << 6;

    /**
     * Adjusting the volume was prevented due to silent mode, display a hint in the UI.
     * @hide
     */
    public static final int FLAG_SHOW_SILENT_HINT = 1 << 7;

    /**
     * Indicates the volume call is for Hdmi Cec system audio volume
     * @hide
     */
    public static final int FLAG_HDMI_SYSTEM_AUDIO_VOLUME = 1 << 8;

    /**
     * Indicates that this should only be handled if media is actively playing.
     * @hide
     */
    public static final int FLAG_ACTIVE_MEDIA_ONLY = 1 << 9;

    /**
     * Like FLAG_SHOW_UI, but only dialog warnings and confirmations, no sliders.
     * @hide
     */
    public static final int FLAG_SHOW_UI_WARNINGS = 1 << 10;

    /**
     * Adjusting the volume down from vibrated was prevented, display a hint in the UI.
     * @hide
     */
    public static final int FLAG_SHOW_VIBRATE_HINT = 1 << 11;

    /**
     * Adjusting the volume due to a hardware key press.
     * This flag can be used in the places in order to denote (or check) that a volume adjustment
     * request is from a hardware key press. (e.g. {@link MediaController}).
     * @hide
     */
<<<<<<< HEAD
    @SystemApi
    public static final int FLAG_FROM_KEY = 1 << 16;
=======
    public static final int FLAG_FROM_KEY = 1 << 12;
>>>>>>> 825827da

    // The iterator of TreeMap#entrySet() returns the entries in ascending key order.
    private static final TreeMap<Integer, String> FLAG_NAMES = new TreeMap<>();

    static {
        FLAG_NAMES.put(FLAG_SHOW_UI, "FLAG_SHOW_UI");
        FLAG_NAMES.put(FLAG_ALLOW_RINGER_MODES, "FLAG_ALLOW_RINGER_MODES");
        FLAG_NAMES.put(FLAG_PLAY_SOUND, "FLAG_PLAY_SOUND");
        FLAG_NAMES.put(FLAG_REMOVE_SOUND_AND_VIBRATE, "FLAG_REMOVE_SOUND_AND_VIBRATE");
        FLAG_NAMES.put(FLAG_VIBRATE, "FLAG_VIBRATE");
        FLAG_NAMES.put(FLAG_FIXED_VOLUME, "FLAG_FIXED_VOLUME");
        FLAG_NAMES.put(FLAG_BLUETOOTH_ABS_VOLUME, "FLAG_BLUETOOTH_ABS_VOLUME");
        FLAG_NAMES.put(FLAG_SHOW_SILENT_HINT, "FLAG_SHOW_SILENT_HINT");
        FLAG_NAMES.put(FLAG_HDMI_SYSTEM_AUDIO_VOLUME, "FLAG_HDMI_SYSTEM_AUDIO_VOLUME");
        FLAG_NAMES.put(FLAG_ACTIVE_MEDIA_ONLY, "FLAG_ACTIVE_MEDIA_ONLY");
        FLAG_NAMES.put(FLAG_SHOW_UI_WARNINGS, "FLAG_SHOW_UI_WARNINGS");
        FLAG_NAMES.put(FLAG_SHOW_VIBRATE_HINT, "FLAG_SHOW_VIBRATE_HINT");
        FLAG_NAMES.put(FLAG_FROM_KEY, "FLAG_FROM_KEY");
    }

    /** @hide */
    public static String flagsToString(int flags) {
        final StringBuilder sb = new StringBuilder();
        for (Map.Entry<Integer, String> entry : FLAG_NAMES.entrySet()) {
            final int flag = entry.getKey();
            if ((flags & flag) != 0) {
                if (sb.length() > 0) {
                    sb.append(',');
                }
                sb.append(entry.getValue());
                flags &= ~flag;
            }
        }
        if (flags != 0) {
            if (sb.length() > 0) {
                sb.append(',');
            }
            sb.append(flags);
        }
        return sb.toString();
    }

    /**
     * Ringer mode that will be silent and will not vibrate. (This overrides the
     * vibrate setting.)
     *
     * @see #setRingerMode(int)
     * @see #getRingerMode()
     */
    public static final int RINGER_MODE_SILENT = 0;

    /**
     * Ringer mode that will be silent and will vibrate. (This will cause the
     * phone ringer to always vibrate, but the notification vibrate to only
     * vibrate if set.)
     *
     * @see #setRingerMode(int)
     * @see #getRingerMode()
     */
    public static final int RINGER_MODE_VIBRATE = 1;

    /**
     * Ringer mode that may be audible and may vibrate. It will be audible if
     * the volume before changing out of this mode was audible. It will vibrate
     * if the vibrate setting is on.
     *
     * @see #setRingerMode(int)
     * @see #getRingerMode()
     */
    public static final int RINGER_MODE_NORMAL = 2;

    /**
     * Maximum valid ringer mode value. Values must start from 0 and be contiguous.
     * @hide
     */
    public static final int RINGER_MODE_MAX = RINGER_MODE_NORMAL;

    /**
     * Vibrate type that corresponds to the ringer.
     *
     * @see #setVibrateSetting(int, int)
     * @see #getVibrateSetting(int)
     * @see #shouldVibrate(int)
     * @deprecated Applications should maintain their own vibrate policy based on
     * current ringer mode that can be queried via {@link #getRingerMode()}.
     */
    public static final int VIBRATE_TYPE_RINGER = 0;

    /**
     * Vibrate type that corresponds to notifications.
     *
     * @see #setVibrateSetting(int, int)
     * @see #getVibrateSetting(int)
     * @see #shouldVibrate(int)
     * @deprecated Applications should maintain their own vibrate policy based on
     * current ringer mode that can be queried via {@link #getRingerMode()}.
     */
    public static final int VIBRATE_TYPE_NOTIFICATION = 1;

    /**
     * Vibrate setting that suggests to never vibrate.
     *
     * @see #setVibrateSetting(int, int)
     * @see #getVibrateSetting(int)
     * @deprecated Applications should maintain their own vibrate policy based on
     * current ringer mode that can be queried via {@link #getRingerMode()}.
     */
    public static final int VIBRATE_SETTING_OFF = 0;

    /**
     * Vibrate setting that suggests to vibrate when possible.
     *
     * @see #setVibrateSetting(int, int)
     * @see #getVibrateSetting(int)
     * @deprecated Applications should maintain their own vibrate policy based on
     * current ringer mode that can be queried via {@link #getRingerMode()}.
     */
    public static final int VIBRATE_SETTING_ON = 1;

    /**
     * Vibrate setting that suggests to only vibrate when in the vibrate ringer
     * mode.
     *
     * @see #setVibrateSetting(int, int)
     * @see #getVibrateSetting(int)
     * @deprecated Applications should maintain their own vibrate policy based on
     * current ringer mode that can be queried via {@link #getRingerMode()}.
     */
    public static final int VIBRATE_SETTING_ONLY_SILENT = 2;

    /**
     * Suggests using the default stream type. This may not be used in all
     * places a stream type is needed.
     */
    public static final int USE_DEFAULT_STREAM_TYPE = Integer.MIN_VALUE;

    private static IAudioService sService;

    /**
     * @hide
     * For test purposes only, will throw NPE with some methods that require a Context.
     */
    @UnsupportedAppUsage
    public AudioManager() {
        mUseVolumeKeySounds = true;
        mUseFixedVolume = false;
    }

    /**
     * @hide
     */
    @UnsupportedAppUsage
    public AudioManager(Context context) {
        setContext(context);
        mUseVolumeKeySounds = getContext().getResources().getBoolean(
                com.android.internal.R.bool.config_useVolumeKeySounds);
        mUseFixedVolume = getContext().getResources().getBoolean(
                com.android.internal.R.bool.config_useFixedVolume);
    }

    private Context getContext() {
        if (mApplicationContext == null) {
            setContext(mOriginalContext);
        }
        if (mApplicationContext != null) {
            return mApplicationContext;
        }
        return mOriginalContext;
    }

    private void setContext(Context context) {
        mApplicationContext = context.getApplicationContext();
        if (mApplicationContext != null) {
            mOriginalContext = null;
        } else {
            mOriginalContext = context;
        }
    }

    @UnsupportedAppUsage
    private static IAudioService getService()
    {
        if (sService != null) {
            return sService;
        }
        IBinder b = ServiceManager.getService(Context.AUDIO_SERVICE);
        sService = IAudioService.Stub.asInterface(b);
        return sService;
    }

    /**
     * Sends a simulated key event for a media button.
     * To simulate a key press, you must first send a KeyEvent built with a
     * {@link KeyEvent#ACTION_DOWN} action, then another event with the {@link KeyEvent#ACTION_UP}
     * action.
     * <p>The key event will be sent to the current media key event consumer which registered with
     * {@link AudioManager#registerMediaButtonEventReceiver(PendingIntent)}.
     * @param keyEvent a {@link KeyEvent} instance whose key code is one of
     *     {@link KeyEvent#KEYCODE_MUTE},
     *     {@link KeyEvent#KEYCODE_HEADSETHOOK},
     *     {@link KeyEvent#KEYCODE_MEDIA_PLAY},
     *     {@link KeyEvent#KEYCODE_MEDIA_PAUSE},
     *     {@link KeyEvent#KEYCODE_MEDIA_PLAY_PAUSE},
     *     {@link KeyEvent#KEYCODE_MEDIA_STOP},
     *     {@link KeyEvent#KEYCODE_MEDIA_NEXT},
     *     {@link KeyEvent#KEYCODE_MEDIA_PREVIOUS},
     *     {@link KeyEvent#KEYCODE_MEDIA_REWIND},
     *     {@link KeyEvent#KEYCODE_MEDIA_RECORD},
     *     {@link KeyEvent#KEYCODE_MEDIA_FAST_FORWARD},
     *     {@link KeyEvent#KEYCODE_MEDIA_CLOSE},
     *     {@link KeyEvent#KEYCODE_MEDIA_EJECT},
     *     or {@link KeyEvent#KEYCODE_MEDIA_AUDIO_TRACK}.
     */
    public void dispatchMediaKeyEvent(KeyEvent keyEvent) {
        MediaSessionLegacyHelper helper = MediaSessionLegacyHelper.getHelper(getContext());
        helper.sendMediaButtonEvent(keyEvent, false);
    }

    /**
     * @hide
     */
    public void preDispatchKeyEvent(KeyEvent event, int stream) {
        /*
         * If the user hits another key within the play sound delay, then
         * cancel the sound
         */
        int keyCode = event.getKeyCode();
        if (keyCode != KeyEvent.KEYCODE_VOLUME_DOWN && keyCode != KeyEvent.KEYCODE_VOLUME_UP
                && keyCode != KeyEvent.KEYCODE_VOLUME_MUTE
                && mVolumeKeyUpTime + AudioSystem.PLAY_SOUND_DELAY > SystemClock.uptimeMillis()) {
            /*
             * The user has hit another key during the delay (e.g., 300ms)
             * since the last volume key up, so cancel any sounds.
             */
            adjustSuggestedStreamVolume(ADJUST_SAME,
                    stream, AudioManager.FLAG_REMOVE_SOUND_AND_VIBRATE);
        }
    }

    /**
     * Indicates if the device implements a fixed volume policy.
     * <p>Some devices may not have volume control and may operate at a fixed volume,
     * and may not enable muting or changing the volume of audio streams.
     * This method will return true on such devices.
     * <p>The following APIs have no effect when volume is fixed:
     * <ul>
     *   <li> {@link #adjustVolume(int, int)}
     *   <li> {@link #adjustSuggestedStreamVolume(int, int, int)}
     *   <li> {@link #adjustStreamVolume(int, int, int)}
     *   <li> {@link #setStreamVolume(int, int, int)}
     *   <li> {@link #setRingerMode(int)}
     *   <li> {@link #setStreamSolo(int, boolean)}
     *   <li> {@link #setStreamMute(int, boolean)}
     * </ul>
     */
    public boolean isVolumeFixed() {
        return mUseFixedVolume;
    }

    /**
     * Adjusts the volume of a particular stream by one step in a direction.
     * <p>
     * This method should only be used by applications that replace the platform-wide
     * management of audio settings or the main telephony application.
     * <p>This method has no effect if the device implements a fixed volume policy
     * as indicated by {@link #isVolumeFixed()}.
     * <p>From N onward, ringer mode adjustments that would toggle Do Not Disturb are not allowed
     * unless the app has been granted Do Not Disturb Access.
     * See {@link NotificationManager#isNotificationPolicyAccessGranted()}.
     *
     * @param streamType The stream type to adjust. One of {@link #STREAM_VOICE_CALL},
     * {@link #STREAM_SYSTEM}, {@link #STREAM_RING}, {@link #STREAM_MUSIC},
     * {@link #STREAM_ALARM} or {@link #STREAM_ACCESSIBILITY}.
     * @param direction The direction to adjust the volume. One of
     *            {@link #ADJUST_LOWER}, {@link #ADJUST_RAISE}, or
     *            {@link #ADJUST_SAME}.
     * @param flags One or more flags.
     * @see #adjustVolume(int, int)
     * @see #setStreamVolume(int, int, int)
     * @throws SecurityException if the adjustment triggers a Do Not Disturb change
     *   and the caller is not granted notification policy access.
     */
    public void adjustStreamVolume(int streamType, int direction, int flags) {
        final IAudioService service = getService();
        try {
            service.adjustStreamVolume(streamType, direction, flags,
                    getContext().getOpPackageName());
        } catch (RemoteException e) {
            throw e.rethrowFromSystemServer();
        }
    }

    /**
     * Adjusts the volume of the most relevant stream. For example, if a call is
     * active, it will have the highest priority regardless of if the in-call
     * screen is showing. Another example, if music is playing in the background
     * and a call is not active, the music stream will be adjusted.
     * <p>
     * This method should only be used by applications that replace the
     * platform-wide management of audio settings or the main telephony
     * application.
     * <p>
     * This method has no effect if the device implements a fixed volume policy
     * as indicated by {@link #isVolumeFixed()}.
     *
     * @param direction The direction to adjust the volume. One of
     *            {@link #ADJUST_LOWER}, {@link #ADJUST_RAISE},
     *            {@link #ADJUST_SAME}, {@link #ADJUST_MUTE},
     *            {@link #ADJUST_UNMUTE}, or {@link #ADJUST_TOGGLE_MUTE}.
     * @param flags One or more flags.
     * @see #adjustSuggestedStreamVolume(int, int, int)
     * @see #adjustStreamVolume(int, int, int)
     * @see #setStreamVolume(int, int, int)
     * @see #isVolumeFixed()
     */
    public void adjustVolume(int direction, int flags) {
        MediaSessionLegacyHelper helper = MediaSessionLegacyHelper.getHelper(getContext());
        helper.sendAdjustVolumeBy(USE_DEFAULT_STREAM_TYPE, direction, flags);
    }

    /**
     * Adjusts the volume of the most relevant stream, or the given fallback
     * stream.
     * <p>
     * This method should only be used by applications that replace the
     * platform-wide management of audio settings or the main telephony
     * application.
     * <p>
     * This method has no effect if the device implements a fixed volume policy
     * as indicated by {@link #isVolumeFixed()}.
     *
     * @param direction The direction to adjust the volume. One of
     *            {@link #ADJUST_LOWER}, {@link #ADJUST_RAISE},
     *            {@link #ADJUST_SAME}, {@link #ADJUST_MUTE},
     *            {@link #ADJUST_UNMUTE}, or {@link #ADJUST_TOGGLE_MUTE}.
     * @param suggestedStreamType The stream type that will be used if there
     *            isn't a relevant stream. {@link #USE_DEFAULT_STREAM_TYPE} is
     *            valid here.
     * @param flags One or more flags.
     * @see #adjustVolume(int, int)
     * @see #adjustStreamVolume(int, int, int)
     * @see #setStreamVolume(int, int, int)
     * @see #isVolumeFixed()
     */
    public void adjustSuggestedStreamVolume(int direction, int suggestedStreamType, int flags) {
        MediaSessionLegacyHelper helper = MediaSessionLegacyHelper.getHelper(getContext());
        helper.sendAdjustVolumeBy(suggestedStreamType, direction, flags);
    }

    /** @hide */
    @UnsupportedAppUsage
    public void setMasterMute(boolean mute, int flags) {
        final IAudioService service = getService();
        try {
            service.setMasterMute(mute, flags, getContext().getOpPackageName(),
                    UserHandle.getCallingUserId());
        } catch (RemoteException e) {
            throw e.rethrowFromSystemServer();
        }
    }

    /**
     * Returns the current ringtone mode.
     *
     * @return The current ringtone mode, one of {@link #RINGER_MODE_NORMAL},
     *         {@link #RINGER_MODE_SILENT}, or {@link #RINGER_MODE_VIBRATE}.
     * @see #setRingerMode(int)
     */
    public int getRingerMode() {
        final IAudioService service = getService();
        try {
            return service.getRingerModeExternal();
        } catch (RemoteException e) {
            throw e.rethrowFromSystemServer();
        }
    }

    /**
     * Checks valid ringer mode values.
     *
     * @return true if the ringer mode indicated is valid, false otherwise.
     *
     * @see #setRingerMode(int)
     * @hide
     */
    @UnsupportedAppUsage
    public static boolean isValidRingerMode(int ringerMode) {
        if (ringerMode < 0 || ringerMode > RINGER_MODE_MAX) {
            return false;
        }
        final IAudioService service = getService();
        try {
            return service.isValidRingerMode(ringerMode);
        } catch (RemoteException e) {
            throw e.rethrowFromSystemServer();
        }
    }

    /**
     * Returns the maximum volume index for a particular stream.
     *
     * @param streamType The stream type whose maximum volume index is returned.
     * @return The maximum valid volume index for the stream.
     * @see #getStreamVolume(int)
     */
    public int getStreamMaxVolume(int streamType) {
        final IAudioService service = getService();
        try {
            return service.getStreamMaxVolume(streamType);
        } catch (RemoteException e) {
            throw e.rethrowFromSystemServer();
        }
    }

    /**
     * Returns the minimum volume index for a particular stream.
     * @param streamType The stream type whose minimum volume index is returned. Must be one of
     *     {@link #STREAM_VOICE_CALL}, {@link #STREAM_SYSTEM},
     *     {@link #STREAM_RING}, {@link #STREAM_MUSIC}, {@link #STREAM_ALARM},
     *     {@link #STREAM_NOTIFICATION}, {@link #STREAM_DTMF} or {@link #STREAM_ACCESSIBILITY}.
     * @return The minimum valid volume index for the stream.
     * @see #getStreamVolume(int)
     */
    public int getStreamMinVolume(int streamType) {
        if (!isPublicStreamType(streamType)) {
            throw new IllegalArgumentException("Invalid stream type " + streamType);
        }
        return getStreamMinVolumeInt(streamType);
    }

    /**
     * @hide
     * Same as {@link #getStreamMinVolume(int)} but without the check on the public stream type.
     * @param streamType The stream type whose minimum volume index is returned.
     * @return The minimum valid volume index for the stream.
     * @see #getStreamVolume(int)
     */
    public int getStreamMinVolumeInt(int streamType) {
        final IAudioService service = getService();
        try {
            return service.getStreamMinVolume(streamType);
        } catch (RemoteException e) {
            throw e.rethrowFromSystemServer();
        }
    }

    /**
     * Returns the current volume index for a particular stream.
     *
     * @param streamType The stream type whose volume index is returned.
     * @return The current volume index for the stream.
     * @see #getStreamMaxVolume(int)
     * @see #setStreamVolume(int, int, int)
     */
    public int getStreamVolume(int streamType) {
        final IAudioService service = getService();
        try {
            return service.getStreamVolume(streamType);
        } catch (RemoteException e) {
            throw e.rethrowFromSystemServer();
        }
    }

    // keep in sync with frameworks/av/services/audiopolicy/common/include/Volume.h
    private static final float VOLUME_MIN_DB = -758.0f;

    /** @hide */
    @IntDef(flag = false, prefix = "STREAM", value = {
            STREAM_VOICE_CALL,
            STREAM_SYSTEM,
            STREAM_RING,
            STREAM_MUSIC,
            STREAM_ALARM,
            STREAM_NOTIFICATION,
            STREAM_DTMF,
            STREAM_ACCESSIBILITY }
    )
    @Retention(RetentionPolicy.SOURCE)
    public @interface PublicStreamTypes {}

    /**
     * Returns the volume in dB (decibel) for the given stream type at the given volume index, on
     * the given type of audio output device.
     * @param streamType stream type for which the volume is queried.
     * @param index the volume index for which the volume is queried. The index value must be
     *     between the minimum and maximum index values for the given stream type (see
     *     {@link #getStreamMinVolume(int)} and {@link #getStreamMaxVolume(int)}).
     * @param deviceType the type of audio output device for which volume is queried.
     * @return a volume expressed in dB.
     *     A negative value indicates the audio signal is attenuated. A typical maximum value
     *     at the maximum volume index is 0 dB (no attenuation nor amplification). Muting is
     *     reflected by a value of {@link Float#NEGATIVE_INFINITY}.
     */
    public float getStreamVolumeDb(@PublicStreamTypes int streamType, int index,
            @AudioDeviceInfo.AudioDeviceTypeOut int deviceType) {
        if (!isPublicStreamType(streamType)) {
            throw new IllegalArgumentException("Invalid stream type " + streamType);
        }
        if (index > getStreamMaxVolume(streamType) || index < getStreamMinVolume(streamType)) {
            throw new IllegalArgumentException("Invalid stream volume index " + index);
        }
        if (!AudioDeviceInfo.isValidAudioDeviceTypeOut(deviceType)) {
            throw new IllegalArgumentException("Invalid audio output device type " + deviceType);
        }
        final float gain = AudioSystem.getStreamVolumeDB(streamType, index,
                AudioDeviceInfo.convertDeviceTypeToInternalDevice(deviceType));
        if (gain <= VOLUME_MIN_DB) {
            return Float.NEGATIVE_INFINITY;
        } else {
            return gain;
        }
    }

    private static boolean isPublicStreamType(int streamType) {
        switch (streamType) {
            case STREAM_VOICE_CALL:
            case STREAM_SYSTEM:
            case STREAM_RING:
            case STREAM_MUSIC:
            case STREAM_ALARM:
            case STREAM_NOTIFICATION:
            case STREAM_DTMF:
            case STREAM_ACCESSIBILITY:
                return true;
            default:
                return false;
        }
    }

    /**
     * Get last audible volume before stream was muted.
     *
     * @hide
     */
    @UnsupportedAppUsage
    public int getLastAudibleStreamVolume(int streamType) {
        final IAudioService service = getService();
        try {
            return service.getLastAudibleStreamVolume(streamType);
        } catch (RemoteException e) {
            throw e.rethrowFromSystemServer();
        }
    }

    /**
     * Get the stream type whose volume is driving the UI sounds volume.
     * UI sounds are screen lock/unlock, camera shutter, key clicks...
     * It is assumed that this stream type is also tied to ringer mode changes.
     * @hide
     */
    public int getUiSoundsStreamType() {
        final IAudioService service = getService();
        try {
            return service.getUiSoundsStreamType();
        } catch (RemoteException e) {
            throw e.rethrowFromSystemServer();
        }
    }

    /**
     * Sets the ringer mode.
     * <p>
     * Silent mode will mute the volume and will not vibrate. Vibrate mode will
     * mute the volume and vibrate. Normal mode will be audible and may vibrate
     * according to user settings.
     * <p>This method has no effect if the device implements a fixed volume policy
     * as indicated by {@link #isVolumeFixed()}.
     * * <p>From N onward, ringer mode adjustments that would toggle Do Not Disturb are not allowed
     * unless the app has been granted Do Not Disturb Access.
     * See {@link NotificationManager#isNotificationPolicyAccessGranted()}.
     * @param ringerMode The ringer mode, one of {@link #RINGER_MODE_NORMAL},
     *            {@link #RINGER_MODE_SILENT}, or {@link #RINGER_MODE_VIBRATE}.
     * @see #getRingerMode()
     * @see #isVolumeFixed()
     */
    public void setRingerMode(int ringerMode) {
        if (!isValidRingerMode(ringerMode)) {
            return;
        }
        final IAudioService service = getService();
        try {
            service.setRingerModeExternal(ringerMode, getContext().getOpPackageName());
        } catch (RemoteException e) {
            throw e.rethrowFromSystemServer();
        }
    }

    /**
     * Sets the volume index for a particular stream.
     * <p>This method has no effect if the device implements a fixed volume policy
     * as indicated by {@link #isVolumeFixed()}.
     * <p>From N onward, volume adjustments that would toggle Do Not Disturb are not allowed unless
     * the app has been granted Do Not Disturb Access.
     * See {@link NotificationManager#isNotificationPolicyAccessGranted()}.
     * @param streamType The stream whose volume index should be set.
     * @param index The volume index to set. See
     *            {@link #getStreamMaxVolume(int)} for the largest valid value.
     * @param flags One or more flags.
     * @see #getStreamMaxVolume(int)
     * @see #getStreamVolume(int)
     * @see #isVolumeFixed()
     * @throws SecurityException if the volume change triggers a Do Not Disturb change
     *   and the caller is not granted notification policy access.
     */
    public void setStreamVolume(int streamType, int index, int flags) {
        final IAudioService service = getService();
        try {
            service.setStreamVolume(streamType, index, flags, getContext().getOpPackageName());
        } catch (RemoteException e) {
            throw e.rethrowFromSystemServer();
        }
    }

    /**
     * Sets the volume index for a particular {@link AudioAttributes}.
     * @param attr The {@link AudioAttributes} whose volume index should be set.
     * @param index The volume index to set. See
     *          {@link #getMaxVolumeIndexForAttributes(AudioAttributes)} for the largest valid value
     *          {@link #getMinVolumeIndexForAttributes(AudioAttributes)} for the lowest valid value.
     * @param flags One or more flags.
     * @see #getMaxVolumeIndexForAttributes(AudioAttributes)
     * @see #getMinVolumeIndexForAttributes(AudioAttributes)
     * @see #isVolumeFixed()
     * @hide
     */
    @SystemApi
    @RequiresPermission(android.Manifest.permission.MODIFY_AUDIO_ROUTING)
    public void setVolumeIndexForAttributes(@NonNull AudioAttributes attr, int index, int flags) {
        Preconditions.checkNotNull(attr, "attr must not be null");
        final IAudioService service = getService();
        try {
            service.setVolumeIndexForAttributes(attr, index, flags,
                                                getContext().getOpPackageName());
        } catch (RemoteException e) {
            throw e.rethrowFromSystemServer();
        }
    }

    /**
     * Returns the current volume index for a particular {@link AudioAttributes}.
     *
     * @param attr The {@link AudioAttributes} whose volume index is returned.
     * @return The current volume index for the stream.
     * @see #getMaxVolumeIndexForAttributes(AudioAttributes)
     * @see #getMinVolumeIndexForAttributes(AudioAttributes)
     * @see #setVolumeForAttributes(AudioAttributes, int, int)
     * @hide
     */
    @SystemApi
    @RequiresPermission(android.Manifest.permission.MODIFY_AUDIO_ROUTING)
    public int getVolumeIndexForAttributes(@NonNull AudioAttributes attr) {
        Preconditions.checkNotNull(attr, "attr must not be null");
        final IAudioService service = getService();
        try {
            return service.getVolumeIndexForAttributes(attr);
        } catch (RemoteException e) {
            throw e.rethrowFromSystemServer();
        }
    }

    /**
     * Returns the maximum volume index for a particular {@link AudioAttributes}.
     *
     * @param attr The {@link AudioAttributes} whose maximum volume index is returned.
     * @return The maximum valid volume index for the {@link AudioAttributes}.
     * @see #getVolumeIndexForAttributes(AudioAttributes)
     * @hide
     */
    @SystemApi
    @RequiresPermission(android.Manifest.permission.MODIFY_AUDIO_ROUTING)
    public int getMaxVolumeIndexForAttributes(@NonNull AudioAttributes attr) {
        Preconditions.checkNotNull(attr, "attr must not be null");
        final IAudioService service = getService();
        try {
            return service.getMaxVolumeIndexForAttributes(attr);
        } catch (RemoteException e) {
            throw e.rethrowFromSystemServer();
        }
    }

    /**
     * Returns the minimum volume index for a particular {@link AudioAttributes}.
     *
     * @param attr The {@link AudioAttributes} whose minimum volume index is returned.
     * @return The minimum valid volume index for the {@link AudioAttributes}.
     * @see #getVolumeIndexForAttributes(AudioAttributes)
     * @hide
     */
    @SystemApi
    @RequiresPermission(android.Manifest.permission.MODIFY_AUDIO_ROUTING)
    public int getMinVolumeIndexForAttributes(@NonNull AudioAttributes attr) {
        Preconditions.checkNotNull(attr, "attr must not be null");
        final IAudioService service = getService();
        try {
            return service.getMinVolumeIndexForAttributes(attr);
        } catch (RemoteException e) {
            throw e.rethrowFromSystemServer();
        }
    }

    /**
     * Solo or unsolo a particular stream.
     * <p>
     * Do not use. This method has been deprecated and is now a no-op.
     * {@link #requestAudioFocus} should be used for exclusive audio playback.
     *
     * @param streamType The stream to be soloed/unsoloed.
     * @param state The required solo state: true for solo ON, false for solo
     *            OFF
     * @see #isVolumeFixed()
     * @deprecated Do not use. If you need exclusive audio playback use
     *             {@link #requestAudioFocus}.
     */
    @Deprecated
    public void setStreamSolo(int streamType, boolean state) {
        Log.w(TAG, "setStreamSolo has been deprecated. Do not use.");
    }

    /**
     * Mute or unmute an audio stream.
     * <p>
     * This method should only be used by applications that replace the
     * platform-wide management of audio settings or the main telephony
     * application.
     * <p>
     * This method has no effect if the device implements a fixed volume policy
     * as indicated by {@link #isVolumeFixed()}.
     * <p>
     * This method was deprecated in API level 22. Prior to API level 22 this
     * method had significantly different behavior and should be used carefully.
     * The following applies only to pre-22 platforms:
     * <ul>
     * <li>The mute command is protected against client process death: if a
     * process with an active mute request on a stream dies, this stream will be
     * unmuted automatically.</li>
     * <li>The mute requests for a given stream are cumulative: the AudioManager
     * can receive several mute requests from one or more clients and the stream
     * will be unmuted only when the same number of unmute requests are
     * received.</li>
     * <li>For a better user experience, applications MUST unmute a muted stream
     * in onPause() and mute is again in onResume() if appropriate.</li>
     * </ul>
     *
     * @param streamType The stream to be muted/unmuted.
     * @param state The required mute state: true for mute ON, false for mute
     *            OFF
     * @see #isVolumeFixed()
     * @deprecated Use {@link #adjustStreamVolume(int, int, int)} with
     *             {@link #ADJUST_MUTE} or {@link #ADJUST_UNMUTE} instead.
     */
    @Deprecated
    public void setStreamMute(int streamType, boolean state) {
        Log.w(TAG, "setStreamMute is deprecated. adjustStreamVolume should be used instead.");
        int direction = state ? ADJUST_MUTE : ADJUST_UNMUTE;
        if (streamType == AudioManager.USE_DEFAULT_STREAM_TYPE) {
            adjustSuggestedStreamVolume(direction, streamType, 0);
        } else {
            adjustStreamVolume(streamType, direction, 0);
        }
    }

    /**
     * Returns the current mute state for a particular stream.
     *
     * @param streamType The stream to get mute state for.
     * @return The mute state for the given stream.
     * @see #adjustStreamVolume(int, int, int)
     */
    public boolean isStreamMute(int streamType) {
        final IAudioService service = getService();
        try {
            return service.isStreamMute(streamType);
        } catch (RemoteException e) {
            throw e.rethrowFromSystemServer();
        }
    }

    /**
     * get master mute state.
     *
     * @hide
     */
    @UnsupportedAppUsage
    public boolean isMasterMute() {
        final IAudioService service = getService();
        try {
            return service.isMasterMute();
        } catch (RemoteException e) {
            throw e.rethrowFromSystemServer();
        }
    }

    /**
     * forces the stream controlled by hard volume keys
     * specifying streamType == -1 releases control to the
     * logic.
     *
     * @hide
     */
    @RequiresPermission(android.Manifest.permission.MODIFY_PHONE_STATE)
    @UnsupportedAppUsage
    public void forceVolumeControlStream(int streamType) {
        final IAudioService service = getService();
        try {
            service.forceVolumeControlStream(streamType, mICallBack);
        } catch (RemoteException e) {
            throw e.rethrowFromSystemServer();
        }
    }

    /**
     * Returns whether a particular type should vibrate according to user
     * settings and the current ringer mode.
     * <p>
     * This shouldn't be needed by most clients that use notifications to
     * vibrate. The notification manager will not vibrate if the policy doesn't
     * allow it, so the client should always set a vibrate pattern and let the
     * notification manager control whether or not to actually vibrate.
     *
     * @param vibrateType The type of vibrate. One of
     *            {@link #VIBRATE_TYPE_NOTIFICATION} or
     *            {@link #VIBRATE_TYPE_RINGER}.
     * @return Whether the type should vibrate at the instant this method is
     *         called.
     * @see #setVibrateSetting(int, int)
     * @see #getVibrateSetting(int)
     * @deprecated Applications should maintain their own vibrate policy based on
     * current ringer mode that can be queried via {@link #getRingerMode()}.
     */
    public boolean shouldVibrate(int vibrateType) {
        final IAudioService service = getService();
        try {
            return service.shouldVibrate(vibrateType);
        } catch (RemoteException e) {
            throw e.rethrowFromSystemServer();
        }
    }

    /**
     * Returns whether the user's vibrate setting for a vibrate type.
     * <p>
     * This shouldn't be needed by most clients that want to vibrate, instead
     * see {@link #shouldVibrate(int)}.
     *
     * @param vibrateType The type of vibrate. One of
     *            {@link #VIBRATE_TYPE_NOTIFICATION} or
     *            {@link #VIBRATE_TYPE_RINGER}.
     * @return The vibrate setting, one of {@link #VIBRATE_SETTING_ON},
     *         {@link #VIBRATE_SETTING_OFF}, or
     *         {@link #VIBRATE_SETTING_ONLY_SILENT}.
     * @see #setVibrateSetting(int, int)
     * @see #shouldVibrate(int)
     * @deprecated Applications should maintain their own vibrate policy based on
     * current ringer mode that can be queried via {@link #getRingerMode()}.
     */
    public int getVibrateSetting(int vibrateType) {
        final IAudioService service = getService();
        try {
            return service.getVibrateSetting(vibrateType);
        } catch (RemoteException e) {
            throw e.rethrowFromSystemServer();
        }
    }

    /**
     * Sets the setting for when the vibrate type should vibrate.
     * <p>
     * This method should only be used by applications that replace the platform-wide
     * management of audio settings or the main telephony application.
     *
     * @param vibrateType The type of vibrate. One of
     *            {@link #VIBRATE_TYPE_NOTIFICATION} or
     *            {@link #VIBRATE_TYPE_RINGER}.
     * @param vibrateSetting The vibrate setting, one of
     *            {@link #VIBRATE_SETTING_ON},
     *            {@link #VIBRATE_SETTING_OFF}, or
     *            {@link #VIBRATE_SETTING_ONLY_SILENT}.
     * @see #getVibrateSetting(int)
     * @see #shouldVibrate(int)
     * @deprecated Applications should maintain their own vibrate policy based on
     * current ringer mode that can be queried via {@link #getRingerMode()}.
     */
    public void setVibrateSetting(int vibrateType, int vibrateSetting) {
        final IAudioService service = getService();
        try {
            service.setVibrateSetting(vibrateType, vibrateSetting);
        } catch (RemoteException e) {
            throw e.rethrowFromSystemServer();
        }
    }

    /**
     * Sets the speakerphone on or off.
     * <p>
     * This method should only be used by applications that replace the platform-wide
     * management of audio settings or the main telephony application.
     *
     * @param on set <var>true</var> to turn on speakerphone;
     *           <var>false</var> to turn it off
     */
    public void setSpeakerphoneOn(boolean on){
        final IAudioService service = getService();
        Log.i(TAG, "In setSpeakerphoneOn(), on: " + on + ", calling application: "
                    + mApplicationContext.getOpPackageName());
        try {
            service.setSpeakerphoneOn(on);
        } catch (RemoteException e) {
            throw e.rethrowFromSystemServer();
        }
    }

    /**
     * Checks whether the speakerphone is on or off.
     *
     * @return true if speakerphone is on, false if it's off
     */
    public boolean isSpeakerphoneOn() {
        Log.i(TAG, "In isSpeakerphoneOn(), calling application: "
                    + mApplicationContext.getOpPackageName());
        final IAudioService service = getService();
        try {
            return service.isSpeakerphoneOn();
        } catch (RemoteException e) {
            throw e.rethrowFromSystemServer();
        }
     }

    //====================================================================
    // Offload query
    /**
     * Returns whether offloaded playback of an audio format is supported on the device.
     * <p>Offloaded playback is the feature where the decoding and playback of an audio stream
     * is not competing with other software resources. In general, it is supported by dedicated
     * hardware, such as audio DSPs.
     * <p>Note that this query only provides information about the support of an audio format,
     * it does not indicate whether the resources necessary for the offloaded playback are
     * available at that instant.
     * @param format the audio format (codec, sample rate, channels) being checked.
     * @param attributes the {@link AudioAttributes} to be used for playback
     * @return true if the given audio format can be offloaded.
     */
<<<<<<< HEAD
    public static boolean isOffloadedPlaybackSupported(@NonNull AudioFormat format) {
        if (format == null) {
            throw new IllegalArgumentException("Illegal null AudioFormat");
        }
        return AudioSystem.isOffloadSupported(format);
=======
    public static boolean isOffloadedPlaybackSupported(@NonNull AudioFormat format,
            @NonNull AudioAttributes attributes) {
        if (format == null) {
            throw new NullPointerException("Illegal null AudioFormat");
        }
        if (attributes == null) {
            throw new NullPointerException("Illegal null AudioAttributes");
        }
        return AudioSystem.isOffloadSupported(format, attributes);
>>>>>>> 825827da
    }

    //====================================================================
    // Bluetooth SCO control
    /**
     * Sticky broadcast intent action indicating that the Bluetooth SCO audio
     * connection state has changed. The intent contains on extra {@link #EXTRA_SCO_AUDIO_STATE}
     * indicating the new state which is either {@link #SCO_AUDIO_STATE_DISCONNECTED}
     * or {@link #SCO_AUDIO_STATE_CONNECTED}
     *
     * @see #startBluetoothSco()
     * @deprecated Use  {@link #ACTION_SCO_AUDIO_STATE_UPDATED} instead
     */
    @Deprecated
    @SdkConstant(SdkConstantType.BROADCAST_INTENT_ACTION)
    public static final String ACTION_SCO_AUDIO_STATE_CHANGED =
            "android.media.SCO_AUDIO_STATE_CHANGED";

     /**
     * Sticky broadcast intent action indicating that the Bluetooth SCO audio
     * connection state has been updated.
     * <p>This intent has two extras:
     * <ul>
     *   <li> {@link #EXTRA_SCO_AUDIO_STATE} - The new SCO audio state. </li>
     *   <li> {@link #EXTRA_SCO_AUDIO_PREVIOUS_STATE}- The previous SCO audio state. </li>
     * </ul>
     * <p> EXTRA_SCO_AUDIO_STATE or EXTRA_SCO_AUDIO_PREVIOUS_STATE can be any of:
     * <ul>
     *   <li> {@link #SCO_AUDIO_STATE_DISCONNECTED}, </li>
     *   <li> {@link #SCO_AUDIO_STATE_CONNECTING} or </li>
     *   <li> {@link #SCO_AUDIO_STATE_CONNECTED}, </li>
     * </ul>
     * @see #startBluetoothSco()
     */
    @SdkConstant(SdkConstantType.BROADCAST_INTENT_ACTION)
    public static final String ACTION_SCO_AUDIO_STATE_UPDATED =
            "android.media.ACTION_SCO_AUDIO_STATE_UPDATED";

    /**
     * Extra for intent {@link #ACTION_SCO_AUDIO_STATE_CHANGED} or
     * {@link #ACTION_SCO_AUDIO_STATE_UPDATED} containing the new bluetooth SCO connection state.
     */
    public static final String EXTRA_SCO_AUDIO_STATE =
            "android.media.extra.SCO_AUDIO_STATE";

    /**
     * Extra for intent {@link #ACTION_SCO_AUDIO_STATE_UPDATED} containing the previous
     * bluetooth SCO connection state.
     */
    public static final String EXTRA_SCO_AUDIO_PREVIOUS_STATE =
            "android.media.extra.SCO_AUDIO_PREVIOUS_STATE";

    /**
     * Value for extra EXTRA_SCO_AUDIO_STATE or EXTRA_SCO_AUDIO_PREVIOUS_STATE
     * indicating that the SCO audio channel is not established
     */
    public static final int SCO_AUDIO_STATE_DISCONNECTED = 0;
    /**
     * Value for extra {@link #EXTRA_SCO_AUDIO_STATE} or {@link #EXTRA_SCO_AUDIO_PREVIOUS_STATE}
     * indicating that the SCO audio channel is established
     */
    public static final int SCO_AUDIO_STATE_CONNECTED = 1;
    /**
     * Value for extra EXTRA_SCO_AUDIO_STATE or EXTRA_SCO_AUDIO_PREVIOUS_STATE
     * indicating that the SCO audio channel is being established
     */
    public static final int SCO_AUDIO_STATE_CONNECTING = 2;
    /**
     * Value for extra EXTRA_SCO_AUDIO_STATE indicating that
     * there was an error trying to obtain the state
     */
    public static final int SCO_AUDIO_STATE_ERROR = -1;


    /**
     * Indicates if current platform supports use of SCO for off call use cases.
     * Application wanted to use bluetooth SCO audio when the phone is not in call
     * must first call this method to make sure that the platform supports this
     * feature.
     * @return true if bluetooth SCO can be used for audio when not in call
     *         false otherwise
     * @see #startBluetoothSco()
    */
    public boolean isBluetoothScoAvailableOffCall() {
        boolean retval;
        retval = getContext().getResources().getBoolean(
                  com.android.internal.R.bool.config_bluetooth_sco_off_call);
        Log.i(TAG, "In isBluetoothScoAvailableOffCall(), calling appilication: " +
              mApplicationContext.getOpPackageName()+", return value: " + retval);
        return retval;
    }

    /**
     * Start bluetooth SCO audio connection.
     * <p>Requires Permission:
     *   {@link android.Manifest.permission#MODIFY_AUDIO_SETTINGS}.
     * <p>This method can be used by applications wanting to send and received audio
     * to/from a bluetooth SCO headset while the phone is not in call.
     * <p>As the SCO connection establishment can take several seconds,
     * applications should not rely on the connection to be available when the method
     * returns but instead register to receive the intent {@link #ACTION_SCO_AUDIO_STATE_UPDATED}
     * and wait for the state to be {@link #SCO_AUDIO_STATE_CONNECTED}.
     * <p>As the ACTION_SCO_AUDIO_STATE_UPDATED intent is sticky, the application can check the SCO
     * audio state before calling startBluetoothSco() by reading the intent returned by the receiver
     * registration. If the state is already CONNECTED, no state change will be received via the
     * intent after calling startBluetoothSco(). It is however useful to call startBluetoothSco()
     * so that the connection stays active in case the current initiator stops the connection.
     * <p>Unless the connection is already active as described above, the state will always
     * transition from DISCONNECTED to CONNECTING and then either to CONNECTED if the connection
     * succeeds or back to DISCONNECTED if the connection fails (e.g no headset is connected).
     * <p>When finished with the SCO connection or if the establishment fails, the application must
     * call {@link #stopBluetoothSco()} to clear the request and turn down the bluetooth connection.
     * <p>Even if a SCO connection is established, the following restrictions apply on audio
     * output streams so that they can be routed to SCO headset:
     * <ul>
     *   <li> the stream type must be {@link #STREAM_VOICE_CALL} </li>
     *   <li> the format must be mono </li>
     *   <li> the sampling must be 16kHz or 8kHz </li>
     * </ul>
     * <p>The following restrictions apply on input streams:
     * <ul>
     *   <li> the format must be mono </li>
     *   <li> the sampling must be 8kHz </li>
     * </ul>
     * <p>Note that the phone application always has the priority on the usage of the SCO
     * connection for telephony. If this method is called while the phone is in call
     * it will be ignored. Similarly, if a call is received or sent while an application
     * is using the SCO connection, the connection will be lost for the application and NOT
     * returned automatically when the call ends.
     * <p>NOTE: up to and including API version
     * {@link android.os.Build.VERSION_CODES#JELLY_BEAN_MR1}, this method initiates a virtual
     * voice call to the bluetooth headset.
     * After API version {@link android.os.Build.VERSION_CODES#JELLY_BEAN_MR2} only a raw SCO audio
     * connection is established.
     * @see #stopBluetoothSco()
     * @see #ACTION_SCO_AUDIO_STATE_UPDATED
     */
    public void startBluetoothSco(){
        final IAudioService service = getService();
        Log.i(TAG, "In startbluetoothSco(), calling application: "
                     + mApplicationContext.getOpPackageName());
        try {
            service.startBluetoothSco(mICallBack,
                    getContext().getApplicationInfo().targetSdkVersion);
        } catch (RemoteException e) {
            throw e.rethrowFromSystemServer();
        }
    }

    /**
     * @hide
     * Start bluetooth SCO audio connection in virtual call mode.
     * <p>Requires Permission:
     *   {@link android.Manifest.permission#MODIFY_AUDIO_SETTINGS}.
     * <p>Similar to {@link #startBluetoothSco()} with explicit selection of virtual call mode.
     * Telephony and communication applications (VoIP, Video Chat) should preferably select
     * virtual call mode.
     * Applications using voice input for search or commands should first try raw audio connection
     * with {@link #startBluetoothSco()} and fall back to startBluetoothScoVirtualCall() in case of
     * failure.
     * @see #startBluetoothSco()
     * @see #stopBluetoothSco()
     * @see #ACTION_SCO_AUDIO_STATE_UPDATED
     */
    @UnsupportedAppUsage
    public void startBluetoothScoVirtualCall() {
        Log.i(TAG, "In startBluetoothScoVirtualCall(), calling application: "
                    + mApplicationContext.getOpPackageName());
        final IAudioService service = getService();
        try {
            service.startBluetoothScoVirtualCall(mICallBack);
        } catch (RemoteException e) {
            throw e.rethrowFromSystemServer();
        }
    }

    /**
     * Stop bluetooth SCO audio connection.
     * <p>Requires Permission:
     *   {@link android.Manifest.permission#MODIFY_AUDIO_SETTINGS}.
     * <p>This method must be called by applications having requested the use of
     * bluetooth SCO audio with {@link #startBluetoothSco()} when finished with the SCO
     * connection or if connection fails.
     * @see #startBluetoothSco()
     */
    // Also used for connections started with {@link #startBluetoothScoVirtualCall()}
    public void stopBluetoothSco(){
        final IAudioService service = getService();
        Log.i(TAG, "In stopBluetoothSco(), calling application: "
                    + mApplicationContext.getOpPackageName());
        try {
            service.stopBluetoothSco(mICallBack);
        } catch (RemoteException e) {
            throw e.rethrowFromSystemServer();
        }
    }

    /**
     * Request use of Bluetooth SCO headset for communications.
     * <p>
     * This method should only be used by applications that replace the platform-wide
     * management of audio settings or the main telephony application.
     *
     * @param on set <var>true</var> to use bluetooth SCO for communications;
     *               <var>false</var> to not use bluetooth SCO for communications
     */
    public void setBluetoothScoOn(boolean on){
        final IAudioService service = getService();
        Log.i(TAG, "In setBluetoothScoOn(), on: " + on + ", calling application: "
                    + mApplicationContext.getOpPackageName());
        try {
            service.setBluetoothScoOn(on);
        } catch (RemoteException e) {
            throw e.rethrowFromSystemServer();
        }
    }

    /**
     * Checks whether communications use Bluetooth SCO.
     *
     * @return true if SCO is used for communications;
     *         false if otherwise
     */
    public boolean isBluetoothScoOn() {
        final IAudioService service = getService();
        Log.i(TAG, "In isBluetoothScoOn(), calling application: "
                    + mApplicationContext.getOpPackageName());
        try {
            return service.isBluetoothScoOn();
        } catch (RemoteException e) {
            throw e.rethrowFromSystemServer();
        }
    }

    /**
     * @param on set <var>true</var> to route A2DP audio to/from Bluetooth
     *           headset; <var>false</var> disable A2DP audio
     * @deprecated Do not use.
     */
    @Deprecated public void setBluetoothA2dpOn(boolean on){
    }

    /**
     * Checks whether a Bluetooth A2DP audio peripheral is connected or not.
     *
     * @return true if a Bluetooth A2DP peripheral is connected
     *         false if otherwise
     * @deprecated Use {@link AudioManager#getDevices(int)} instead to list available audio devices.
     */
    public boolean isBluetoothA2dpOn() {
        if (AudioSystem.getDeviceConnectionState(DEVICE_OUT_BLUETOOTH_A2DP,"")
                == AudioSystem.DEVICE_STATE_AVAILABLE) {
            return true;
        } else if (AudioSystem.getDeviceConnectionState(DEVICE_OUT_BLUETOOTH_A2DP_HEADPHONES,"")
                == AudioSystem.DEVICE_STATE_AVAILABLE) {
            return true;
        } else if (AudioSystem.getDeviceConnectionState(DEVICE_OUT_BLUETOOTH_A2DP_SPEAKER,"")
                == AudioSystem.DEVICE_STATE_AVAILABLE) {
            return true;
        }
        return false;
    }

    /**
     * Sets audio routing to the wired headset on or off.
     *
     * @param on set <var>true</var> to route audio to/from wired
     *           headset; <var>false</var> disable wired headset audio
     * @deprecated Do not use.
     */
    @Deprecated public void setWiredHeadsetOn(boolean on){
    }

    /**
     * Checks whether a wired headset is connected or not.
     * <p>This is not a valid indication that audio playback is
     * actually over the wired headset as audio routing depends on other conditions.
     *
     * @return true if a wired headset is connected.
     *         false if otherwise
     * @deprecated Use {@link AudioManager#getDevices(int)} instead to list available audio devices.
     */
    public boolean isWiredHeadsetOn() {
        if (AudioSystem.getDeviceConnectionState(DEVICE_OUT_WIRED_HEADSET,"")
                == AudioSystem.DEVICE_STATE_UNAVAILABLE &&
            AudioSystem.getDeviceConnectionState(DEVICE_OUT_WIRED_HEADPHONE,"")
                == AudioSystem.DEVICE_STATE_UNAVAILABLE &&
            AudioSystem.getDeviceConnectionState(DEVICE_OUT_USB_HEADSET, "")
              == AudioSystem.DEVICE_STATE_UNAVAILABLE) {
            return false;
        } else {
            return true;
        }
    }

    /**
     * Sets the microphone mute on or off.
     * <p>
     * This method should only be used by applications that replace the platform-wide
     * management of audio settings or the main telephony application.
     *
     * @param on set <var>true</var> to mute the microphone;
     *           <var>false</var> to turn mute off
     */
    public void setMicrophoneMute(boolean on) {
        final IAudioService service = getService();
        try {
            service.setMicrophoneMute(on, getContext().getOpPackageName(),
                    UserHandle.getCallingUserId());
        } catch (RemoteException e) {
            throw e.rethrowFromSystemServer();
        }
    }

    /**
     * Checks whether the microphone mute is on or off.
     *
     * @return true if microphone is muted, false if it's not
     */
    public boolean isMicrophoneMute() {
        return AudioSystem.isMicrophoneMuted();
    }

    /**
     * Broadcast Action: microphone muting state changed.
     *
     * You <em>cannot</em> receive this through components declared
     * in manifests, only by explicitly registering for it with
     * {@link Context#registerReceiver(BroadcastReceiver, IntentFilter)
     * Context.registerReceiver()}.
     *
     * <p>The intent has no extra values, use {@link #isMicrophoneMute} to check whether the
     * microphone is muted.
     */
    @SdkConstant(SdkConstantType.BROADCAST_INTENT_ACTION)
    public static final String ACTION_MICROPHONE_MUTE_CHANGED =
            "android.media.action.MICROPHONE_MUTE_CHANGED";

    /**
     * Broadcast Action: speakerphone state changed.
     *
     * You <em>cannot</em> receive this through components declared
     * in manifests, only by explicitly registering for it with
     * {@link Context#registerReceiver(BroadcastReceiver, IntentFilter)
     * Context.registerReceiver()}.
     *
     * <p>The intent has no extra values, use {@link #isSpeakerphoneOn} to check whether the
     * speakerphone functionality is enabled or not.
     */
    @SdkConstant(SdkConstantType.BROADCAST_INTENT_ACTION)
    public static final String ACTION_SPEAKERPHONE_STATE_CHANGED =
            "android.media.action.SPEAKERPHONE_STATE_CHANGED";

    /**
     * Sets the audio mode.
     * <p>
     * The audio mode encompasses audio routing AND the behavior of
     * the telephony layer. Therefore this method should only be used by applications that
     * replace the platform-wide management of audio settings or the main telephony application.
     * In particular, the {@link #MODE_IN_CALL} mode should only be used by the telephony
     * application when it places a phone call, as it will cause signals from the radio layer
     * to feed the platform mixer.
     *
     * @param mode  the requested audio mode ({@link #MODE_NORMAL}, {@link #MODE_RINGTONE},
     *              {@link #MODE_IN_CALL} or {@link #MODE_IN_COMMUNICATION}).
     *              Informs the HAL about the current audio state so that
     *              it can route the audio appropriately.
     */
    public void setMode(int mode) {
        final IAudioService service = getService();
        try {
            service.setMode(mode, mICallBack, mApplicationContext.getOpPackageName());
        } catch (RemoteException e) {
            throw e.rethrowFromSystemServer();
        }
    }

    /**
     * Returns the current audio mode.
     *
     * @return      the current audio mode ({@link #MODE_NORMAL}, {@link #MODE_RINGTONE},
     *              {@link #MODE_IN_CALL} or {@link #MODE_IN_COMMUNICATION}).
     *              Returns the current current audio state from the HAL.
     */
    public int getMode() {
        final IAudioService service = getService();
        try {
            return service.getMode();
        } catch (RemoteException e) {
            throw e.rethrowFromSystemServer();
        }
    }

    /* modes for setMode/getMode/setRoute/getRoute */
    /**
     * Audio harware modes.
     */
    /**
     * Invalid audio mode.
     */
    public static final int MODE_INVALID            = AudioSystem.MODE_INVALID;
    /**
     * Current audio mode. Used to apply audio routing to current mode.
     */
    public static final int MODE_CURRENT            = AudioSystem.MODE_CURRENT;
    /**
     * Normal audio mode: not ringing and no call established.
     */
    public static final int MODE_NORMAL             = AudioSystem.MODE_NORMAL;
    /**
     * Ringing audio mode. An incoming is being signaled.
     */
    public static final int MODE_RINGTONE           = AudioSystem.MODE_RINGTONE;
    /**
     * In call audio mode. A telephony call is established.
     */
    public static final int MODE_IN_CALL            = AudioSystem.MODE_IN_CALL;
    /**
     * In communication audio mode. An audio/video chat or VoIP call is established.
     */
    public static final int MODE_IN_COMMUNICATION   = AudioSystem.MODE_IN_COMMUNICATION;

    /* Routing bits for setRouting/getRouting API */
    /**
     * Routing audio output to earpiece
     * @deprecated   Do not set audio routing directly, use setSpeakerphoneOn(),
     * setBluetoothScoOn() methods instead.
     */
    @Deprecated public static final int ROUTE_EARPIECE          = AudioSystem.ROUTE_EARPIECE;
    /**
     * Routing audio output to speaker
     * @deprecated   Do not set audio routing directly, use setSpeakerphoneOn(),
     * setBluetoothScoOn() methods instead.
     */
    @Deprecated public static final int ROUTE_SPEAKER           = AudioSystem.ROUTE_SPEAKER;
    /**
     * @deprecated use {@link #ROUTE_BLUETOOTH_SCO}
     * @deprecated   Do not set audio routing directly, use setSpeakerphoneOn(),
     * setBluetoothScoOn() methods instead.
     */
    @Deprecated public static final int ROUTE_BLUETOOTH = AudioSystem.ROUTE_BLUETOOTH_SCO;
    /**
     * Routing audio output to bluetooth SCO
     * @deprecated   Do not set audio routing directly, use setSpeakerphoneOn(),
     * setBluetoothScoOn() methods instead.
     */
    @Deprecated public static final int ROUTE_BLUETOOTH_SCO     = AudioSystem.ROUTE_BLUETOOTH_SCO;
    /**
     * Routing audio output to headset
     * @deprecated   Do not set audio routing directly, use setSpeakerphoneOn(),
     * setBluetoothScoOn() methods instead.
     */
    @Deprecated public static final int ROUTE_HEADSET           = AudioSystem.ROUTE_HEADSET;
    /**
     * Routing audio output to bluetooth A2DP
     * @deprecated   Do not set audio routing directly, use setSpeakerphoneOn(),
     * setBluetoothScoOn() methods instead.
     */
    @Deprecated public static final int ROUTE_BLUETOOTH_A2DP    = AudioSystem.ROUTE_BLUETOOTH_A2DP;
    /**
     * Used for mask parameter of {@link #setRouting(int,int,int)}.
     * @deprecated   Do not set audio routing directly, use setSpeakerphoneOn(),
     * setBluetoothScoOn() methods instead.
     */
    @Deprecated public static final int ROUTE_ALL               = AudioSystem.ROUTE_ALL;

    /**
     * Sets the audio routing for a specified mode
     *
     * @param mode   audio mode to change route. E.g., MODE_RINGTONE.
     * @param routes bit vector of routes requested, created from one or
     *               more of ROUTE_xxx types. Set bits indicate that route should be on
     * @param mask   bit vector of routes to change, created from one or more of
     * ROUTE_xxx types. Unset bits indicate the route should be left unchanged
     *
     * @deprecated   Do not set audio routing directly, use setSpeakerphoneOn(),
     * setBluetoothScoOn() methods instead.
     */
    @Deprecated
    public void setRouting(int mode, int routes, int mask) {
    }

    /**
     * Returns the current audio routing bit vector for a specified mode.
     *
     * @param mode audio mode to get route (e.g., MODE_RINGTONE)
     * @return an audio route bit vector that can be compared with ROUTE_xxx
     * bits
     * @deprecated   Do not query audio routing directly, use isSpeakerphoneOn(),
     * isBluetoothScoOn(), isBluetoothA2dpOn() and isWiredHeadsetOn() methods instead.
     */
    @Deprecated
    public int getRouting(int mode) {
        return -1;
    }

    /**
     * Checks whether any music is active.
     *
     * @return true if any music tracks are active.
     */
    public boolean isMusicActive() {
        return AudioSystem.isStreamActive(STREAM_MUSIC, 0);
    }

    /**
     * @hide
     * Checks whether any music or media is actively playing on a remote device (e.g. wireless
     *   display). Note that BT audio sinks are not considered remote devices.
     * @return true if {@link AudioManager#STREAM_MUSIC} is active on a remote device
     */
    @UnsupportedAppUsage
    public boolean isMusicActiveRemotely() {
        return AudioSystem.isStreamActiveRemotely(STREAM_MUSIC, 0);
    }

    /**
     * @hide
     * Checks whether the current audio focus is exclusive.
     * @return true if the top of the audio focus stack requested focus
     *     with {@link #AUDIOFOCUS_GAIN_TRANSIENT_EXCLUSIVE}
     */
    public boolean isAudioFocusExclusive() {
        final IAudioService service = getService();
        try {
            return service.getCurrentAudioFocus() == AUDIOFOCUS_GAIN_TRANSIENT_EXCLUSIVE;
        } catch (RemoteException e) {
            throw e.rethrowFromSystemServer();
        }
    }

    /**
     * Return a new audio session identifier not associated with any player or effect.
     * An audio session identifier is a system wide unique identifier for a set of audio streams
     * (one or more mixed together).
     * <p>The primary use of the audio session ID is to associate audio effects to audio players,
     * such as {@link MediaPlayer} or {@link AudioTrack}: all audio effects sharing the same audio
     * session ID will be applied to the mixed audio content of the players that share the same
     * audio session.
     * <p>This method can for instance be used when creating one of the
     * {@link android.media.audiofx.AudioEffect} objects to define the audio session of the effect,
     * or to specify a session for a speech synthesis utterance
     * in {@link android.speech.tts.TextToSpeech.Engine}.
     * @return a new unclaimed and unused audio session identifier, or {@link #ERROR} when the
     *   system failed to generate a new session, a condition in which audio playback or recording
     *   will subsequently fail as well.
     */
    public int generateAudioSessionId() {
        int session = AudioSystem.newAudioSessionId();
        if (session > 0) {
            return session;
        } else {
            Log.e(TAG, "Failure to generate a new audio session ID");
            return ERROR;
        }
    }

    /**
     * A special audio session ID to indicate that the audio session ID isn't known and the
     * framework should generate a new value. This can be used when building a new
     * {@link AudioTrack} instance with
     * {@link AudioTrack#AudioTrack(AudioAttributes, AudioFormat, int, int, int)}.
     */
    public static final int AUDIO_SESSION_ID_GENERATE = AudioSystem.AUDIO_SESSION_ALLOCATE;


    /*
     * Sets a generic audio configuration parameter. The use of these parameters
     * are platform dependant, see libaudio
     *
     * ** Temporary interface - DO NOT USE
     *
     * TODO: Replace with a more generic key:value get/set mechanism
     *
     * param key   name of parameter to set. Must not be null.
     * param value value of parameter. Must not be null.
     */
    /**
     * @hide
     * @deprecated Use {@link #setParameters(String)} instead
     */
    @Deprecated public void setParameter(String key, String value) {
        setParameters(key+"="+value);
    }

    /**
     * Sets a variable number of parameter values to audio hardware.
     *
     * @param keyValuePairs list of parameters key value pairs in the form:
     *    key1=value1;key2=value2;...
     *
     */
    public void setParameters(String keyValuePairs) {
        AudioSystem.setParameters(keyValuePairs);
    }

    /**
     * Gets a variable number of parameter values from audio hardware.
     *
     * @param keys list of parameters
     * @return list of parameters key value pairs in the form:
     *    key1=value1;key2=value2;...
     */
    public String getParameters(String keys) {
        return AudioSystem.getParameters(keys);
    }

    /* Sound effect identifiers */
    /**
     * Keyboard and direction pad click sound
     * @see #playSoundEffect(int)
     */
    public static final int FX_KEY_CLICK = 0;
    /**
     * Focus has moved up
     * @see #playSoundEffect(int)
     */
    public static final int FX_FOCUS_NAVIGATION_UP = 1;
    /**
     * Focus has moved down
     * @see #playSoundEffect(int)
     */
    public static final int FX_FOCUS_NAVIGATION_DOWN = 2;
    /**
     * Focus has moved left
     * @see #playSoundEffect(int)
     */
    public static final int FX_FOCUS_NAVIGATION_LEFT = 3;
    /**
     * Focus has moved right
     * @see #playSoundEffect(int)
     */
    public static final int FX_FOCUS_NAVIGATION_RIGHT = 4;
    /**
     * IME standard keypress sound
     * @see #playSoundEffect(int)
     */
    public static final int FX_KEYPRESS_STANDARD = 5;
    /**
     * IME spacebar keypress sound
     * @see #playSoundEffect(int)
     */
    public static final int FX_KEYPRESS_SPACEBAR = 6;
    /**
     * IME delete keypress sound
     * @see #playSoundEffect(int)
     */
    public static final int FX_KEYPRESS_DELETE = 7;
    /**
     * IME return_keypress sound
     * @see #playSoundEffect(int)
     */
    public static final int FX_KEYPRESS_RETURN = 8;

    /**
     * Invalid keypress sound
     * @see #playSoundEffect(int)
     */
    public static final int FX_KEYPRESS_INVALID = 9;
    /**
     * @hide Number of sound effects
     */
    @UnsupportedAppUsage
    public static final int NUM_SOUND_EFFECTS = 10;

    /**
     * Plays a sound effect (Key clicks, lid open/close...)
     * @param effectType The type of sound effect. One of
     *            {@link #FX_KEY_CLICK},
     *            {@link #FX_FOCUS_NAVIGATION_UP},
     *            {@link #FX_FOCUS_NAVIGATION_DOWN},
     *            {@link #FX_FOCUS_NAVIGATION_LEFT},
     *            {@link #FX_FOCUS_NAVIGATION_RIGHT},
     *            {@link #FX_KEYPRESS_STANDARD},
     *            {@link #FX_KEYPRESS_SPACEBAR},
     *            {@link #FX_KEYPRESS_DELETE},
     *            {@link #FX_KEYPRESS_RETURN},
     *            {@link #FX_KEYPRESS_INVALID},
     * NOTE: This version uses the UI settings to determine
     * whether sounds are heard or not.
     */
    public void  playSoundEffect(int effectType) {
        if (effectType < 0 || effectType >= NUM_SOUND_EFFECTS) {
            return;
        }

        if (!querySoundEffectsEnabled(Process.myUserHandle().getIdentifier())) {
            return;
        }

        final IAudioService service = getService();
        try {
            service.playSoundEffect(effectType);
        } catch (RemoteException e) {
            throw e.rethrowFromSystemServer();
        }
    }

    /**
     * Plays a sound effect (Key clicks, lid open/close...)
     * @param effectType The type of sound effect. One of
     *            {@link #FX_KEY_CLICK},
     *            {@link #FX_FOCUS_NAVIGATION_UP},
     *            {@link #FX_FOCUS_NAVIGATION_DOWN},
     *            {@link #FX_FOCUS_NAVIGATION_LEFT},
     *            {@link #FX_FOCUS_NAVIGATION_RIGHT},
     *            {@link #FX_KEYPRESS_STANDARD},
     *            {@link #FX_KEYPRESS_SPACEBAR},
     *            {@link #FX_KEYPRESS_DELETE},
     *            {@link #FX_KEYPRESS_RETURN},
     *            {@link #FX_KEYPRESS_INVALID},
     * @param userId The current user to pull sound settings from
     * NOTE: This version uses the UI settings to determine
     * whether sounds are heard or not.
     * @hide
     */
    public void  playSoundEffect(int effectType, int userId) {
        if (effectType < 0 || effectType >= NUM_SOUND_EFFECTS) {
            return;
        }

        if (!querySoundEffectsEnabled(userId)) {
            return;
        }

        final IAudioService service = getService();
        try {
            service.playSoundEffect(effectType);
        } catch (RemoteException e) {
            throw e.rethrowFromSystemServer();
        }
    }

    /**
     * Plays a sound effect (Key clicks, lid open/close...)
     * @param effectType The type of sound effect. One of
     *            {@link #FX_KEY_CLICK},
     *            {@link #FX_FOCUS_NAVIGATION_UP},
     *            {@link #FX_FOCUS_NAVIGATION_DOWN},
     *            {@link #FX_FOCUS_NAVIGATION_LEFT},
     *            {@link #FX_FOCUS_NAVIGATION_RIGHT},
     *            {@link #FX_KEYPRESS_STANDARD},
     *            {@link #FX_KEYPRESS_SPACEBAR},
     *            {@link #FX_KEYPRESS_DELETE},
     *            {@link #FX_KEYPRESS_RETURN},
     *            {@link #FX_KEYPRESS_INVALID},
     * @param volume Sound effect volume.
     * The volume value is a raw scalar so UI controls should be scaled logarithmically.
     * If a volume of -1 is specified, the AudioManager.STREAM_MUSIC stream volume minus 3dB will be used.
     * NOTE: This version is for applications that have their own
     * settings panel for enabling and controlling volume.
     */
    public void  playSoundEffect(int effectType, float volume) {
        if (effectType < 0 || effectType >= NUM_SOUND_EFFECTS) {
            return;
        }

        final IAudioService service = getService();
        try {
            service.playSoundEffectVolume(effectType, volume);
        } catch (RemoteException e) {
            throw e.rethrowFromSystemServer();
        }
    }

    /**
     * Settings has an in memory cache, so this is fast.
     */
    private boolean querySoundEffectsEnabled(int user) {
        return Settings.System.getIntForUser(getContext().getContentResolver(),
                Settings.System.SOUND_EFFECTS_ENABLED, 0, user) != 0;
    }

    /**
     *  Load Sound effects.
     *  This method must be called when sound effects are enabled.
     */
    public void loadSoundEffects() {
        final IAudioService service = getService();
        try {
            service.loadSoundEffects();
        } catch (RemoteException e) {
            throw e.rethrowFromSystemServer();
        }
    }

    /**
     *  Unload Sound effects.
     *  This method can be called to free some memory when
     *  sound effects are disabled.
     */
    public void unloadSoundEffects() {
        final IAudioService service = getService();
        try {
            service.unloadSoundEffects();
        } catch (RemoteException e) {
            throw e.rethrowFromSystemServer();
        }
    }

    /**
     * Used to indicate no audio focus has been gained or lost, or requested.
     */
    public static final int AUDIOFOCUS_NONE = 0;

    /**
     * Used to indicate a gain of audio focus, or a request of audio focus, of unknown duration.
     * @see OnAudioFocusChangeListener#onAudioFocusChange(int)
     * @see #requestAudioFocus(OnAudioFocusChangeListener, int, int)
     */
    public static final int AUDIOFOCUS_GAIN = 1;
    /**
     * Used to indicate a temporary gain or request of audio focus, anticipated to last a short
     * amount of time. Examples of temporary changes are the playback of driving directions, or an
     * event notification.
     * @see OnAudioFocusChangeListener#onAudioFocusChange(int)
     * @see #requestAudioFocus(OnAudioFocusChangeListener, int, int)
     */
    public static final int AUDIOFOCUS_GAIN_TRANSIENT = 2;
    /**
     * Used to indicate a temporary request of audio focus, anticipated to last a short
     * amount of time, and where it is acceptable for other audio applications to keep playing
     * after having lowered their output level (also referred to as "ducking").
     * Examples of temporary changes are the playback of driving directions where playback of music
     * in the background is acceptable.
     * @see OnAudioFocusChangeListener#onAudioFocusChange(int)
     * @see #requestAudioFocus(OnAudioFocusChangeListener, int, int)
     */
    public static final int AUDIOFOCUS_GAIN_TRANSIENT_MAY_DUCK = 3;
    /**
     * Used to indicate a temporary request of audio focus, anticipated to last a short
     * amount of time, during which no other applications, or system components, should play
     * anything. Examples of exclusive and transient audio focus requests are voice
     * memo recording and speech recognition, during which the system shouldn't play any
     * notifications, and media playback should have paused.
     * @see #requestAudioFocus(OnAudioFocusChangeListener, int, int)
     */
    public static final int AUDIOFOCUS_GAIN_TRANSIENT_EXCLUSIVE = 4;
    /**
     * Used to indicate a loss of audio focus of unknown duration.
     * @see OnAudioFocusChangeListener#onAudioFocusChange(int)
     */
    public static final int AUDIOFOCUS_LOSS = -1 * AUDIOFOCUS_GAIN;
    /**
     * Used to indicate a transient loss of audio focus.
     * @see OnAudioFocusChangeListener#onAudioFocusChange(int)
     */
    public static final int AUDIOFOCUS_LOSS_TRANSIENT = -1 * AUDIOFOCUS_GAIN_TRANSIENT;
    /**
     * Used to indicate a transient loss of audio focus where the loser of the audio focus can
     * lower its output volume if it wants to continue playing (also referred to as "ducking"), as
     * the new focus owner doesn't require others to be silent.
     * @see OnAudioFocusChangeListener#onAudioFocusChange(int)
     */
    public static final int AUDIOFOCUS_LOSS_TRANSIENT_CAN_DUCK =
            -1 * AUDIOFOCUS_GAIN_TRANSIENT_MAY_DUCK;

    /**
     * Interface definition for a callback to be invoked when the audio focus of the system is
     * updated.
     */
    public interface OnAudioFocusChangeListener {
        /**
         * Called on the listener to notify it the audio focus for this listener has been changed.
         * The focusChange value indicates whether the focus was gained,
         * whether the focus was lost, and whether that loss is transient, or whether the new focus
         * holder will hold it for an unknown amount of time.
         * When losing focus, listeners can use the focus change information to decide what
         * behavior to adopt when losing focus. A music player could for instance elect to lower
         * the volume of its music stream (duck) for transient focus losses, and pause otherwise.
         * @param focusChange the type of focus change, one of {@link AudioManager#AUDIOFOCUS_GAIN},
         *   {@link AudioManager#AUDIOFOCUS_LOSS}, {@link AudioManager#AUDIOFOCUS_LOSS_TRANSIENT}
         *   and {@link AudioManager#AUDIOFOCUS_LOSS_TRANSIENT_CAN_DUCK}.
         */
        public void onAudioFocusChange(int focusChange);
    }

    /**
     * Internal class to hold the AudioFocusRequest as well as the Handler for the callback
     */
    private static class FocusRequestInfo {
        @NonNull  final AudioFocusRequest mRequest;
        @Nullable final Handler mHandler;
        FocusRequestInfo(@NonNull AudioFocusRequest afr, @Nullable Handler handler) {
            mRequest = afr;
            mHandler = handler;
        }
    }

    /**
     * Map to convert focus event listener IDs, as used in the AudioService audio focus stack,
     * to actual listener objects.
     */
    @UnsupportedAppUsage
    private final ConcurrentHashMap<String, FocusRequestInfo> mAudioFocusIdListenerMap =
            new ConcurrentHashMap<String, FocusRequestInfo>();

    private FocusRequestInfo findFocusRequestInfo(String id) {
        return mAudioFocusIdListenerMap.get(id);
    }

    /**
     * Handler for events (audio focus change, recording config change) coming from the
     * audio service.
     */
    private final ServiceEventHandlerDelegate mServiceEventHandlerDelegate =
            new ServiceEventHandlerDelegate(null);

    /**
     * Event types
     */
    private final static int MSSG_FOCUS_CHANGE = 0;
    private final static int MSSG_RECORDING_CONFIG_CHANGE = 1;
    private final static int MSSG_PLAYBACK_CONFIG_CHANGE = 2;

    /**
     * Helper class to handle the forwarding of audio service events to the appropriate listener
     */
    private class ServiceEventHandlerDelegate {
        private final Handler mHandler;

        ServiceEventHandlerDelegate(Handler handler) {
            Looper looper;
            if (handler == null) {
                if ((looper = Looper.myLooper()) == null) {
                    looper = Looper.getMainLooper();
                }
            } else {
                looper = handler.getLooper();
            }

            if (looper != null) {
                // implement the event handler delegate to receive events from audio service
                mHandler = new Handler(looper) {
                    @Override
                    public void handleMessage(Message msg) {
                        switch (msg.what) {
                            case MSSG_FOCUS_CHANGE: {
                                final FocusRequestInfo fri = findFocusRequestInfo((String)msg.obj);
                                if (fri != null)  {
                                    final OnAudioFocusChangeListener listener =
                                            fri.mRequest.getOnAudioFocusChangeListener();
                                    if (listener != null) {
                                        Log.d(TAG, "dispatching onAudioFocusChange("
                                                + msg.arg1 + ") to " + msg.obj);
                                        listener.onAudioFocusChange(msg.arg1);
                                    }
                                }
                            } break;
                            case MSSG_RECORDING_CONFIG_CHANGE: {
                                final RecordConfigChangeCallbackData cbData =
                                        (RecordConfigChangeCallbackData) msg.obj;
                                if (cbData.mCb != null) {
                                    cbData.mCb.onRecordingConfigChanged(cbData.mConfigs);
                                }
                            } break;
                            case MSSG_PLAYBACK_CONFIG_CHANGE: {
                                final PlaybackConfigChangeCallbackData cbData =
                                        (PlaybackConfigChangeCallbackData) msg.obj;
                                if (cbData.mCb != null) {
                                    if (DEBUG) {
                                        Log.d(TAG, "dispatching onPlaybackConfigChanged()");
                                    }
                                    cbData.mCb.onPlaybackConfigChanged(cbData.mConfigs);
                                }
                            } break;
                            default:
                                Log.e(TAG, "Unknown event " + msg.what);
                        }
                    }
                };
            } else {
                mHandler = null;
            }
        }

        Handler getHandler() {
            return mHandler;
        }
    }

    private final IAudioFocusDispatcher mAudioFocusDispatcher = new IAudioFocusDispatcher.Stub() {
        @Override
        public void dispatchAudioFocusChange(int focusChange, String id) {
            final FocusRequestInfo fri = findFocusRequestInfo(id);
            if (fri != null)  {
                final OnAudioFocusChangeListener listener =
                        fri.mRequest.getOnAudioFocusChangeListener();
                if (listener != null) {
                    final Handler h = (fri.mHandler == null) ?
                            mServiceEventHandlerDelegate.getHandler() : fri.mHandler;
                    final Message m = h.obtainMessage(
                            MSSG_FOCUS_CHANGE/*what*/, focusChange/*arg1*/, 0/*arg2 ignored*/,
                            id/*obj*/);
                    h.sendMessage(m);
                }
            }
        }

        @Override
        public void dispatchFocusResultFromExtPolicy(int requestResult, String clientId) {
            synchronized (mFocusRequestsLock) {
                // TODO use generation counter as the key instead
                final BlockingFocusResultReceiver focusReceiver =
                        mFocusRequestsAwaitingResult.remove(clientId);
                if (focusReceiver != null) {
                    focusReceiver.notifyResult(requestResult);
                } else {
                    Log.e(TAG, "dispatchFocusResultFromExtPolicy found no result receiver");
                }
            }
        }
    };

    private String getIdForAudioFocusListener(OnAudioFocusChangeListener l) {
        if (l == null) {
            return new String(this.toString());
        } else {
            return new String(this.toString() + l.toString());
        }
    }

    /**
     * @hide
     * Registers a listener to be called when audio focus changes and keeps track of the associated
     * focus request (including Handler to use for the listener).
     * @param afr the full request parameters
     */
    public void registerAudioFocusRequest(@NonNull AudioFocusRequest afr) {
        final Handler h = afr.getOnAudioFocusChangeListenerHandler();
        final FocusRequestInfo fri = new FocusRequestInfo(afr, (h == null) ? null :
            new ServiceEventHandlerDelegate(h).getHandler());
        final String key = getIdForAudioFocusListener(afr.getOnAudioFocusChangeListener());
        mAudioFocusIdListenerMap.put(key, fri);
    }

    /**
     * @hide
     * Causes the specified listener to not be called anymore when focus is gained or lost.
     * @param l the listener to unregister.
     */
    public void unregisterAudioFocusRequest(OnAudioFocusChangeListener l) {
        // remove locally
        mAudioFocusIdListenerMap.remove(getIdForAudioFocusListener(l));
    }


    /**
     * A failed focus change request.
     */
    public static final int AUDIOFOCUS_REQUEST_FAILED = 0;
    /**
     * A successful focus change request.
     */
    public static final int AUDIOFOCUS_REQUEST_GRANTED = 1;
     /**
      * A focus change request whose granting is delayed: the request was successful, but the
      * requester will only be granted audio focus once the condition that prevented immediate
      * granting has ended.
      * See {@link #requestAudioFocus(AudioFocusRequest)} and
      * {@link AudioFocusRequest.Builder#setAcceptsDelayedFocusGain(boolean)}
      */
    public static final int AUDIOFOCUS_REQUEST_DELAYED = 2;

    /** @hide */
    @IntDef(flag = false, prefix = "AUDIOFOCUS_REQUEST", value = {
            AUDIOFOCUS_REQUEST_FAILED,
            AUDIOFOCUS_REQUEST_GRANTED,
            AUDIOFOCUS_REQUEST_DELAYED }
    )
    @Retention(RetentionPolicy.SOURCE)
    public @interface FocusRequestResult {}

    /**
     * @hide
     * code returned when a synchronous focus request on the client-side is to be blocked
     * until the external audio focus policy decides on the response for the client
     */
    public static final int AUDIOFOCUS_REQUEST_WAITING_FOR_EXT_POLICY = 100;

    /**
     * Timeout duration in ms when waiting on an external focus policy for the result for a
     * focus request
     */
    private static final int EXT_FOCUS_POLICY_TIMEOUT_MS = 200;

    private static final String FOCUS_CLIENT_ID_STRING = "android_audio_focus_client_id";

    private final Object mFocusRequestsLock = new Object();
    /**
     * Map of all receivers of focus request results, one per unresolved focus request.
     * Receivers are added before sending the request to the external focus policy,
     * and are removed either after receiving the result, or after the timeout.
     * This variable is lazily initialized.
     */
    @GuardedBy("mFocusRequestsLock")
    private HashMap<String, BlockingFocusResultReceiver> mFocusRequestsAwaitingResult;


    /**
     *  Request audio focus.
     *  Send a request to obtain the audio focus
     *  @param l the listener to be notified of audio focus changes
     *  @param streamType the main audio stream type affected by the focus request
     *  @param durationHint use {@link #AUDIOFOCUS_GAIN_TRANSIENT} to indicate this focus request
     *      is temporary, and focus will be abandonned shortly. Examples of transient requests are
     *      for the playback of driving directions, or notifications sounds.
     *      Use {@link #AUDIOFOCUS_GAIN_TRANSIENT_MAY_DUCK} to indicate also that it's ok for
     *      the previous focus owner to keep playing if it ducks its audio output.
     *      Alternatively use {@link #AUDIOFOCUS_GAIN_TRANSIENT_EXCLUSIVE} for a temporary request
     *      that benefits from the system not playing disruptive sounds like notifications, for
     *      usecases such as voice memo recording, or speech recognition.
     *      Use {@link #AUDIOFOCUS_GAIN} for a focus request of unknown duration such
     *      as the playback of a song or a video.
     *  @return {@link #AUDIOFOCUS_REQUEST_FAILED} or {@link #AUDIOFOCUS_REQUEST_GRANTED}
     *  @deprecated use {@link #requestAudioFocus(AudioFocusRequest)}
     */
    public int requestAudioFocus(OnAudioFocusChangeListener l, int streamType, int durationHint) {
        PlayerBase.deprecateStreamTypeForPlayback(streamType,
                "AudioManager", "requestAudioFocus()");
        int status = AUDIOFOCUS_REQUEST_FAILED;

        try {
            // status is guaranteed to be either AUDIOFOCUS_REQUEST_FAILED or
            // AUDIOFOCUS_REQUEST_GRANTED as focus is requested without the
            // AUDIOFOCUS_FLAG_DELAY_OK flag
            status = requestAudioFocus(l,
                    new AudioAttributes.Builder()
                            .setInternalLegacyStreamType(streamType).build(),
                    durationHint,
                    0 /* flags, legacy behavior */);
        } catch (IllegalArgumentException e) {
            Log.e(TAG, "Audio focus request denied due to ", e);
        }

        return status;
    }

    // when adding new flags, add them to the relevant AUDIOFOCUS_FLAGS_APPS or SYSTEM masks
    /**
     * @hide
     * Use this flag when requesting audio focus to indicate it is ok for the requester to not be
     * granted audio focus immediately (as indicated by {@link #AUDIOFOCUS_REQUEST_DELAYED}) when
     * the system is in a state where focus cannot change, but be granted focus later when
     * this condition ends.
     */
    @SystemApi
    public static final int AUDIOFOCUS_FLAG_DELAY_OK = 0x1 << 0;
    /**
     * @hide
     * Use this flag when requesting audio focus to indicate that the requester
     * will pause its media playback (if applicable) when losing audio focus with
     * {@link #AUDIOFOCUS_LOSS_TRANSIENT_CAN_DUCK}, rather than ducking.
     * <br>On some platforms, the ducking may be handled without the application being aware of it
     * (i.e. it will not transiently lose focus). For applications that for instance play spoken
     * content, such as audio book or podcast players, ducking may never be acceptable, and will
     * thus always pause. This flag enables them to be declared as such whenever they request focus.
     */
    @SystemApi
    public static final int AUDIOFOCUS_FLAG_PAUSES_ON_DUCKABLE_LOSS = 0x1 << 1;
    /**
     * @hide
     * Use this flag to lock audio focus so granting is temporarily disabled.
     * <br>This flag can only be used by owners of a registered
     * {@link android.media.audiopolicy.AudioPolicy} in
     * {@link #requestAudioFocus(OnAudioFocusChangeListener, AudioAttributes, int, int, AudioPolicy)}
     */
    @SystemApi
    public static final int AUDIOFOCUS_FLAG_LOCK     = 0x1 << 2;
    /** @hide */
    public static final int AUDIOFOCUS_FLAGS_APPS = AUDIOFOCUS_FLAG_DELAY_OK
            | AUDIOFOCUS_FLAG_PAUSES_ON_DUCKABLE_LOSS;
    /** @hide */
    public static final int AUDIOFOCUS_FLAGS_SYSTEM = AUDIOFOCUS_FLAG_DELAY_OK
            | AUDIOFOCUS_FLAG_PAUSES_ON_DUCKABLE_LOSS | AUDIOFOCUS_FLAG_LOCK;

    /**
     * Request audio focus.
     * See the {@link AudioFocusRequest} for information about the options available to configure
     * your request, and notification of focus gain and loss.
     * @param focusRequest a {@link AudioFocusRequest} instance used to configure how focus is
     *   requested.
     * @return {@link #AUDIOFOCUS_REQUEST_FAILED}, {@link #AUDIOFOCUS_REQUEST_GRANTED}
     *     or {@link #AUDIOFOCUS_REQUEST_DELAYED}.
     *     <br>Note that the return value is never {@link #AUDIOFOCUS_REQUEST_DELAYED} when focus
     *     is requested without building the {@link AudioFocusRequest} with
     *     {@link AudioFocusRequest.Builder#setAcceptsDelayedFocusGain(boolean)} set to
     *     {@code true}.
     * @throws NullPointerException if passed a null argument
     */
    public int requestAudioFocus(@NonNull AudioFocusRequest focusRequest) {
        return requestAudioFocus(focusRequest, null /* no AudioPolicy*/);
    }

    /**
     *  Abandon audio focus. Causes the previous focus owner, if any, to receive focus.
     *  @param focusRequest the {@link AudioFocusRequest} that was used when requesting focus
     *      with {@link #requestAudioFocus(AudioFocusRequest)}.
     *  @return {@link #AUDIOFOCUS_REQUEST_FAILED} or {@link #AUDIOFOCUS_REQUEST_GRANTED}
     *  @throws IllegalArgumentException if passed a null argument
     */
    public int abandonAudioFocusRequest(@NonNull AudioFocusRequest focusRequest) {
        if (focusRequest == null) {
            throw new IllegalArgumentException("Illegal null AudioFocusRequest");
        }
        return abandonAudioFocus(focusRequest.getOnAudioFocusChangeListener(),
                focusRequest.getAudioAttributes());
    }

    /**
     * @hide
     * Request audio focus.
     * Send a request to obtain the audio focus. This method differs from
     * {@link #requestAudioFocus(OnAudioFocusChangeListener, int, int)} in that it can express
     * that the requester accepts delayed grants of audio focus.
     * @param l the listener to be notified of audio focus changes. It is not allowed to be null
     *     when the request is flagged with {@link #AUDIOFOCUS_FLAG_DELAY_OK}.
     * @param requestAttributes non null {@link AudioAttributes} describing the main reason for
     *     requesting audio focus.
     * @param durationHint use {@link #AUDIOFOCUS_GAIN_TRANSIENT} to indicate this focus request
     *      is temporary, and focus will be abandonned shortly. Examples of transient requests are
     *      for the playback of driving directions, or notifications sounds.
     *      Use {@link #AUDIOFOCUS_GAIN_TRANSIENT_MAY_DUCK} to indicate also that it's ok for
     *      the previous focus owner to keep playing if it ducks its audio output.
     *      Alternatively use {@link #AUDIOFOCUS_GAIN_TRANSIENT_EXCLUSIVE} for a temporary request
     *      that benefits from the system not playing disruptive sounds like notifications, for
     *      usecases such as voice memo recording, or speech recognition.
     *      Use {@link #AUDIOFOCUS_GAIN} for a focus request of unknown duration such
     *      as the playback of a song or a video.
     * @param flags 0 or a combination of {link #AUDIOFOCUS_FLAG_DELAY_OK},
     *     {@link #AUDIOFOCUS_FLAG_PAUSES_ON_DUCKABLE_LOSS} and {@link #AUDIOFOCUS_FLAG_LOCK}.
     *     <br>Use 0 when not using any flags for the request, which behaves like
     *     {@link #requestAudioFocus(OnAudioFocusChangeListener, int, int)}, where either audio
     *     focus is granted immediately, or the grant request fails because the system is in a
     *     state where focus cannot change (e.g. a phone call).
     * @return {@link #AUDIOFOCUS_REQUEST_FAILED}, {@link #AUDIOFOCUS_REQUEST_GRANTED}
     *     or {@link #AUDIOFOCUS_REQUEST_DELAYED}.
     *     The return value is never {@link #AUDIOFOCUS_REQUEST_DELAYED} when focus is requested
     *     without the {@link #AUDIOFOCUS_FLAG_DELAY_OK} flag.
     * @throws IllegalArgumentException
     */
    @SystemApi
    @RequiresPermission(android.Manifest.permission.MODIFY_PHONE_STATE)
    public int requestAudioFocus(OnAudioFocusChangeListener l,
            @NonNull AudioAttributes requestAttributes,
            int durationHint,
            int flags) throws IllegalArgumentException {
        if (flags != (flags & AUDIOFOCUS_FLAGS_APPS)) {
            throw new IllegalArgumentException("Invalid flags 0x"
                    + Integer.toHexString(flags).toUpperCase());
        }
        return requestAudioFocus(l, requestAttributes, durationHint,
                flags & AUDIOFOCUS_FLAGS_APPS,
                null /* no AudioPolicy*/);
    }

    /**
     * @hide
     * Request or lock audio focus.
     * This method is to be used by system components that have registered an
     * {@link android.media.audiopolicy.AudioPolicy} to request audio focus, but also to "lock" it
     * so focus granting is temporarily disabled.
     * @param l see the description of the same parameter in
     *     {@link #requestAudioFocus(OnAudioFocusChangeListener, AudioAttributes, int, int)}
     * @param requestAttributes non null {@link AudioAttributes} describing the main reason for
     *     requesting audio focus.
     * @param durationHint see the description of the same parameter in
     *     {@link #requestAudioFocus(OnAudioFocusChangeListener, AudioAttributes, int, int)}
     * @param flags 0 or a combination of {link #AUDIOFOCUS_FLAG_DELAY_OK},
     *     {@link #AUDIOFOCUS_FLAG_PAUSES_ON_DUCKABLE_LOSS}, and {@link #AUDIOFOCUS_FLAG_LOCK}.
     *     <br>Use 0 when not using any flags for the request, which behaves like
     *     {@link #requestAudioFocus(OnAudioFocusChangeListener, int, int)}, where either audio
     *     focus is granted immediately, or the grant request fails because the system is in a
     *     state where focus cannot change (e.g. a phone call).
     * @param ap a registered {@link android.media.audiopolicy.AudioPolicy} instance when locking
     *     focus, or null.
     * @return see the description of the same return value in
     *     {@link #requestAudioFocus(OnAudioFocusChangeListener, AudioAttributes, int, int)}
     * @throws IllegalArgumentException
     * @deprecated use {@link #requestAudioFocus(AudioFocusRequest, AudioPolicy)}
     */
    @SystemApi
    @RequiresPermission(anyOf= {
            android.Manifest.permission.MODIFY_PHONE_STATE,
            android.Manifest.permission.MODIFY_AUDIO_ROUTING
    })
    public int requestAudioFocus(OnAudioFocusChangeListener l,
            @NonNull AudioAttributes requestAttributes,
            int durationHint,
            int flags,
            AudioPolicy ap) throws IllegalArgumentException {
        // parameter checking
        if (requestAttributes == null) {
            throw new IllegalArgumentException("Illegal null AudioAttributes argument");
        }
        if (!AudioFocusRequest.isValidFocusGain(durationHint)) {
            throw new IllegalArgumentException("Invalid duration hint");
        }
        if (flags != (flags & AUDIOFOCUS_FLAGS_SYSTEM)) {
            throw new IllegalArgumentException("Illegal flags 0x"
                + Integer.toHexString(flags).toUpperCase());
        }
        if (((flags & AUDIOFOCUS_FLAG_DELAY_OK) == AUDIOFOCUS_FLAG_DELAY_OK) && (l == null)) {
            throw new IllegalArgumentException(
                    "Illegal null focus listener when flagged as accepting delayed focus grant");
        }
        if (((flags & AUDIOFOCUS_FLAG_PAUSES_ON_DUCKABLE_LOSS)
                == AUDIOFOCUS_FLAG_PAUSES_ON_DUCKABLE_LOSS) && (l == null)) {
            throw new IllegalArgumentException(
                    "Illegal null focus listener when flagged as pausing instead of ducking");
        }
        if (((flags & AUDIOFOCUS_FLAG_LOCK) == AUDIOFOCUS_FLAG_LOCK) && (ap == null)) {
            throw new IllegalArgumentException(
                    "Illegal null audio policy when locking audio focus");
        }

        final AudioFocusRequest afr = new AudioFocusRequest.Builder(durationHint)
                .setOnAudioFocusChangeListenerInt(l, null /* no Handler for this legacy API */)
                .setAudioAttributes(requestAttributes)
                .setAcceptsDelayedFocusGain((flags & AUDIOFOCUS_FLAG_DELAY_OK)
                        == AUDIOFOCUS_FLAG_DELAY_OK)
                .setWillPauseWhenDucked((flags & AUDIOFOCUS_FLAG_PAUSES_ON_DUCKABLE_LOSS)
                        == AUDIOFOCUS_FLAG_PAUSES_ON_DUCKABLE_LOSS)
                .setLocksFocus((flags & AUDIOFOCUS_FLAG_LOCK) == AUDIOFOCUS_FLAG_LOCK)
                .build();
        return requestAudioFocus(afr, ap);
    }

    /**
     * @hide
     * Request or lock audio focus.
     * This method is to be used by system components that have registered an
     * {@link android.media.audiopolicy.AudioPolicy} to request audio focus, but also to "lock" it
     * so focus granting is temporarily disabled.
     * @param afr see the description of the same parameter in
     *     {@link #requestAudioFocus(AudioFocusRequest)}
     * @param ap a registered {@link android.media.audiopolicy.AudioPolicy} instance when locking
     *     focus, or null.
     * @return {@link #AUDIOFOCUS_REQUEST_FAILED}, {@link #AUDIOFOCUS_REQUEST_GRANTED}
     *     or {@link #AUDIOFOCUS_REQUEST_DELAYED}.
     * @throws NullPointerException if the AudioFocusRequest is null
     * @throws IllegalArgumentException when trying to lock focus without an AudioPolicy
     */
    @SystemApi
    @RequiresPermission(android.Manifest.permission.MODIFY_AUDIO_ROUTING)
    public int requestAudioFocus(@NonNull AudioFocusRequest afr, @Nullable AudioPolicy ap) {
        if (afr == null) {
            throw new NullPointerException("Illegal null AudioFocusRequest");
        }
        // this can only be checked now, not during the creation of the AudioFocusRequest instance
        if (afr.locksFocus() && ap == null) {
            throw new IllegalArgumentException(
                    "Illegal null audio policy when locking audio focus");
        }
        registerAudioFocusRequest(afr);
        final IAudioService service = getService();
        final int status;
        int sdk;
        try {
            sdk = getContext().getApplicationInfo().targetSdkVersion;
        } catch (NullPointerException e) {
            // some tests don't have a Context
            sdk = Build.VERSION.SDK_INT;
        }

        final String clientId = getIdForAudioFocusListener(afr.getOnAudioFocusChangeListener());
        final BlockingFocusResultReceiver focusReceiver;
        synchronized (mFocusRequestsLock) {
            try {
                // TODO status contains result and generation counter for ext policy
                status = service.requestAudioFocus(afr.getAudioAttributes(),
                        afr.getFocusGain(), mICallBack,
                        mAudioFocusDispatcher,
                        clientId,
                        getContext().getOpPackageName() /* package name */, afr.getFlags(),
                        ap != null ? ap.cb() : null,
                        sdk);
            } catch (RemoteException e) {
                throw e.rethrowFromSystemServer();
            }
            if (status != AudioManager.AUDIOFOCUS_REQUEST_WAITING_FOR_EXT_POLICY) {
                // default path with no external focus policy
                return status;
            }
            if (mFocusRequestsAwaitingResult == null) {
                mFocusRequestsAwaitingResult =
                        new HashMap<String, BlockingFocusResultReceiver>(1);
            }
            focusReceiver = new BlockingFocusResultReceiver(clientId);
            mFocusRequestsAwaitingResult.put(clientId, focusReceiver);
        }
        focusReceiver.waitForResult(EXT_FOCUS_POLICY_TIMEOUT_MS);
        if (DEBUG && !focusReceiver.receivedResult()) {
            Log.e(TAG, "requestAudio response from ext policy timed out, denying request");
        }
        synchronized (mFocusRequestsLock) {
            mFocusRequestsAwaitingResult.remove(clientId);
        }
        return focusReceiver.requestResult();
    }

    // helper class that abstracts out the handling of spurious wakeups in Object.wait()
    private static final class SafeWaitObject {
        private boolean mQuit = false;

        public void safeNotify() {
            synchronized (this) {
                mQuit = true;
                this.notify();
            }
        }

        public void safeWait(long millis) throws InterruptedException {
            final long timeOutTime = java.lang.System.currentTimeMillis() + millis;
            synchronized (this) {
                while (!mQuit) {
                    final long timeToWait = timeOutTime - java.lang.System.currentTimeMillis();
                    if (timeToWait < 0) { break; }
                    this.wait(timeToWait);
                }
            }
        }
    }

    private static final class BlockingFocusResultReceiver {
        private final SafeWaitObject mLock = new SafeWaitObject();
        @GuardedBy("mLock")
        private boolean mResultReceived = false;
        // request denied by default (e.g. timeout)
        private int mFocusRequestResult = AudioManager.AUDIOFOCUS_REQUEST_FAILED;
        private final String mFocusClientId;

        BlockingFocusResultReceiver(String clientId) {
            mFocusClientId = clientId;
        }

        boolean receivedResult() { return mResultReceived; }
        int requestResult() { return mFocusRequestResult; }

        void notifyResult(int requestResult) {
            synchronized (mLock) {
                mResultReceived = true;
                mFocusRequestResult = requestResult;
                mLock.safeNotify();
            }
        }

        public void waitForResult(long timeOutMs) {
            synchronized (mLock) {
                if (mResultReceived) {
                    // the result was received before waiting
                    return;
                }
                try {
                    mLock.safeWait(timeOutMs);
                } catch (InterruptedException e) { }
            }
        }
    }

    /**
     * @hide
     * Used internally by telephony package to request audio focus. Will cause the focus request
     * to be associated with the "voice communication" identifier only used in AudioService
     * to identify this use case.
     * @param streamType use STREAM_RING for focus requests when ringing, VOICE_CALL for
     *    the establishment of the call
     * @param durationHint the type of focus request. AUDIOFOCUS_GAIN_TRANSIENT is recommended so
     *    media applications resume after a call
     */
    @UnsupportedAppUsage
    public void requestAudioFocusForCall(int streamType, int durationHint) {
        final IAudioService service = getService();
        try {
            service.requestAudioFocus(new AudioAttributes.Builder()
                        .setInternalLegacyStreamType(streamType).build(),
                    durationHint, mICallBack, null,
                    AudioSystem.IN_VOICE_COMM_FOCUS_ID,
                    getContext().getOpPackageName(),
                    AUDIOFOCUS_FLAG_LOCK,
                    null /* policy token */, 0 /* sdk n/a here*/);
        } catch (RemoteException e) {
            throw e.rethrowFromSystemServer();
        }
    }

    /**
     * @hide
     * Return the volume ramping time for a sound to be played after the given focus request,
     *   and to play a sound of the given attributes
     * @param focusGain
     * @param attr
     * @return
     */
    public int getFocusRampTimeMs(int focusGain, AudioAttributes attr) {
        final IAudioService service = getService();
        try {
            return service.getFocusRampTimeMs(focusGain, attr);
        } catch (RemoteException e) {
            throw e.rethrowFromSystemServer();
        }
    }

    /**
     * @hide
     * Set the result to the audio focus request received through
     * {@link AudioPolicyFocusListener#onAudioFocusRequest(AudioFocusInfo, int)}.
     * @param afi the information about the focus requester
     * @param requestResult the result to the focus request to be passed to the requester
     * @param ap a valid registered {@link AudioPolicy} configured as a focus policy.
     */
    @SystemApi
    @RequiresPermission(android.Manifest.permission.MODIFY_AUDIO_ROUTING)
    public void setFocusRequestResult(@NonNull AudioFocusInfo afi,
            @FocusRequestResult int requestResult, @NonNull AudioPolicy ap) {
        if (afi == null) {
            throw new IllegalArgumentException("Illegal null AudioFocusInfo");
        }
        if (ap == null) {
            throw new IllegalArgumentException("Illegal null AudioPolicy");
        }
        final IAudioService service = getService();
        try {
            service.setFocusRequestResultFromExtPolicy(afi, requestResult, ap.cb());
        } catch (RemoteException e) {
            throw e.rethrowFromSystemServer();
        }
    }

    /**
     * @hide
     * Notifies an application with a focus listener of gain or loss of audio focus.
     * This method can only be used by owners of an {@link AudioPolicy} configured with
     * {@link AudioPolicy.Builder#setIsAudioFocusPolicy(boolean)} set to true.
     * @param afi the recipient of the focus change, that has previously requested audio focus, and
     *     that was received by the {@code AudioPolicy} through
     *     {@link AudioPolicy.AudioPolicyFocusListener#onAudioFocusRequest(AudioFocusInfo, int)}.
     * @param focusChange one of focus gain types ({@link #AUDIOFOCUS_GAIN},
     *     {@link #AUDIOFOCUS_GAIN_TRANSIENT}, {@link #AUDIOFOCUS_GAIN_TRANSIENT_MAY_DUCK} or
     *     {@link #AUDIOFOCUS_GAIN_TRANSIENT_EXCLUSIVE})
     *     or one of the focus loss types ({@link AudioManager#AUDIOFOCUS_LOSS},
     *     {@link AudioManager#AUDIOFOCUS_LOSS_TRANSIENT},
     *     or {@link AudioManager#AUDIOFOCUS_LOSS_TRANSIENT_CAN_DUCK}).
     *     <br>For the focus gain, the change type should be the same as the app requested.
     * @param ap a valid registered {@link AudioPolicy} configured as a focus policy.
     * @return {@link #AUDIOFOCUS_REQUEST_GRANTED} if the dispatch was successfully sent, or
     *     {@link #AUDIOFOCUS_REQUEST_FAILED} if the focus client didn't have a listener, or
     *     if there was an error sending the request.
     * @throws NullPointerException if the {@link AudioFocusInfo} or {@link AudioPolicy} are null.
     */
    @SystemApi
    @RequiresPermission(android.Manifest.permission.MODIFY_AUDIO_ROUTING)
    public int dispatchAudioFocusChange(@NonNull AudioFocusInfo afi, int focusChange,
            @NonNull AudioPolicy ap) {
        if (afi == null) {
            throw new NullPointerException("Illegal null AudioFocusInfo");
        }
        if (ap == null) {
            throw new NullPointerException("Illegal null AudioPolicy");
        }
        final IAudioService service = getService();
        try {
            return service.dispatchFocusChange(afi, focusChange, ap.cb());
        } catch (RemoteException e) {
            throw e.rethrowFromSystemServer();
        }
    }

    /**
     * @hide
     * Used internally by telephony package to abandon audio focus, typically after a call or
     * when ringing ends and the call is rejected or not answered.
     * Should match one or more calls to {@link #requestAudioFocusForCall(int, int)}.
     */
    @UnsupportedAppUsage
    public void abandonAudioFocusForCall() {
        final IAudioService service = getService();
        try {
            service.abandonAudioFocus(null, AudioSystem.IN_VOICE_COMM_FOCUS_ID,
                    null /*AudioAttributes, legacy behavior*/, getContext().getOpPackageName());
        } catch (RemoteException e) {
            throw e.rethrowFromSystemServer();
        }
    }

    /**
     *  Abandon audio focus. Causes the previous focus owner, if any, to receive focus.
     *  @param l the listener with which focus was requested.
     *  @return {@link #AUDIOFOCUS_REQUEST_FAILED} or {@link #AUDIOFOCUS_REQUEST_GRANTED}
     *  @deprecated use {@link #abandonAudioFocusRequest(AudioFocusRequest)}
     */
    public int abandonAudioFocus(OnAudioFocusChangeListener l) {
        return abandonAudioFocus(l, null /*AudioAttributes, legacy behavior*/);
    }

    /**
     * @hide
     * Abandon audio focus. Causes the previous focus owner, if any, to receive focus.
     *  @param l the listener with which focus was requested.
     * @param aa the {@link AudioAttributes} with which audio focus was requested
     * @return {@link #AUDIOFOCUS_REQUEST_FAILED} or {@link #AUDIOFOCUS_REQUEST_GRANTED}
     * @deprecated use {@link #abandonAudioFocusRequest(AudioFocusRequest)}
     */
    @SystemApi
    @SuppressLint("Doclava125") // no permission enforcement, but only "undoes" what would have been
                                // done by a matching requestAudioFocus
    public int abandonAudioFocus(OnAudioFocusChangeListener l, AudioAttributes aa) {
        int status = AUDIOFOCUS_REQUEST_FAILED;
        unregisterAudioFocusRequest(l);
        final IAudioService service = getService();
        try {
            status = service.abandonAudioFocus(mAudioFocusDispatcher,
                    getIdForAudioFocusListener(l), aa, getContext().getOpPackageName());
        } catch (RemoteException e) {
            throw e.rethrowFromSystemServer();
        }
        return status;
    }

    //====================================================================
    // Remote Control
    /**
     * Register a component to be the sole receiver of MEDIA_BUTTON intents.
     * @param eventReceiver identifier of a {@link android.content.BroadcastReceiver}
     *      that will receive the media button intent. This broadcast receiver must be declared
     *      in the application manifest. The package of the component must match that of
     *      the context you're registering from.
     * @deprecated Use {@link MediaSession#setMediaButtonReceiver(PendingIntent)} instead.
     */
    @Deprecated
    public void registerMediaButtonEventReceiver(ComponentName eventReceiver) {
        if (eventReceiver == null) {
            return;
        }
        if (!eventReceiver.getPackageName().equals(getContext().getPackageName())) {
            Log.e(TAG, "registerMediaButtonEventReceiver() error: " +
                    "receiver and context package names don't match");
            return;
        }
        // construct a PendingIntent for the media button and register it
        Intent mediaButtonIntent = new Intent(Intent.ACTION_MEDIA_BUTTON);
        //     the associated intent will be handled by the component being registered
        mediaButtonIntent.setComponent(eventReceiver);
        PendingIntent pi = PendingIntent.getBroadcast(getContext(),
                0/*requestCode, ignored*/, mediaButtonIntent, 0/*flags*/);
        registerMediaButtonIntent(pi, eventReceiver);
    }

    /**
     * Register a component to be the sole receiver of MEDIA_BUTTON intents.  This is like
     * {@link #registerMediaButtonEventReceiver(android.content.ComponentName)}, but allows
     * the buttons to go to any PendingIntent.  Note that you should only use this form if
     * you know you will continue running for the full time until unregistering the
     * PendingIntent.
     * @param eventReceiver target that will receive media button intents.  The PendingIntent
     * will be sent an {@link Intent#ACTION_MEDIA_BUTTON} event when a media button action
     * occurs, with {@link Intent#EXTRA_KEY_EVENT} added and holding the key code of the
     * media button that was pressed.
     * @deprecated Use {@link MediaSession#setMediaButtonReceiver(PendingIntent)} instead.
     */
    @Deprecated
    public void registerMediaButtonEventReceiver(PendingIntent eventReceiver) {
        if (eventReceiver == null) {
            return;
        }
        registerMediaButtonIntent(eventReceiver, null);
    }

    /**
     * @hide
     * no-op if (pi == null) or (eventReceiver == null)
     */
    public void registerMediaButtonIntent(PendingIntent pi, ComponentName eventReceiver) {
        if (pi == null) {
            Log.e(TAG, "Cannot call registerMediaButtonIntent() with a null parameter");
            return;
        }
        MediaSessionLegacyHelper helper = MediaSessionLegacyHelper.getHelper(getContext());
        helper.addMediaButtonListener(pi, eventReceiver, getContext());
    }

    /**
     * Unregister the receiver of MEDIA_BUTTON intents.
     * @param eventReceiver identifier of a {@link android.content.BroadcastReceiver}
     *      that was registered with {@link #registerMediaButtonEventReceiver(ComponentName)}.
     * @deprecated Use {@link MediaSession} instead.
     */
    @Deprecated
    public void unregisterMediaButtonEventReceiver(ComponentName eventReceiver) {
        if (eventReceiver == null) {
            return;
        }
        // construct a PendingIntent for the media button and unregister it
        Intent mediaButtonIntent = new Intent(Intent.ACTION_MEDIA_BUTTON);
        //     the associated intent will be handled by the component being registered
        mediaButtonIntent.setComponent(eventReceiver);
        PendingIntent pi = PendingIntent.getBroadcast(getContext(),
                0/*requestCode, ignored*/, mediaButtonIntent, 0/*flags*/);
        unregisterMediaButtonIntent(pi);
    }

    /**
     * Unregister the receiver of MEDIA_BUTTON intents.
     * @param eventReceiver same PendingIntent that was registed with
     *      {@link #registerMediaButtonEventReceiver(PendingIntent)}.
     * @deprecated Use {@link MediaSession} instead.
     */
    @Deprecated
    public void unregisterMediaButtonEventReceiver(PendingIntent eventReceiver) {
        if (eventReceiver == null) {
            return;
        }
        unregisterMediaButtonIntent(eventReceiver);
    }

    /**
     * @hide
     */
    public void unregisterMediaButtonIntent(PendingIntent pi) {
        MediaSessionLegacyHelper helper = MediaSessionLegacyHelper.getHelper(getContext());
        helper.removeMediaButtonListener(pi);
    }

    /**
     * Registers the remote control client for providing information to display on the remote
     * controls.
     * @param rcClient The remote control client from which remote controls will receive
     *      information to display.
     * @see RemoteControlClient
     * @deprecated Use {@link MediaSession} instead.
     */
    @Deprecated
    public void registerRemoteControlClient(RemoteControlClient rcClient) {
        if ((rcClient == null) || (rcClient.getRcMediaIntent() == null)) {
            return;
        }
        rcClient.registerWithSession(MediaSessionLegacyHelper.getHelper(getContext()));
    }

    /**
     * Unregisters the remote control client that was providing information to display on the
     * remote controls.
     * @param rcClient The remote control client to unregister.
     * @see #registerRemoteControlClient(RemoteControlClient)
     * @deprecated Use {@link MediaSession} instead.
     */
    @Deprecated
    public void unregisterRemoteControlClient(RemoteControlClient rcClient) {
        if ((rcClient == null) || (rcClient.getRcMediaIntent() == null)) {
            return;
        }
        rcClient.unregisterWithSession(MediaSessionLegacyHelper.getHelper(getContext()));
    }

    /**
     * Registers a {@link RemoteController} instance for it to receive media
     * metadata updates and playback state information from applications using
     * {@link RemoteControlClient}, and control their playback.
     * <p>
     * Registration requires the {@link RemoteController.OnClientUpdateListener} listener to be
     * one of the enabled notification listeners (see
     * {@link android.service.notification.NotificationListenerService}).
     *
     * @param rctlr the object to register.
     * @return true if the {@link RemoteController} was successfully registered,
     *         false if an error occurred, due to an internal system error, or
     *         insufficient permissions.
     * @deprecated Use
     *             {@link MediaSessionManager#addOnActiveSessionsChangedListener(android.media.session.MediaSessionManager.OnActiveSessionsChangedListener, ComponentName)}
     *             and {@link MediaController} instead.
     */
    @Deprecated
    public boolean registerRemoteController(RemoteController rctlr) {
        if (rctlr == null) {
            return false;
        }
        rctlr.startListeningToSessions();
        return true;
    }

    /**
     * Unregisters a {@link RemoteController}, causing it to no longer receive
     * media metadata and playback state information, and no longer be capable
     * of controlling playback.
     *
     * @param rctlr the object to unregister.
     * @deprecated Use
     *             {@link MediaSessionManager#removeOnActiveSessionsChangedListener(android.media.session.MediaSessionManager.OnActiveSessionsChangedListener)}
     *             instead.
     */
    @Deprecated
    public void unregisterRemoteController(RemoteController rctlr) {
        if (rctlr == null) {
            return;
        }
        rctlr.stopListeningToSessions();
    }


    //====================================================================
    // Audio policy
    /**
     * @hide
     * Register the given {@link AudioPolicy}.
     * This call is synchronous and blocks until the registration process successfully completed
     * or failed to complete.
     * @param policy the non-null {@link AudioPolicy} to register.
     * @return {@link #ERROR} if there was an error communicating with the registration service
     *    or if the user doesn't have the required
     *    {@link android.Manifest.permission#MODIFY_AUDIO_ROUTING} permission,
     *    {@link #SUCCESS} otherwise.
     */
    @SystemApi
    @RequiresPermission(android.Manifest.permission.MODIFY_AUDIO_ROUTING)
    public int registerAudioPolicy(@NonNull AudioPolicy policy) {
        return registerAudioPolicyStatic(policy);
    }

    static int registerAudioPolicyStatic(@NonNull AudioPolicy policy) {
        if (policy == null) {
            throw new IllegalArgumentException("Illegal null AudioPolicy argument");
        }
        final IAudioService service = getService();
        try {
            MediaProjection projection = policy.getMediaProjection();
            String regId = service.registerAudioPolicy(policy.getConfig(), policy.cb(),
<<<<<<< HEAD
                    policy.hasFocusListener(), policy.isFocusPolicy(), policy.isVolumeController(),
=======
                    policy.hasFocusListener(), policy.isFocusPolicy(), policy.isTestFocusPolicy(),
                    policy.isVolumeController(),
>>>>>>> 825827da
                    projection == null ? null : projection.getProjection());
            if (regId == null) {
                return ERROR;
            } else {
                policy.setRegistration(regId);
            }
            // successful registration
        } catch (RemoteException e) {
            throw e.rethrowFromSystemServer();
        }
        return SUCCESS;
    }

    /**
     * @hide
     * Unregisters an {@link AudioPolicy} asynchronously.
     * @param policy the non-null {@link AudioPolicy} to unregister.
     */
    @SystemApi
    @RequiresPermission(android.Manifest.permission.MODIFY_AUDIO_ROUTING)
    public void unregisterAudioPolicyAsync(@NonNull AudioPolicy policy) {
        unregisterAudioPolicyAsyncStatic(policy);
    }

    static void unregisterAudioPolicyAsyncStatic(@NonNull AudioPolicy policy) {
        if (policy == null) {
            throw new IllegalArgumentException("Illegal null AudioPolicy argument");
        }
        final IAudioService service = getService();
        try {
            service.unregisterAudioPolicyAsync(policy.cb());
            policy.setRegistration(null);
        } catch (RemoteException e) {
            throw e.rethrowFromSystemServer();
        }
    }

    /**
     * @hide
     * Unregisters an {@link AudioPolicy} synchronously.
     * This method also invalidates all {@link AudioRecord} and {@link AudioTrack} objects
     * associated with mixes of this policy.
     * @param policy the non-null {@link AudioPolicy} to unregister.
     */
    @SystemApi
    @RequiresPermission(android.Manifest.permission.MODIFY_AUDIO_ROUTING)
    public void unregisterAudioPolicy(@NonNull AudioPolicy policy) {
        Preconditions.checkNotNull(policy, "Illegal null AudioPolicy argument");
        final IAudioService service = getService();
        try {
            policy.invalidateCaptorsAndInjectors();
            service.unregisterAudioPolicy(policy.cb());
            policy.setRegistration(null);
        } catch (RemoteException e) {
            throw e.rethrowFromSystemServer();
        }
    }

    //====================================================================
    // Notification of playback activity & playback configuration
    /**
     * Interface for receiving update notifications about the playback activity on the system.
     * Extend this abstract class and register it with
     * {@link AudioManager#registerAudioPlaybackCallback(AudioPlaybackCallback, Handler)}
     * to be notified.
     * Use {@link AudioManager#getActivePlaybackConfigurations()} to query the current
     * configuration.
     * @see AudioPlaybackConfiguration
     */
    public static abstract class AudioPlaybackCallback {
        /**
         * Called whenever the playback activity and configuration has changed.
         * @param configs list containing the results of
         *      {@link AudioManager#getActivePlaybackConfigurations()}.
         */
        public void onPlaybackConfigChanged(List<AudioPlaybackConfiguration> configs) {}
    }

    private static class AudioPlaybackCallbackInfo {
        final AudioPlaybackCallback mCb;
        final Handler mHandler;
        AudioPlaybackCallbackInfo(AudioPlaybackCallback cb, Handler handler) {
            mCb = cb;
            mHandler = handler;
        }
    }

    private final static class PlaybackConfigChangeCallbackData {
        final AudioPlaybackCallback mCb;
        final List<AudioPlaybackConfiguration> mConfigs;

        PlaybackConfigChangeCallbackData(AudioPlaybackCallback cb,
                List<AudioPlaybackConfiguration> configs) {
            mCb = cb;
            mConfigs = configs;
        }
    }

    /**
     * Register a callback to be notified of audio playback changes through
     * {@link AudioPlaybackCallback}
     * @param cb non-null callback to register
     * @param handler the {@link Handler} object for the thread on which to execute
     * the callback. If <code>null</code>, the {@link Handler} associated with the main
     * {@link Looper} will be used.
     */
    public void registerAudioPlaybackCallback(@NonNull AudioPlaybackCallback cb, Handler handler)
    {
        if (cb == null) {
            throw new IllegalArgumentException("Illegal null AudioPlaybackCallback argument");
        }

        synchronized(mPlaybackCallbackLock) {
            // lazy initialization of the list of playback callbacks
            if (mPlaybackCallbackList == null) {
                mPlaybackCallbackList = new ArrayList<AudioPlaybackCallbackInfo>();
            }
            final int oldCbCount = mPlaybackCallbackList.size();
            if (!hasPlaybackCallback_sync(cb)) {
                mPlaybackCallbackList.add(new AudioPlaybackCallbackInfo(cb,
                        new ServiceEventHandlerDelegate(handler).getHandler()));
                final int newCbCount = mPlaybackCallbackList.size();
                if ((oldCbCount == 0) && (newCbCount > 0)) {
                    // register binder for callbacks
                    try {
                        getService().registerPlaybackCallback(mPlayCb);
                    } catch (RemoteException e) {
                        throw e.rethrowFromSystemServer();
                    }
                }
            } else {
                Log.w(TAG, "attempt to call registerAudioPlaybackCallback() on a previously"
                        + "registered callback");
            }
        }
    }

    /**
     * Unregister an audio playback callback previously registered with
     * {@link #registerAudioPlaybackCallback(AudioPlaybackCallback, Handler)}.
     * @param cb non-null callback to unregister
     */
    public void unregisterAudioPlaybackCallback(@NonNull AudioPlaybackCallback cb) {
        if (cb == null) {
            throw new IllegalArgumentException("Illegal null AudioPlaybackCallback argument");
        }
        synchronized(mPlaybackCallbackLock) {
            if (mPlaybackCallbackList == null) {
                Log.w(TAG, "attempt to call unregisterAudioPlaybackCallback() on a callback"
                        + " that was never registered");
                return;
            }
            final int oldCbCount = mPlaybackCallbackList.size();
            if (removePlaybackCallback_sync(cb)) {
                final int newCbCount = mPlaybackCallbackList.size();
                if ((oldCbCount > 0) && (newCbCount == 0)) {
                    // unregister binder for callbacks
                    try {
                        getService().unregisterPlaybackCallback(mPlayCb);
                    } catch (RemoteException e) {
                        throw e.rethrowFromSystemServer();
                    }
                }
            } else {
                Log.w(TAG, "attempt to call unregisterAudioPlaybackCallback() on a callback"
                        + " already unregistered or never registered");
            }
        }
    }

    /**
     * Returns the current active audio playback configurations of the device
     * @return a non-null list of playback configurations. An empty list indicates there is no
     *     playback active when queried.
     * @see AudioPlaybackConfiguration
     */
    public @NonNull List<AudioPlaybackConfiguration> getActivePlaybackConfigurations() {
        final IAudioService service = getService();
        try {
            return service.getActivePlaybackConfigurations();
        } catch (RemoteException e) {
            throw e.rethrowFromSystemServer();
        }
    }

    /**
     * All operations on this list are sync'd on mPlaybackCallbackLock.
     * List is lazy-initialized in
     * {@link #registerAudioPlaybackCallback(AudioPlaybackCallback, Handler)}.
     * List can be null.
     */
    private List<AudioPlaybackCallbackInfo> mPlaybackCallbackList;
    private final Object mPlaybackCallbackLock = new Object();

    /**
     * Must be called synchronized on mPlaybackCallbackLock
     */
    private boolean hasPlaybackCallback_sync(@NonNull AudioPlaybackCallback cb) {
        if (mPlaybackCallbackList != null) {
            for (int i=0 ; i < mPlaybackCallbackList.size() ; i++) {
                if (cb.equals(mPlaybackCallbackList.get(i).mCb)) {
                    return true;
                }
            }
        }
        return false;
    }

    /**
     * Must be called synchronized on mPlaybackCallbackLock
     */
    private boolean removePlaybackCallback_sync(@NonNull AudioPlaybackCallback cb) {
        if (mPlaybackCallbackList != null) {
            for (int i=0 ; i < mPlaybackCallbackList.size() ; i++) {
                if (cb.equals(mPlaybackCallbackList.get(i).mCb)) {
                    mPlaybackCallbackList.remove(i);
                    return true;
                }
            }
        }
        return false;
    }

    private final IPlaybackConfigDispatcher mPlayCb = new IPlaybackConfigDispatcher.Stub() {
        @Override
        public void dispatchPlaybackConfigChange(List<AudioPlaybackConfiguration> configs,
                boolean flush) {
            if (flush) {
                Binder.flushPendingCommands();
            }
            synchronized(mPlaybackCallbackLock) {
                if (mPlaybackCallbackList != null) {
                    for (int i=0 ; i < mPlaybackCallbackList.size() ; i++) {
                        final AudioPlaybackCallbackInfo arci = mPlaybackCallbackList.get(i);
                        if (arci.mHandler != null) {
                            final Message m = arci.mHandler.obtainMessage(
                                    MSSG_PLAYBACK_CONFIG_CHANGE/*what*/,
                                    new PlaybackConfigChangeCallbackData(arci.mCb, configs)/*obj*/);
                            arci.mHandler.sendMessage(m);
                        }
                    }
                }
            }
        }

    };

    //====================================================================
    // Notification of recording activity & recording configuration
    /**
     * Interface for receiving update notifications about the recording configuration. Extend
     * this abstract class and register it with
     * {@link AudioManager#registerAudioRecordingCallback(AudioRecordingCallback, Handler)}
     * to be notified.
     * Use {@link AudioManager#getActiveRecordingConfigurations()} to query the current
     * configuration.
     * @see AudioRecordingConfiguration
     */
    public static abstract class AudioRecordingCallback {
        /**
         * Called whenever the device recording configuration has changed.
         * @param configs list containing the results of
         *      {@link AudioManager#getActiveRecordingConfigurations()}.
         */
        public void onRecordingConfigChanged(List<AudioRecordingConfiguration> configs) {}
    }

    private static class AudioRecordingCallbackInfo {
        final AudioRecordingCallback mCb;
        final Handler mHandler;
        AudioRecordingCallbackInfo(AudioRecordingCallback cb, Handler handler) {
            mCb = cb;
            mHandler = handler;
        }
    }

    private final static class RecordConfigChangeCallbackData {
        final AudioRecordingCallback mCb;
        final List<AudioRecordingConfiguration> mConfigs;

        RecordConfigChangeCallbackData(AudioRecordingCallback cb,
                List<AudioRecordingConfiguration> configs) {
            mCb = cb;
            mConfigs = configs;
        }
    }

    /**
     * Register a callback to be notified of audio recording changes through
     * {@link AudioRecordingCallback}
     * @param cb non-null callback to register
     * @param handler the {@link Handler} object for the thread on which to execute
     * the callback. If <code>null</code>, the {@link Handler} associated with the main
     * {@link Looper} will be used.
     */
    public void registerAudioRecordingCallback(@NonNull AudioRecordingCallback cb, Handler handler)
    {
        if (cb == null) {
            throw new IllegalArgumentException("Illegal null AudioRecordingCallback argument");
        }

        synchronized(mRecordCallbackLock) {
            // lazy initialization of the list of recording callbacks
            if (mRecordCallbackList == null) {
                mRecordCallbackList = new ArrayList<AudioRecordingCallbackInfo>();
            }
            final int oldCbCount = mRecordCallbackList.size();
            if (!hasRecordCallback_sync(cb)) {
                mRecordCallbackList.add(new AudioRecordingCallbackInfo(cb,
                        new ServiceEventHandlerDelegate(handler).getHandler()));
                final int newCbCount = mRecordCallbackList.size();
                if ((oldCbCount == 0) && (newCbCount > 0)) {
                    // register binder for callbacks
                    final IAudioService service = getService();
                    try {
                        service.registerRecordingCallback(mRecCb);
                    } catch (RemoteException e) {
                        throw e.rethrowFromSystemServer();
                    }
                }
            } else {
                Log.w(TAG, "attempt to call registerAudioRecordingCallback() on a previously"
                        + "registered callback");
            }
        }
    }

    /**
     * Unregister an audio recording callback previously registered with
     * {@link #registerAudioRecordingCallback(AudioRecordingCallback, Handler)}.
     * @param cb non-null callback to unregister
     */
    public void unregisterAudioRecordingCallback(@NonNull AudioRecordingCallback cb) {
        if (cb == null) {
            throw new IllegalArgumentException("Illegal null AudioRecordingCallback argument");
        }
        synchronized(mRecordCallbackLock) {
            if (mRecordCallbackList == null) {
                return;
            }
            final int oldCbCount = mRecordCallbackList.size();
            if (removeRecordCallback_sync(cb)) {
                final int newCbCount = mRecordCallbackList.size();
                if ((oldCbCount > 0) && (newCbCount == 0)) {
                    // unregister binder for callbacks
                    final IAudioService service = getService();
                    try {
                        service.unregisterRecordingCallback(mRecCb);
                    } catch (RemoteException e) {
                        throw e.rethrowFromSystemServer();
                    }
                }
            } else {
                Log.w(TAG, "attempt to call unregisterAudioRecordingCallback() on a callback"
                        + " already unregistered or never registered");
            }
        }
    }

    /**
     * Returns the current active audio recording configurations of the device.
     * @return a non-null list of recording configurations. An empty list indicates there is
     *     no recording active when queried.
     * @see AudioRecordingConfiguration
     */
    public @NonNull List<AudioRecordingConfiguration> getActiveRecordingConfigurations() {
        final IAudioService service = getService();
        try {
            return service.getActiveRecordingConfigurations();
        } catch (RemoteException e) {
            throw e.rethrowFromSystemServer();
        }
    }

    /**
     * constants for the recording events, to keep in sync
     * with frameworks/av/include/media/AudioPolicy.h
     */
    /** @hide */
    public final static int RECORD_CONFIG_EVENT_START = 1;
    /** @hide */
    public final static int RECORD_CONFIG_EVENT_STOP = 0;

    /**
     * All operations on this list are sync'd on mRecordCallbackLock.
     * List is lazy-initialized in
     * {@link #registerAudioRecordingCallback(AudioRecordingCallback, Handler)}.
     * List can be null.
     */
    private List<AudioRecordingCallbackInfo> mRecordCallbackList;
    private final Object mRecordCallbackLock = new Object();

    /**
     * Must be called synchronized on mRecordCallbackLock
     */
    private boolean hasRecordCallback_sync(@NonNull AudioRecordingCallback cb) {
        if (mRecordCallbackList != null) {
            for (int i=0 ; i < mRecordCallbackList.size() ; i++) {
                if (cb.equals(mRecordCallbackList.get(i).mCb)) {
                    return true;
                }
            }
        }
        return false;
    }

    /**
     * Must be called synchronized on mRecordCallbackLock
     */
    private boolean removeRecordCallback_sync(@NonNull AudioRecordingCallback cb) {
        if (mRecordCallbackList != null) {
            for (int i=0 ; i < mRecordCallbackList.size() ; i++) {
                if (cb.equals(mRecordCallbackList.get(i).mCb)) {
                    mRecordCallbackList.remove(i);
                    return true;
                }
            }
        }
        return false;
    }

    private final IRecordingConfigDispatcher mRecCb = new IRecordingConfigDispatcher.Stub() {
        @Override
        public void dispatchRecordingConfigChange(List<AudioRecordingConfiguration> configs) {
            synchronized(mRecordCallbackLock) {
                if (mRecordCallbackList != null) {
                    for (int i=0 ; i < mRecordCallbackList.size() ; i++) {
                        final AudioRecordingCallbackInfo arci = mRecordCallbackList.get(i);
                        if (arci.mHandler != null) {
                            final Message m = arci.mHandler.obtainMessage(
                                    MSSG_RECORDING_CONFIG_CHANGE/*what*/,
                                    new RecordConfigChangeCallbackData(arci.mCb, configs)/*obj*/);
                            arci.mHandler.sendMessage(m);
                        }
                    }
                }
            }
        }

    };

    //=====================================================================

    /**
     *  @hide
     *  Reload audio settings. This method is called by Settings backup
     *  agent when audio settings are restored and causes the AudioService
     *  to read and apply restored settings.
     */
    @UnsupportedAppUsage
    public void reloadAudioSettings() {
        final IAudioService service = getService();
        try {
            service.reloadAudioSettings();
        } catch (RemoteException e) {
            throw e.rethrowFromSystemServer();
        }
    }

    /**
     * @hide
     * Notifies AudioService that it is connected to an A2DP device that supports absolute volume,
     * so that AudioService can send volume change events to the A2DP device, rather than handling
     * them.
     */
    public void avrcpSupportsAbsoluteVolume(String address, boolean support) {
        final IAudioService service = getService();
        try {
            service.avrcpSupportsAbsoluteVolume(address, support);
        } catch (RemoteException e) {
            throw e.rethrowFromSystemServer();
        }
    }

     /**
      * {@hide}
      */
     private final IBinder mICallBack = new Binder();

    /**
     * Checks whether the phone is in silent mode, with or without vibrate.
     *
     * @return true if phone is in silent mode, with or without vibrate.
     *
     * @see #getRingerMode()
     *
     * @hide pending API Council approval
     */
    @UnsupportedAppUsage
    public boolean isSilentMode() {
        int ringerMode = getRingerMode();
        boolean silentMode =
            (ringerMode == RINGER_MODE_SILENT) ||
            (ringerMode == RINGER_MODE_VIBRATE);
        return silentMode;
    }

    // This section re-defines new output device constants from AudioSystem, because the AudioSystem
    // class is not used by other parts of the framework, which instead use definitions and methods
    // from AudioManager. AudioSystem is an internal class used by AudioManager and AudioService.

    /** @hide
     * The audio device code for representing "no device." */
    public static final int DEVICE_NONE = AudioSystem.DEVICE_NONE;
    /** @hide
     *  The audio output device code for the small speaker at the front of the device used
     *  when placing calls.  Does not refer to an in-ear headphone without attached microphone,
     *  such as earbuds, earphones, or in-ear monitors (IEM). Those would be handled as a
     *  {@link #DEVICE_OUT_WIRED_HEADPHONE}.
     */
    @UnsupportedAppUsage
    public static final int DEVICE_OUT_EARPIECE = AudioSystem.DEVICE_OUT_EARPIECE;
    /** @hide
     *  The audio output device code for the built-in speaker */
    @UnsupportedAppUsage
    public static final int DEVICE_OUT_SPEAKER = AudioSystem.DEVICE_OUT_SPEAKER;
    /** @hide
     * The audio output device code for a wired headset with attached microphone */
    @UnsupportedAppUsage
    public static final int DEVICE_OUT_WIRED_HEADSET = AudioSystem.DEVICE_OUT_WIRED_HEADSET;
    /** @hide
     * The audio output device code for a wired headphone without attached microphone */
    @UnsupportedAppUsage
    public static final int DEVICE_OUT_WIRED_HEADPHONE = AudioSystem.DEVICE_OUT_WIRED_HEADPHONE;
    /** @hide
     * The audio output device code for a USB headphone with attached microphone */
    public static final int DEVICE_OUT_USB_HEADSET = AudioSystem.DEVICE_OUT_USB_HEADSET;
    /** @hide
     * The audio output device code for generic Bluetooth SCO, for voice */
    public static final int DEVICE_OUT_BLUETOOTH_SCO = AudioSystem.DEVICE_OUT_BLUETOOTH_SCO;
    /** @hide
     * The audio output device code for Bluetooth SCO Headset Profile (HSP) and
     * Hands-Free Profile (HFP), for voice
     */
    @UnsupportedAppUsage
    public static final int DEVICE_OUT_BLUETOOTH_SCO_HEADSET =
            AudioSystem.DEVICE_OUT_BLUETOOTH_SCO_HEADSET;
    /** @hide
     * The audio output device code for Bluetooth SCO car audio, for voice */
    public static final int DEVICE_OUT_BLUETOOTH_SCO_CARKIT =
            AudioSystem.DEVICE_OUT_BLUETOOTH_SCO_CARKIT;
    /** @hide
     * The audio output device code for generic Bluetooth A2DP, for music */
    @UnsupportedAppUsage
    public static final int DEVICE_OUT_BLUETOOTH_A2DP = AudioSystem.DEVICE_OUT_BLUETOOTH_A2DP;
    /** @hide
     * The audio output device code for Bluetooth A2DP headphones, for music */
    @UnsupportedAppUsage
    public static final int DEVICE_OUT_BLUETOOTH_A2DP_HEADPHONES =
            AudioSystem.DEVICE_OUT_BLUETOOTH_A2DP_HEADPHONES;
    /** @hide
     * The audio output device code for Bluetooth A2DP external speaker, for music */
    @UnsupportedAppUsage
    public static final int DEVICE_OUT_BLUETOOTH_A2DP_SPEAKER =
            AudioSystem.DEVICE_OUT_BLUETOOTH_A2DP_SPEAKER;
    /** @hide
     * The audio output device code for S/PDIF (legacy) or HDMI
     * Deprecated: replaced by {@link #DEVICE_OUT_HDMI} */
    public static final int DEVICE_OUT_AUX_DIGITAL = AudioSystem.DEVICE_OUT_AUX_DIGITAL;
    /** @hide
     * The audio output device code for HDMI */
    @UnsupportedAppUsage
    public static final int DEVICE_OUT_HDMI = AudioSystem.DEVICE_OUT_HDMI;
    /** @hide
     * The audio output device code for an analog wired headset attached via a
     *  docking station
     */
    @UnsupportedAppUsage
    public static final int DEVICE_OUT_ANLG_DOCK_HEADSET = AudioSystem.DEVICE_OUT_ANLG_DOCK_HEADSET;
    /** @hide
     * The audio output device code for a digital wired headset attached via a
     *  docking station
     */
    @UnsupportedAppUsage
    public static final int DEVICE_OUT_DGTL_DOCK_HEADSET = AudioSystem.DEVICE_OUT_DGTL_DOCK_HEADSET;
    /** @hide
     * The audio output device code for a USB audio accessory. The accessory is in USB host
     * mode and the Android device in USB device mode
     */
    public static final int DEVICE_OUT_USB_ACCESSORY = AudioSystem.DEVICE_OUT_USB_ACCESSORY;
    /** @hide
     * The audio output device code for a USB audio device. The device is in USB device
     * mode and the Android device in USB host mode
     */
    public static final int DEVICE_OUT_USB_DEVICE = AudioSystem.DEVICE_OUT_USB_DEVICE;
    /** @hide
     * The audio output device code for projection output.
     */
    public static final int DEVICE_OUT_REMOTE_SUBMIX = AudioSystem.DEVICE_OUT_REMOTE_SUBMIX;
    /** @hide
     * The audio output device code the telephony voice TX path.
     */
    public static final int DEVICE_OUT_TELEPHONY_TX = AudioSystem.DEVICE_OUT_TELEPHONY_TX;
    /** @hide
     * The audio output device code for an analog jack with line impedance detected.
     */
    public static final int DEVICE_OUT_LINE = AudioSystem.DEVICE_OUT_LINE;
    /** @hide
     * The audio output device code for HDMI Audio Return Channel.
     */
    public static final int DEVICE_OUT_HDMI_ARC = AudioSystem.DEVICE_OUT_HDMI_ARC;
    /** @hide
     * The audio output device code for S/PDIF digital connection.
     */
    public static final int DEVICE_OUT_SPDIF = AudioSystem.DEVICE_OUT_SPDIF;
    /** @hide
     * The audio output device code for built-in FM transmitter.
     */
    public static final int DEVICE_OUT_FM = AudioSystem.DEVICE_OUT_FM;
    /** @hide
     * This is not used as a returned value from {@link #getDevicesForStream}, but could be
     *  used in the future in a set method to select whatever default device is chosen by the
     *  platform-specific implementation.
     */
    public static final int DEVICE_OUT_DEFAULT = AudioSystem.DEVICE_OUT_DEFAULT;

    /** @hide
     * The audio input device code for default built-in microphone
     */
    public static final int DEVICE_IN_BUILTIN_MIC = AudioSystem.DEVICE_IN_BUILTIN_MIC;
    /** @hide
     * The audio input device code for a Bluetooth SCO headset
     */
    public static final int DEVICE_IN_BLUETOOTH_SCO_HEADSET =
                                    AudioSystem.DEVICE_IN_BLUETOOTH_SCO_HEADSET;
    /** @hide
     * The audio input device code for wired headset microphone
     */
    public static final int DEVICE_IN_WIRED_HEADSET =
                                    AudioSystem.DEVICE_IN_WIRED_HEADSET;
    /** @hide
     * The audio input device code for HDMI
     */
    public static final int DEVICE_IN_HDMI =
                                    AudioSystem.DEVICE_IN_HDMI;
    /** @hide
     * The audio input device code for HDMI ARC
     */
    public static final int DEVICE_IN_HDMI_ARC =
                                    AudioSystem.DEVICE_IN_HDMI_ARC;

    /** @hide
     * The audio input device code for telephony voice RX path
     */
    public static final int DEVICE_IN_TELEPHONY_RX =
                                    AudioSystem.DEVICE_IN_TELEPHONY_RX;
    /** @hide
     * The audio input device code for built-in microphone pointing to the back
     */
    public static final int DEVICE_IN_BACK_MIC =
                                    AudioSystem.DEVICE_IN_BACK_MIC;
    /** @hide
     * The audio input device code for analog from a docking station
     */
    public static final int DEVICE_IN_ANLG_DOCK_HEADSET =
                                    AudioSystem.DEVICE_IN_ANLG_DOCK_HEADSET;
    /** @hide
     * The audio input device code for digital from a docking station
     */
    public static final int DEVICE_IN_DGTL_DOCK_HEADSET =
                                    AudioSystem.DEVICE_IN_DGTL_DOCK_HEADSET;
    /** @hide
     * The audio input device code for a USB audio accessory. The accessory is in USB host
     * mode and the Android device in USB device mode
     */
    public static final int DEVICE_IN_USB_ACCESSORY =
                                    AudioSystem.DEVICE_IN_USB_ACCESSORY;
    /** @hide
     * The audio input device code for a USB audio device. The device is in USB device
     * mode and the Android device in USB host mode
     */
    public static final int DEVICE_IN_USB_DEVICE =
                                    AudioSystem.DEVICE_IN_USB_DEVICE;
    /** @hide
     * The audio input device code for a FM radio tuner
     */
    public static final int DEVICE_IN_FM_TUNER = AudioSystem.DEVICE_IN_FM_TUNER;
    /** @hide
     * The audio input device code for a TV tuner
     */
    public static final int DEVICE_IN_TV_TUNER = AudioSystem.DEVICE_IN_TV_TUNER;
    /** @hide
     * The audio input device code for an analog jack with line impedance detected
     */
    public static final int DEVICE_IN_LINE = AudioSystem.DEVICE_IN_LINE;
    /** @hide
     * The audio input device code for a S/PDIF digital connection
     */
    public static final int DEVICE_IN_SPDIF = AudioSystem.DEVICE_IN_SPDIF;
    /** @hide
     * The audio input device code for audio loopback
     */
    public static final int DEVICE_IN_LOOPBACK = AudioSystem.DEVICE_IN_LOOPBACK;

    /**
     * Return true if the device code corresponds to an output device.
     * @hide
     */
    public static boolean isOutputDevice(int device)
    {
        return (device & AudioSystem.DEVICE_BIT_IN) == 0;
    }

    /**
     * Return true if the device code corresponds to an input device.
     * @hide
     */
    public static boolean isInputDevice(int device)
    {
        return (device & AudioSystem.DEVICE_BIT_IN) == AudioSystem.DEVICE_BIT_IN;
    }


    /**
     * Return the enabled devices for the specified output stream type.
     *
     * @param streamType The stream type to query. One of
     *            {@link #STREAM_VOICE_CALL},
     *            {@link #STREAM_SYSTEM},
     *            {@link #STREAM_RING},
     *            {@link #STREAM_MUSIC},
     *            {@link #STREAM_ALARM},
     *            {@link #STREAM_NOTIFICATION},
     *            {@link #STREAM_DTMF},
     *            {@link #STREAM_ACCESSIBILITY}.
     *
     * @return The bit-mask "or" of audio output device codes for all enabled devices on this
     *         stream. Zero or more of
     *            {@link #DEVICE_OUT_EARPIECE},
     *            {@link #DEVICE_OUT_SPEAKER},
     *            {@link #DEVICE_OUT_WIRED_HEADSET},
     *            {@link #DEVICE_OUT_WIRED_HEADPHONE},
     *            {@link #DEVICE_OUT_BLUETOOTH_SCO},
     *            {@link #DEVICE_OUT_BLUETOOTH_SCO_HEADSET},
     *            {@link #DEVICE_OUT_BLUETOOTH_SCO_CARKIT},
     *            {@link #DEVICE_OUT_BLUETOOTH_A2DP},
     *            {@link #DEVICE_OUT_BLUETOOTH_A2DP_HEADPHONES},
     *            {@link #DEVICE_OUT_BLUETOOTH_A2DP_SPEAKER},
     *            {@link #DEVICE_OUT_HDMI},
     *            {@link #DEVICE_OUT_ANLG_DOCK_HEADSET},
     *            {@link #DEVICE_OUT_DGTL_DOCK_HEADSET}.
     *            {@link #DEVICE_OUT_USB_ACCESSORY}.
     *            {@link #DEVICE_OUT_USB_DEVICE}.
     *            {@link #DEVICE_OUT_REMOTE_SUBMIX}.
     *            {@link #DEVICE_OUT_TELEPHONY_TX}.
     *            {@link #DEVICE_OUT_LINE}.
     *            {@link #DEVICE_OUT_HDMI_ARC}.
     *            {@link #DEVICE_OUT_SPDIF}.
     *            {@link #DEVICE_OUT_FM}.
     *            {@link #DEVICE_OUT_DEFAULT} is not used here.
     *
     * The implementation may support additional device codes beyond those listed, so
     * the application should ignore any bits which it does not recognize.
     * Note that the information may be imprecise when the implementation
     * cannot distinguish whether a particular device is enabled.
     *
     * {@hide}
     */
    @UnsupportedAppUsage
    public int getDevicesForStream(int streamType) {
        switch (streamType) {
        case STREAM_VOICE_CALL:
        case STREAM_SYSTEM:
        case STREAM_RING:
        case STREAM_MUSIC:
        case STREAM_ALARM:
        case STREAM_NOTIFICATION:
        case STREAM_DTMF:
        case STREAM_ACCESSIBILITY:
            return AudioSystem.getDevicesForStream(streamType);
        default:
            return 0;
        }
    }

     /**
     * Indicate wired accessory connection state change.
     * @param device type of device connected/disconnected (AudioManager.DEVICE_OUT_xxx)
     * @param state  new connection state: 1 connected, 0 disconnected
     * @param name   device name
     * {@hide}
     */
    @UnsupportedAppUsage
    public void setWiredDeviceConnectionState(int type, int state, String address, String name) {
        final IAudioService service = getService();
        try {
            service.setWiredDeviceConnectionState(type, state, address, name,
                    mApplicationContext.getOpPackageName());
        } catch (RemoteException e) {
            throw e.rethrowFromSystemServer();
        }
    }

     /**
     * Indicate Hearing Aid connection state change and eventually suppress
     * the {@link AudioManager.ACTION_AUDIO_BECOMING_NOISY} intent.
     * This operation is asynchronous but its execution will still be sequentially scheduled
     * relative to calls to {@link #setBluetoothA2dpDeviceConnectionStateSuppressNoisyIntent(
     * * BluetoothDevice, int, int, boolean, int)} and
     * and {@link #handleBluetoothA2dpDeviceConfigChange(BluetoothDevice)}.
     * @param device Bluetooth device connected/disconnected
     * @param state new connection state (BluetoothProfile.STATE_xxx)
     * @param musicDevice Default get system volume for the connecting device.
     * (either {@link android.bluetooth.BluetoothProfile.hearingaid} or
     * {@link android.bluetooth.BluetoothProfile.HEARING_AID})
     * @param suppressNoisyIntent if true the
     * {@link AudioManager.ACTION_AUDIO_BECOMING_NOISY} intent will not be sent.
     * {@hide}
     */
    public void setBluetoothHearingAidDeviceConnectionState(
                BluetoothDevice device, int state, boolean suppressNoisyIntent,
                int musicDevice) {
        final IAudioService service = getService();
        try {
            service.setBluetoothHearingAidDeviceConnectionState(device,
                state, suppressNoisyIntent, musicDevice);
        } catch (RemoteException e) {
            throw e.rethrowFromSystemServer();
        }
    }

     /**
     * Indicate A2DP source or sink connection state change and eventually suppress
     * the {@link AudioManager.ACTION_AUDIO_BECOMING_NOISY} intent.
     * This operation is asynchronous but its execution will still be sequentially scheduled
     * relative to calls to {@link #setBluetoothHearingAidDeviceConnectionState(BluetoothDevice,
     * int, boolean, int)} and
     * {@link #handleBluetoothA2dpDeviceConfigChange(BluetoothDevice)}.
     * @param device Bluetooth device connected/disconnected
     * @param state  new connection state, {@link BluetoothProfile#STATE_CONNECTED}
     *     or {@link BluetoothProfile#STATE_DISCONNECTED}
     * @param profile profile for the A2DP device
     * @param a2dpVolume New volume for the connecting device. Does nothing if disconnecting.
     * (either {@link android.bluetooth.BluetoothProfile.A2DP} or
     * {@link android.bluetooth.BluetoothProfile.A2DP_SINK})
     * @param suppressNoisyIntent if true the
     * {@link AudioManager.ACTION_AUDIO_BECOMING_NOISY} intent will not be sent.
     * {@hide}
     */
    public void setBluetoothA2dpDeviceConnectionStateSuppressNoisyIntent(
            BluetoothDevice device, int state,
            int profile, boolean suppressNoisyIntent, int a2dpVolume) {
        final IAudioService service = getService();
        try {
            service.setBluetoothA2dpDeviceConnectionStateSuppressNoisyIntent(device,
                state, profile, suppressNoisyIntent, a2dpVolume);
        } catch (RemoteException e) {
            throw e.rethrowFromSystemServer();
        }
    }

     /**
     * Indicate A2DP device configuration has changed.
     * This operation is asynchronous but its execution will still be sequentially scheduled
     * relative to calls to
     * {@link #setBluetoothA2dpDeviceConnectionStateSuppressNoisyIntent(BluetoothDevice, int, int,
     * boolean, int)} and
     * {@link #setBluetoothHearingAidDeviceConnectionState(BluetoothDevice, int, boolean, int)}
     * @param device Bluetooth device whose configuration has changed.
     * {@hide}
     */
    public void handleBluetoothA2dpDeviceConfigChange(BluetoothDevice device) {
        final IAudioService service = getService();
        try {
            service.handleBluetoothA2dpDeviceConfigChange(device);
        } catch (RemoteException e) {
            throw e.rethrowFromSystemServer();
        }
    }

     /**
     * Indicate A2DP source or sink active device change and eventually suppress
     * the {@link AudioManager.ACTION_AUDIO_BECOMING_NOISY} intent.
     * This operation is asynchronous but its execution will still be sequentially scheduled
     * relative to calls to {@link #setBluetoothHearingAidDeviceConnectionState(BluetoothDevice,
     * int, boolean, int)} and
     * {@link #handleBluetoothA2dpDeviceConfigChange(BluetoothDevice)}.
     * @param device Bluetooth device connected/disconnected
     * @param state  new connection state (BluetoothProfile.STATE_xxx)
     * @param profile profile for the A2DP device
     * (either {@link android.bluetooth.BluetoothProfile.A2DP} or
     * {@link android.bluetooth.BluetoothProfile.A2DP_SINK})
     * @param a2dpVolume New volume for the connecting device. Does nothing if
     * disconnecting. Pass value -1 in case you want this field to be ignored
     * @param suppressNoisyIntent if true the
     * {@link AudioManager.ACTION_AUDIO_BECOMING_NOISY} intent will not be sent.
     * @return a delay in ms that the caller should wait before broadcasting
     * BluetoothA2dp.ACTION_CONNECTION_STATE_CHANGED intent.
     * {@hide}
     */
<<<<<<< HEAD
    public int handleBluetoothA2dpActiveDeviceChange(
=======
    public void handleBluetoothA2dpActiveDeviceChange(
>>>>>>> 825827da
                BluetoothDevice device, int state, int profile,
                boolean suppressNoisyIntent, int a2dpVolume) {
        final IAudioService service = getService();
        try {
<<<<<<< HEAD
            delay = service.handleBluetoothA2dpActiveDeviceChange(device,
=======
            service.handleBluetoothA2dpActiveDeviceChange(device,
>>>>>>> 825827da
                state, profile, suppressNoisyIntent, a2dpVolume);
        } catch (RemoteException e) {
            throw e.rethrowFromSystemServer();
        }
<<<<<<< HEAD
        return delay;
=======
>>>>>>> 825827da
    }

    /** {@hide} */
    public IRingtonePlayer getRingtonePlayer() {
        try {
            return getService().getRingtonePlayer();
        } catch (RemoteException e) {
            throw e.rethrowFromSystemServer();
        }
    }

    /**
     * Used as a key for {@link #getProperty} to request the native or optimal output sample rate
     * for this device's low latency output stream, in decimal Hz.  Latency-sensitive apps
     * should use this value as a default, and offer the user the option to override it.
     * The low latency output stream is typically either the device's primary output stream,
     * or another output stream with smaller buffers.
     */
    // FIXME Deprecate
    public static final String PROPERTY_OUTPUT_SAMPLE_RATE =
            "android.media.property.OUTPUT_SAMPLE_RATE";

    /**
     * Used as a key for {@link #getProperty} to request the native or optimal output buffer size
     * for this device's low latency output stream, in decimal PCM frames.  Latency-sensitive apps
     * should use this value as a minimum, and offer the user the option to override it.
     * The low latency output stream is typically either the device's primary output stream,
     * or another output stream with smaller buffers.
     */
    // FIXME Deprecate
    public static final String PROPERTY_OUTPUT_FRAMES_PER_BUFFER =
            "android.media.property.OUTPUT_FRAMES_PER_BUFFER";

    /**
     * Used as a key for {@link #getProperty} to determine if the default microphone audio source
     * supports near-ultrasound frequencies (range of 18 - 21 kHz).
     */
    public static final String PROPERTY_SUPPORT_MIC_NEAR_ULTRASOUND =
            "android.media.property.SUPPORT_MIC_NEAR_ULTRASOUND";

    /**
     * Used as a key for {@link #getProperty} to determine if the default speaker audio path
     * supports near-ultrasound frequencies (range of 18 - 21 kHz).
     */
    public static final String PROPERTY_SUPPORT_SPEAKER_NEAR_ULTRASOUND =
            "android.media.property.SUPPORT_SPEAKER_NEAR_ULTRASOUND";

    /**
     * Used as a key for {@link #getProperty} to determine if the unprocessed audio source is
     * available and supported with the expected frequency range and level response.
     */
    public static final String PROPERTY_SUPPORT_AUDIO_SOURCE_UNPROCESSED =
            "android.media.property.SUPPORT_AUDIO_SOURCE_UNPROCESSED";
    /**
     * Returns the value of the property with the specified key.
     * @param key One of the strings corresponding to a property key: either
     *            {@link #PROPERTY_OUTPUT_SAMPLE_RATE},
     *            {@link #PROPERTY_OUTPUT_FRAMES_PER_BUFFER},
     *            {@link #PROPERTY_SUPPORT_MIC_NEAR_ULTRASOUND},
     *            {@link #PROPERTY_SUPPORT_SPEAKER_NEAR_ULTRASOUND}, or
     *            {@link #PROPERTY_SUPPORT_AUDIO_SOURCE_UNPROCESSED}.
     * @return A string representing the associated value for that property key,
     *         or null if there is no value for that key.
     */
    public String getProperty(String key) {
        if (PROPERTY_OUTPUT_SAMPLE_RATE.equals(key)) {
            int outputSampleRate = AudioSystem.getPrimaryOutputSamplingRate();
            return outputSampleRate > 0 ? Integer.toString(outputSampleRate) : null;
        } else if (PROPERTY_OUTPUT_FRAMES_PER_BUFFER.equals(key)) {
            int outputFramesPerBuffer = AudioSystem.getPrimaryOutputFrameCount();
            return outputFramesPerBuffer > 0 ? Integer.toString(outputFramesPerBuffer) : null;
        } else if (PROPERTY_SUPPORT_MIC_NEAR_ULTRASOUND.equals(key)) {
            // Will throw a RuntimeException Resources.NotFoundException if this config value is
            // not found.
            return String.valueOf(getContext().getResources().getBoolean(
                    com.android.internal.R.bool.config_supportMicNearUltrasound));
        } else if (PROPERTY_SUPPORT_SPEAKER_NEAR_ULTRASOUND.equals(key)) {
            return String.valueOf(getContext().getResources().getBoolean(
                    com.android.internal.R.bool.config_supportSpeakerNearUltrasound));
        } else if (PROPERTY_SUPPORT_AUDIO_SOURCE_UNPROCESSED.equals(key)) {
            return String.valueOf(getContext().getResources().getBoolean(
                    com.android.internal.R.bool.config_supportAudioSourceUnprocessed));
        } else {
            // null or unknown key
            return null;
        }
    }

    /**
     * Returns the estimated latency for the given stream type in milliseconds.
     *
     * DO NOT UNHIDE. The existing approach for doing A/V sync has too many problems. We need
     * a better solution.
     * @hide
     */
    @UnsupportedAppUsage
    public int getOutputLatency(int streamType) {
        return AudioSystem.getOutputLatency(streamType);
    }

    /**
     * Registers a global volume controller interface.  Currently limited to SystemUI.
     *
     * @hide
     */
    public void setVolumeController(IVolumeController controller) {
        try {
            getService().setVolumeController(controller);
        } catch (RemoteException e) {
            throw e.rethrowFromSystemServer();
        }
    }

    /**
     * Notify audio manager about volume controller visibility changes.
     * Currently limited to SystemUI.
     *
     * @hide
     */
    public void notifyVolumeControllerVisible(IVolumeController controller, boolean visible) {
        try {
            getService().notifyVolumeControllerVisible(controller, visible);
        } catch (RemoteException e) {
            throw e.rethrowFromSystemServer();
        }
    }

    /**
     * Only useful for volume controllers.
     * @hide
     */
    public boolean isStreamAffectedByRingerMode(int streamType) {
        try {
            return getService().isStreamAffectedByRingerMode(streamType);
        } catch (RemoteException e) {
            throw e.rethrowFromSystemServer();
        }
    }

    /**
     * Only useful for volume controllers.
     * @hide
     */
    public boolean isStreamAffectedByMute(int streamType) {
        try {
            return getService().isStreamAffectedByMute(streamType);
        } catch (RemoteException e) {
            throw e.rethrowFromSystemServer();
        }
    }

    /**
     * Only useful for volume controllers.
     * @hide
     */
    public void disableSafeMediaVolume() {
        try {
            getService().disableSafeMediaVolume(mApplicationContext.getOpPackageName());
        } catch (RemoteException e) {
            throw e.rethrowFromSystemServer();
        }
    }

    /**
     * Only useful for volume controllers.
     * @hide
     */
    @UnsupportedAppUsage
    public void setRingerModeInternal(int ringerMode) {
        try {
            getService().setRingerModeInternal(ringerMode, getContext().getOpPackageName());
        } catch (RemoteException e) {
            throw e.rethrowFromSystemServer();
        }
    }

    /**
     * Only useful for volume controllers.
     * @hide
     */
    @UnsupportedAppUsage
    public int getRingerModeInternal() {
        try {
            return getService().getRingerModeInternal();
        } catch (RemoteException e) {
            throw e.rethrowFromSystemServer();
        }
    }

    /**
     * Only useful for volume controllers.
     * @hide
     */
    public void setVolumePolicy(VolumePolicy policy) {
        try {
            getService().setVolumePolicy(policy);
        } catch (RemoteException e) {
            throw e.rethrowFromSystemServer();
        }
    }

    /**
     * Set Hdmi Cec system audio mode.
     *
     * @param on whether to be on system audio mode
     * @return output device type. 0 (DEVICE_NONE) if failed to set device.
     * @hide
     */
    public int setHdmiSystemAudioSupported(boolean on) {
        try {
            return getService().setHdmiSystemAudioSupported(on);
        } catch (RemoteException e) {
            throw e.rethrowFromSystemServer();
        }
    }

    /**
     * Returns true if Hdmi Cec system audio mode is supported.
     *
     * @hide
     */
    @SystemApi
    @SuppressLint("Doclava125") // FIXME is this still used?
    public boolean isHdmiSystemAudioSupported() {
        try {
            return getService().isHdmiSystemAudioSupported();
        } catch (RemoteException e) {
            throw e.rethrowFromSystemServer();
        }
    }

    /**
     * Return codes for listAudioPorts(), createAudioPatch() ...
     */

    /** @hide */
    @SystemApi
    public static final int SUCCESS = AudioSystem.SUCCESS;
    /**
     * A default error code.
     */
    public static final int ERROR = AudioSystem.ERROR;
    /** @hide
     * CANDIDATE FOR PUBLIC API
     */
    public static final int ERROR_BAD_VALUE = AudioSystem.BAD_VALUE;
    /** @hide
     */
    public static final int ERROR_INVALID_OPERATION = AudioSystem.INVALID_OPERATION;
    /** @hide
     */
    public static final int ERROR_PERMISSION_DENIED = AudioSystem.PERMISSION_DENIED;
    /** @hide
     */
    public static final int ERROR_NO_INIT = AudioSystem.NO_INIT;
    /**
     * An error code indicating that the object reporting it is no longer valid and needs to
     * be recreated.
     */
    public static final int ERROR_DEAD_OBJECT = AudioSystem.DEAD_OBJECT;

    /**
     * Returns a list of descriptors for all audio ports managed by the audio framework.
     * Audio ports are nodes in the audio framework or audio hardware that can be configured
     * or connected and disconnected with createAudioPatch() or releaseAudioPatch().
     * See AudioPort for a list of attributes of each audio port.
     * @param ports An AudioPort ArrayList where the list will be returned.
     * @hide
     */
    @UnsupportedAppUsage
    public static int listAudioPorts(ArrayList<AudioPort> ports) {
        return updateAudioPortCache(ports, null, null);
    }

    /**
     * Returns a list of descriptors for all audio ports managed by the audio framework as
     * it was before the last update calback.
     * @param ports An AudioPort ArrayList where the list will be returned.
     * @hide
     */
    public static int listPreviousAudioPorts(ArrayList<AudioPort> ports) {
        return updateAudioPortCache(null, null, ports);
    }

    /**
     * Specialized version of listAudioPorts() listing only audio devices (AudioDevicePort)
     * @see listAudioPorts(ArrayList<AudioPort>)
     * @hide
     */
    public static int listAudioDevicePorts(ArrayList<AudioDevicePort> devices) {
        if (devices == null) {
            return ERROR_BAD_VALUE;
        }
        ArrayList<AudioPort> ports = new ArrayList<AudioPort>();
        int status = updateAudioPortCache(ports, null, null);
        if (status == SUCCESS) {
            filterDevicePorts(ports, devices);
        }
        return status;
    }

    /**
     * Specialized version of listPreviousAudioPorts() listing only audio devices (AudioDevicePort)
     * @see listPreviousAudioPorts(ArrayList<AudioPort>)
     * @hide
     */
    public static int listPreviousAudioDevicePorts(ArrayList<AudioDevicePort> devices) {
        if (devices == null) {
            return ERROR_BAD_VALUE;
        }
        ArrayList<AudioPort> ports = new ArrayList<AudioPort>();
        int status = updateAudioPortCache(null, null, ports);
        if (status == SUCCESS) {
            filterDevicePorts(ports, devices);
        }
        return status;
    }

    private static void filterDevicePorts(ArrayList<AudioPort> ports,
                                          ArrayList<AudioDevicePort> devices) {
        devices.clear();
        for (int i = 0; i < ports.size(); i++) {
            if (ports.get(i) instanceof AudioDevicePort) {
                devices.add((AudioDevicePort)ports.get(i));
            }
        }
    }

    /**
     * Create a connection between two or more devices. The framework will reject the request if
     * device types are not compatible or the implementation does not support the requested
     * configuration.
     * NOTE: current implementation is limited to one source and one sink per patch.
     * @param patch AudioPatch array where the newly created patch will be returned.
     *              As input, if patch[0] is not null, the specified patch will be replaced by the
     *              new patch created. This avoids calling releaseAudioPatch() when modifying a
     *              patch and allows the implementation to optimize transitions.
     * @param sources List of source audio ports. All must be AudioPort.ROLE_SOURCE.
     * @param sinks   List of sink audio ports. All must be AudioPort.ROLE_SINK.
     *
     * @return - {@link #SUCCESS} if connection is successful.
     *         - {@link #ERROR_BAD_VALUE} if incompatible device types are passed.
     *         - {@link #ERROR_INVALID_OPERATION} if the requested connection is not supported.
     *         - {@link #ERROR_PERMISSION_DENIED} if the client does not have permission to create
     *         a patch.
     *         - {@link #ERROR_DEAD_OBJECT} if the server process is dead
     *         - {@link #ERROR} if patch cannot be connected for any other reason.
     *
     *         patch[0] contains the newly created patch
     * @hide
     */
    @UnsupportedAppUsage
    public static int createAudioPatch(AudioPatch[] patch,
                                 AudioPortConfig[] sources,
                                 AudioPortConfig[] sinks) {
        return AudioSystem.createAudioPatch(patch, sources, sinks);
    }

    /**
     * Releases an existing audio patch connection.
     * @param patch The audio patch to disconnect.
     * @return - {@link #SUCCESS} if disconnection is successful.
     *         - {@link #ERROR_BAD_VALUE} if the specified patch does not exist.
     *         - {@link #ERROR_PERMISSION_DENIED} if the client does not have permission to release
     *         a patch.
     *         - {@link #ERROR_DEAD_OBJECT} if the server process is dead
     *         - {@link #ERROR} if patch cannot be released for any other reason.
     * @hide
     */
    @UnsupportedAppUsage
    public static int releaseAudioPatch(AudioPatch patch) {
        return AudioSystem.releaseAudioPatch(patch);
    }

    /**
     * List all existing connections between audio ports.
     * @param patches An AudioPatch array where the list will be returned.
     * @hide
     */
    @UnsupportedAppUsage
    public static int listAudioPatches(ArrayList<AudioPatch> patches) {
        return updateAudioPortCache(null, patches, null);
    }

    /**
     * Set the gain on the specified AudioPort. The AudioGainConfig config is build by
     * AudioGain.buildConfig()
     * @hide
     */
    public static int setAudioPortGain(AudioPort port, AudioGainConfig gain) {
        if (port == null || gain == null) {
            return ERROR_BAD_VALUE;
        }
        AudioPortConfig activeConfig = port.activeConfig();
        AudioPortConfig config = new AudioPortConfig(port, activeConfig.samplingRate(),
                                        activeConfig.channelMask(), activeConfig.format(), gain);
        config.mConfigMask = AudioPortConfig.GAIN;
        return AudioSystem.setAudioPortConfig(config);
    }

    /**
     * Listener registered by client to be notified upon new audio port connections,
     * disconnections or attributes update.
     * @hide
     */
    public interface OnAudioPortUpdateListener {
        /**
         * Callback method called upon audio port list update.
         * @param portList the updated list of audio ports
         */
        public void onAudioPortListUpdate(AudioPort[] portList);

        /**
         * Callback method called upon audio patch list update.
         * @param patchList the updated list of audio patches
         */
        public void onAudioPatchListUpdate(AudioPatch[] patchList);

        /**
         * Callback method called when the mediaserver dies
         */
        public void onServiceDied();
    }

    /**
     * Register an audio port list update listener.
     * @hide
     */
    @UnsupportedAppUsage
    public void registerAudioPortUpdateListener(OnAudioPortUpdateListener l) {
        sAudioPortEventHandler.init();
        sAudioPortEventHandler.registerListener(l);
    }

    /**
     * Unregister an audio port list update listener.
     * @hide
     */
    @UnsupportedAppUsage
    public void unregisterAudioPortUpdateListener(OnAudioPortUpdateListener l) {
        sAudioPortEventHandler.unregisterListener(l);
    }

    //
    // AudioPort implementation
    //

    static final int AUDIOPORT_GENERATION_INIT = 0;
    static Integer sAudioPortGeneration = new Integer(AUDIOPORT_GENERATION_INIT);
    static ArrayList<AudioPort> sAudioPortsCached = new ArrayList<AudioPort>();
    static ArrayList<AudioPort> sPreviousAudioPortsCached = new ArrayList<AudioPort>();
    static ArrayList<AudioPatch> sAudioPatchesCached = new ArrayList<AudioPatch>();

    static int resetAudioPortGeneration() {
        int generation;
        synchronized (sAudioPortGeneration) {
            generation = sAudioPortGeneration;
            sAudioPortGeneration = AUDIOPORT_GENERATION_INIT;
        }
        return generation;
    }

    static int updateAudioPortCache(ArrayList<AudioPort> ports, ArrayList<AudioPatch> patches,
                                    ArrayList<AudioPort> previousPorts) {
        sAudioPortEventHandler.init();
        synchronized (sAudioPortGeneration) {

            if (sAudioPortGeneration == AUDIOPORT_GENERATION_INIT) {
                int[] patchGeneration = new int[1];
                int[] portGeneration = new int[1];
                int status;
                ArrayList<AudioPort> newPorts = new ArrayList<AudioPort>();
                ArrayList<AudioPatch> newPatches = new ArrayList<AudioPatch>();

                do {
                    newPorts.clear();
                    status = AudioSystem.listAudioPorts(newPorts, portGeneration);
                    if (status != SUCCESS) {
                        Log.w(TAG, "updateAudioPortCache: listAudioPorts failed");
                        return status;
                    }
                    newPatches.clear();
                    status = AudioSystem.listAudioPatches(newPatches, patchGeneration);
                    if (status != SUCCESS) {
                        Log.w(TAG, "updateAudioPortCache: listAudioPatches failed");
                        return status;
                    }
                    // Loop until patch generation is the same as port generation unless audio ports
                    // and audio patches are not null.
                } while (patchGeneration[0] != portGeneration[0]
                        && (ports == null || patches == null));
                // If the patch generation doesn't equal port generation, return ERROR here in case
                // of mismatch between audio ports and audio patches.
                if (patchGeneration[0] != portGeneration[0]) {
                    return ERROR;
                }

                for (int i = 0; i < newPatches.size(); i++) {
                    for (int j = 0; j < newPatches.get(i).sources().length; j++) {
                        AudioPortConfig portCfg = updatePortConfig(newPatches.get(i).sources()[j],
                                                                   newPorts);
                        newPatches.get(i).sources()[j] = portCfg;
                    }
                    for (int j = 0; j < newPatches.get(i).sinks().length; j++) {
                        AudioPortConfig portCfg = updatePortConfig(newPatches.get(i).sinks()[j],
                                                                   newPorts);
                        newPatches.get(i).sinks()[j] = portCfg;
                    }
                }
                for (Iterator<AudioPatch> i = newPatches.iterator(); i.hasNext(); ) {
                    AudioPatch newPatch = i.next();
                    boolean hasInvalidPort = false;
                    for (AudioPortConfig portCfg : newPatch.sources()) {
                        if (portCfg == null) {
                            hasInvalidPort = true;
                            break;
                        }
                    }
                    for (AudioPortConfig portCfg : newPatch.sinks()) {
                        if (portCfg == null) {
                            hasInvalidPort = true;
                            break;
                        }
                    }
                    if (hasInvalidPort) {
                        // Temporarily remove patches with invalid ports. One who created the patch
                        // is responsible for dealing with the port change.
                        i.remove();
                    }
                }

                sPreviousAudioPortsCached = sAudioPortsCached;
                sAudioPortsCached = newPorts;
                sAudioPatchesCached = newPatches;
                sAudioPortGeneration = portGeneration[0];
            }
            if (ports != null) {
                ports.clear();
                ports.addAll(sAudioPortsCached);
            }
            if (patches != null) {
                patches.clear();
                patches.addAll(sAudioPatchesCached);
            }
            if (previousPorts != null) {
                previousPorts.clear();
                previousPorts.addAll(sPreviousAudioPortsCached);
            }
        }
        return SUCCESS;
    }

    static AudioPortConfig updatePortConfig(AudioPortConfig portCfg, ArrayList<AudioPort> ports) {
        AudioPort port = portCfg.port();
        int k;
        for (k = 0; k < ports.size(); k++) {
            // compare handles because the port returned by JNI is not of the correct
            // subclass
            if (ports.get(k).handle().equals(port.handle())) {
                port = ports.get(k);
                break;
            }
        }
        if (k == ports.size()) {
            // this hould never happen
            Log.e(TAG, "updatePortConfig port not found for handle: "+port.handle().id());
            return null;
        }
        AudioGainConfig gainCfg = portCfg.gain();
        if (gainCfg != null) {
            AudioGain gain = port.gain(gainCfg.index());
            gainCfg = gain.buildConfig(gainCfg.mode(),
                                       gainCfg.channelMask(),
                                       gainCfg.values(),
                                       gainCfg.rampDurationMs());
        }
        return port.buildConfig(portCfg.samplingRate(),
                                                 portCfg.channelMask(),
                                                 portCfg.format(),
                                                 gainCfg);
    }

    private OnAmPortUpdateListener mPortListener = null;

    /**
     * The message sent to apps when the contents of the device list changes if they provide
     * a {@link Handler} object to addOnAudioDeviceConnectionListener().
     */
    private final static int MSG_DEVICES_CALLBACK_REGISTERED = 0;
    private final static int MSG_DEVICES_DEVICES_ADDED = 1;
    private final static int MSG_DEVICES_DEVICES_REMOVED = 2;

    /**
     * The list of {@link AudioDeviceCallback} objects to receive add/remove notifications.
     */
    private final ArrayMap<AudioDeviceCallback, NativeEventHandlerDelegate> mDeviceCallbacks =
            new ArrayMap<AudioDeviceCallback, NativeEventHandlerDelegate>();

    /**
     * The following are flags to allow users of {@link AudioManager#getDevices(int)} to filter
     * the results list to only those device types they are interested in.
     */
    /**
     * Specifies to the {@link AudioManager#getDevices(int)} method to include
     * source (i.e. input) audio devices.
     */
    public static final int GET_DEVICES_INPUTS    = 0x0001;

    /**
     * Specifies to the {@link AudioManager#getDevices(int)} method to include
     * sink (i.e. output) audio devices.
     */
    public static final int GET_DEVICES_OUTPUTS   = 0x0002;

    /**
     * Specifies to the {@link AudioManager#getDevices(int)} method to include both
     * source and sink devices.
     */
    public static final int GET_DEVICES_ALL = GET_DEVICES_OUTPUTS | GET_DEVICES_INPUTS;

    /**
     * Determines if a given AudioDevicePort meets the specified filter criteria.
     * @param port  The port to test.
     * @param flags A set of bitflags specifying the criteria to test.
     * @see {@link GET_DEVICES_OUTPUTS} and {@link GET_DEVICES_INPUTS}
     **/
    private static boolean checkFlags(AudioDevicePort port, int flags) {
        return port.role() == AudioPort.ROLE_SINK && (flags & GET_DEVICES_OUTPUTS) != 0 ||
               port.role() == AudioPort.ROLE_SOURCE && (flags & GET_DEVICES_INPUTS) != 0;
    }

    private static boolean checkTypes(AudioDevicePort port) {
        return AudioDeviceInfo.convertInternalDeviceToDeviceType(port.type()) !=
                    AudioDeviceInfo.TYPE_UNKNOWN;
    }

    /**
     * Returns an array of {@link AudioDeviceInfo} objects corresponding to the audio devices
     * currently connected to the system and meeting the criteria specified in the
     * <code>flags</code> parameter.
     * @param flags A set of bitflags specifying the criteria to test.
     * @see #GET_DEVICES_OUTPUTS
     * @see #GET_DEVICES_INPUTS
     * @see #GET_DEVICES_ALL
     * @return A (possibly zero-length) array of AudioDeviceInfo objects.
     */
    public AudioDeviceInfo[] getDevices(int flags) {
        return getDevicesStatic(flags);
    }

    /**
     * Does the actual computation to generate an array of (externally-visible) AudioDeviceInfo
     * objects from the current (internal) AudioDevicePort list.
     */
    private static AudioDeviceInfo[]
        infoListFromPortList(ArrayList<AudioDevicePort> ports, int flags) {

        // figure out how many AudioDeviceInfo we need space for...
        int numRecs = 0;
        for (AudioDevicePort port : ports) {
            if (checkTypes(port) && checkFlags(port, flags)) {
                numRecs++;
            }
        }

        // Now load them up...
        AudioDeviceInfo[] deviceList = new AudioDeviceInfo[numRecs];
        int slot = 0;
        for (AudioDevicePort port : ports) {
            if (checkTypes(port) && checkFlags(port, flags)) {
                deviceList[slot++] = new AudioDeviceInfo(port);
            }
        }

        return deviceList;
    }

    /*
     * Calculate the list of ports that are in ports_B, but not in ports_A. This is used by
     * the add/remove callback mechanism to provide a list of the newly added or removed devices
     * rather than the whole list and make the app figure it out.
     * Note that calling this method with:
     *  ports_A == PREVIOUS_ports and ports_B == CURRENT_ports will calculated ADDED ports.
     *  ports_A == CURRENT_ports and ports_B == PREVIOUS_ports will calculated REMOVED ports.
     */
    private static AudioDeviceInfo[] calcListDeltas(
            ArrayList<AudioDevicePort> ports_A, ArrayList<AudioDevicePort> ports_B, int flags) {

        ArrayList<AudioDevicePort> delta_ports = new ArrayList<AudioDevicePort>();

        AudioDevicePort cur_port = null;
        for (int cur_index = 0; cur_index < ports_B.size(); cur_index++) {
            boolean cur_port_found = false;
            cur_port = ports_B.get(cur_index);
            for (int prev_index = 0;
                 prev_index < ports_A.size() && !cur_port_found;
                 prev_index++) {
                cur_port_found = (cur_port.id() == ports_A.get(prev_index).id());
            }

            if (!cur_port_found) {
                delta_ports.add(cur_port);
            }
        }

        return infoListFromPortList(delta_ports, flags);
    }

    /**
     * Generates a list of AudioDeviceInfo objects corresponding to the audio devices currently
     * connected to the system and meeting the criteria specified in the <code>flags</code>
     * parameter.
     * This is an internal function. The public API front is getDevices(int).
     * @param flags A set of bitflags specifying the criteria to test.
     * @see #GET_DEVICES_OUTPUTS
     * @see #GET_DEVICES_INPUTS
     * @see #GET_DEVICES_ALL
     * @return A (possibly zero-length) array of AudioDeviceInfo objects.
     * @hide
     */
    public static AudioDeviceInfo[] getDevicesStatic(int flags) {
        ArrayList<AudioDevicePort> ports = new ArrayList<AudioDevicePort>();
        int status = AudioManager.listAudioDevicePorts(ports);
        if (status != AudioManager.SUCCESS) {
            // fail and bail!
            return new AudioDeviceInfo[0];  // Always return an array.
        }

        return infoListFromPortList(ports, flags);
    }

    /**
     * Registers an {@link AudioDeviceCallback} object to receive notifications of changes
     * to the set of connected audio devices.
     * @param callback The {@link AudioDeviceCallback} object to receive connect/disconnect
     * notifications.
     * @param handler Specifies the {@link Handler} object for the thread on which to execute
     * the callback. If <code>null</code>, the {@link Handler} associated with the main
     * {@link Looper} will be used.
     */
    public void registerAudioDeviceCallback(AudioDeviceCallback callback,
            android.os.Handler handler) {
        synchronized (mDeviceCallbacks) {
            if (callback != null && !mDeviceCallbacks.containsKey(callback)) {
                if (mDeviceCallbacks.size() == 0) {
                    if (mPortListener == null) {
                        mPortListener = new OnAmPortUpdateListener();
                    }
                    registerAudioPortUpdateListener(mPortListener);
                }
                NativeEventHandlerDelegate delegate =
                        new NativeEventHandlerDelegate(callback, handler);
                mDeviceCallbacks.put(callback, delegate);
                broadcastDeviceListChange_sync(delegate.getHandler());
            }
        }
    }

    /**
     * Unregisters an {@link AudioDeviceCallback} object which has been previously registered
     * to receive notifications of changes to the set of connected audio devices.
     * @param callback The {@link AudioDeviceCallback} object that was previously registered
     * with {@link AudioManager#registerAudioDeviceCallback} to be unregistered.
     */
    public void unregisterAudioDeviceCallback(AudioDeviceCallback callback) {
        synchronized (mDeviceCallbacks) {
            if (mDeviceCallbacks.containsKey(callback)) {
                mDeviceCallbacks.remove(callback);
                if (mDeviceCallbacks.size() == 0) {
                    unregisterAudioPortUpdateListener(mPortListener);
                }
            }
        }
    }

    /**
     * Set port id for microphones by matching device type and address.
     * @hide
     */
    public static void setPortIdForMicrophones(ArrayList<MicrophoneInfo> microphones) {
        AudioDeviceInfo[] devices = getDevicesStatic(AudioManager.GET_DEVICES_INPUTS);
        for (int i = microphones.size() - 1; i >= 0; i--) {
            boolean foundPortId = false;
            for (AudioDeviceInfo device : devices) {
                if (device.getPort().type() == microphones.get(i).getInternalDeviceType()
                        && TextUtils.equals(device.getAddress(), microphones.get(i).getAddress())) {
                    microphones.get(i).setId(device.getId());
                    foundPortId = true;
                    break;
                }
            }
            if (!foundPortId) {
                Log.i(TAG, "Failed to find port id for device with type:"
                        + microphones.get(i).getType() + " address:"
                        + microphones.get(i).getAddress());
                microphones.remove(i);
            }
        }
    }

    /**
     * Convert {@link AudioDeviceInfo} to {@link MicrophoneInfo}.
     * @hide
     */
    public static MicrophoneInfo microphoneInfoFromAudioDeviceInfo(AudioDeviceInfo deviceInfo) {
        int deviceType = deviceInfo.getType();
        int micLocation = (deviceType == AudioDeviceInfo.TYPE_BUILTIN_MIC
                || deviceType == AudioDeviceInfo.TYPE_TELEPHONY) ? MicrophoneInfo.LOCATION_MAINBODY
                : deviceType == AudioDeviceInfo.TYPE_UNKNOWN ? MicrophoneInfo.LOCATION_UNKNOWN
                        : MicrophoneInfo.LOCATION_PERIPHERAL;
        MicrophoneInfo microphone = new MicrophoneInfo(
                deviceInfo.getPort().name() + deviceInfo.getId(),
                deviceInfo.getPort().type(), deviceInfo.getAddress(), micLocation,
                MicrophoneInfo.GROUP_UNKNOWN, MicrophoneInfo.INDEX_IN_THE_GROUP_UNKNOWN,
                MicrophoneInfo.POSITION_UNKNOWN, MicrophoneInfo.ORIENTATION_UNKNOWN,
                new ArrayList<Pair<Float, Float>>(), new ArrayList<Pair<Integer, Integer>>(),
                MicrophoneInfo.SENSITIVITY_UNKNOWN, MicrophoneInfo.SPL_UNKNOWN,
                MicrophoneInfo.SPL_UNKNOWN, MicrophoneInfo.DIRECTIONALITY_UNKNOWN);
        microphone.setId(deviceInfo.getId());
        return microphone;
    }

    /**
     * Add {@link MicrophoneInfo} by device information while filtering certain types.
     */
    private void addMicrophonesFromAudioDeviceInfo(ArrayList<MicrophoneInfo> microphones,
                    HashSet<Integer> filterTypes) {
        AudioDeviceInfo[] devices = getDevicesStatic(GET_DEVICES_INPUTS);
        for (AudioDeviceInfo device : devices) {
            if (filterTypes.contains(device.getType())) {
                continue;
            }
            MicrophoneInfo microphone = microphoneInfoFromAudioDeviceInfo(device);
            microphones.add(microphone);
        }
    }

    /**
     * Returns a list of {@link MicrophoneInfo} that corresponds to the characteristics
     * of all available microphones. The list is empty when no microphones are available
     * on the device. An error during the query will result in an IOException being thrown.
     *
     * @return a list that contains all microphones' characteristics
     * @throws IOException if an error occurs.
     */
    public List<MicrophoneInfo> getMicrophones() throws IOException {
        ArrayList<MicrophoneInfo> microphones = new ArrayList<MicrophoneInfo>();
        int status = AudioSystem.getMicrophones(microphones);
        HashSet<Integer> filterTypes = new HashSet<>();
        filterTypes.add(AudioDeviceInfo.TYPE_TELEPHONY);
        if (status != AudioManager.SUCCESS) {
            // fail and populate microphones with unknown characteristics by device information.
            if (status != AudioManager.ERROR_INVALID_OPERATION) {
                Log.e(TAG, "getMicrophones failed:" + status);
            }
            Log.i(TAG, "fallback on device info");
            addMicrophonesFromAudioDeviceInfo(microphones, filterTypes);
            return microphones;
        }
        setPortIdForMicrophones(microphones);
        filterTypes.add(AudioDeviceInfo.TYPE_BUILTIN_MIC);
        addMicrophonesFromAudioDeviceInfo(microphones, filterTypes);
        return microphones;
    }

    /**
     * Returns a list of audio formats that corresponds to encoding formats
     * supported on offload path for A2DP playback.
     *
     * @return a list of {@link BluetoothCodecConfig} objects containing encoding formats
     * supported for offload A2DP playback
     * @hide
     */
    public List<BluetoothCodecConfig> getHwOffloadEncodingFormatsSupportedForA2DP() {
        ArrayList<Integer> formatsList = new ArrayList<Integer>();
        ArrayList<BluetoothCodecConfig> codecConfigList = new ArrayList<BluetoothCodecConfig>();

        int status = AudioSystem.getHwOffloadEncodingFormatsSupportedForA2DP(formatsList);
        if (status != AudioManager.SUCCESS) {
            Log.e(TAG, "getHwOffloadEncodingFormatsSupportedForA2DP failed:" + status);
            return codecConfigList;
        }

        for (Integer format : formatsList) {
            int btSourceCodec = AudioSystem.audioFormatToBluetoothSourceCodec(format);
            if (btSourceCodec
                    != BluetoothCodecConfig.SOURCE_CODEC_TYPE_INVALID) {
                codecConfigList.add(new BluetoothCodecConfig(btSourceCodec));
            }
        }
        return codecConfigList;
    }

    // Since we need to calculate the changes since THE LAST NOTIFICATION, and not since the
    // (unpredictable) last time updateAudioPortCache() was called by someone, keep a list
    // of the ports that exist at the time of the last notification.
    private ArrayList<AudioDevicePort> mPreviousPorts = new ArrayList<AudioDevicePort>();

    /**
     * Internal method to compute and generate add/remove messages and then send to any
     * registered callbacks. Must be called synchronized on mDeviceCallbacks.
     */
    private void broadcastDeviceListChange_sync(Handler handler) {
        int status;

        // Get the new current set of ports
        ArrayList<AudioDevicePort> current_ports = new ArrayList<AudioDevicePort>();
        status = AudioManager.listAudioDevicePorts(current_ports);
        if (status != AudioManager.SUCCESS) {
            return;
        }

        if (handler != null) {
            // This is the callback for the registration, so send the current list
            AudioDeviceInfo[] deviceList =
                    infoListFromPortList(current_ports, GET_DEVICES_ALL);
            handler.sendMessage(
                    Message.obtain(handler, MSG_DEVICES_CALLBACK_REGISTERED, deviceList));
        } else {
            AudioDeviceInfo[] added_devices =
                    calcListDeltas(mPreviousPorts, current_ports, GET_DEVICES_ALL);
            AudioDeviceInfo[] removed_devices =
                    calcListDeltas(current_ports, mPreviousPorts, GET_DEVICES_ALL);
            if (added_devices.length != 0 || removed_devices.length != 0) {
                for (int i = 0; i < mDeviceCallbacks.size(); i++) {
                    handler = mDeviceCallbacks.valueAt(i).getHandler();
                    if (handler != null) {
                        if (removed_devices.length != 0) {
                            handler.sendMessage(Message.obtain(handler,
                                    MSG_DEVICES_DEVICES_REMOVED,
                                    removed_devices));
                        }
                        if (added_devices.length != 0) {
                            handler.sendMessage(Message.obtain(handler,
                                    MSG_DEVICES_DEVICES_ADDED,
                                    added_devices));
                        }
                    }
                }
            }
        }

        mPreviousPorts = current_ports;
    }

    /**
     * Handles Port list update notifications from the AudioManager
     */
    private class OnAmPortUpdateListener implements AudioManager.OnAudioPortUpdateListener {
        static final String TAG = "OnAmPortUpdateListener";
        public void onAudioPortListUpdate(AudioPort[] portList) {
            synchronized (mDeviceCallbacks) {
                broadcastDeviceListChange_sync(null);
            }
        }

        /**
         * Callback method called upon audio patch list update.
         * Note: We don't do anything with Patches at this time, so ignore this notification.
         * @param patchList the updated list of audio patches.
         */
        public void onAudioPatchListUpdate(AudioPatch[] patchList) {}

        /**
         * Callback method called when the mediaserver dies
         */
        public void onServiceDied() {
            synchronized (mDeviceCallbacks) {
                broadcastDeviceListChange_sync(null);
            }
        }
    }


    /**
     * @hide
     * Abstract class to receive event notification about audioserver process state.
     */
    @SystemApi
    public abstract static class AudioServerStateCallback {
        public void onAudioServerDown() { }
        public void onAudioServerUp() { }
    }

    private Executor mAudioServerStateExec;
    private AudioServerStateCallback mAudioServerStateCb;
    private final Object mAudioServerStateCbLock = new Object();

    private final IAudioServerStateDispatcher mAudioServerStateDispatcher =
            new IAudioServerStateDispatcher.Stub() {
        @Override
        public void dispatchAudioServerStateChange(boolean state) {
            Executor exec;
            AudioServerStateCallback cb;

            synchronized (mAudioServerStateCbLock) {
                exec = mAudioServerStateExec;
                cb = mAudioServerStateCb;
            }

            if ((exec == null) || (cb == null)) {
                return;
            }
            if (state) {
                exec.execute(() -> cb.onAudioServerUp());
            } else {
                exec.execute(() -> cb.onAudioServerDown());
            }
        }
    };

    /**
     * @hide
     * Registers a callback for notification of audio server state changes.
     * @param executor {@link Executor} to handle the callbacks
     * @param stateCallback the callback to receive the audio server state changes
     *        To remove the callabck, pass a null reference for both executor and stateCallback.
     */
    @SystemApi
    public void setAudioServerStateCallback(@NonNull Executor executor,
            @NonNull AudioServerStateCallback stateCallback) {
        if (stateCallback == null) {
            throw new IllegalArgumentException("Illegal null AudioServerStateCallback");
        }
        if (executor == null) {
            throw new IllegalArgumentException(
                    "Illegal null Executor for the AudioServerStateCallback");
        }

        synchronized (mAudioServerStateCbLock) {
            if (mAudioServerStateCb != null) {
                throw new IllegalStateException(
                    "setAudioServerStateCallback called with already registered callabck");
            }
            final IAudioService service = getService();
            try {
                service.registerAudioServerStateDispatcher(mAudioServerStateDispatcher);
            } catch (RemoteException e) {
                throw e.rethrowFromSystemServer();
            }
            mAudioServerStateExec = executor;
            mAudioServerStateCb = stateCallback;
        }
    }

    /**
     * @hide
     * Unregisters the callback for notification of audio server state changes.
     */
    @SystemApi
    public void clearAudioServerStateCallback() {
        synchronized (mAudioServerStateCbLock) {
            if (mAudioServerStateCb != null) {
                final IAudioService service = getService();
                try {
                    service.unregisterAudioServerStateDispatcher(
                            mAudioServerStateDispatcher);
                } catch (RemoteException e) {
                    throw e.rethrowFromSystemServer();
                }
            }
            mAudioServerStateExec = null;
            mAudioServerStateCb = null;
        }
    }

    /**
     * @hide
     * Checks if native audioservice is running or not.
     * @return true if native audioservice runs, false otherwise.
     */
    @SystemApi
    public boolean isAudioServerRunning() {
        final IAudioService service = getService();
        try {
            return service.isAudioServerRunning();
        } catch (RemoteException e) {
            throw e.rethrowFromSystemServer();
        }
    }

    /**
     * @hide
     * Returns all surround formats.
     * @return a map where the key is a surround format and
     * the value indicates the surround format is enabled or not
     */
    public Map<Integer, Boolean> getSurroundFormats() {
        Map<Integer, Boolean> surroundFormats = new HashMap<>();
        int status = AudioSystem.getSurroundFormats(surroundFormats, false);
        if (status != AudioManager.SUCCESS) {
            // fail and bail!
            Log.e(TAG, "getSurroundFormats failed:" + status);
            return new HashMap<Integer, Boolean>(); // Always return a map.
        }
        return surroundFormats;
    }

    /**
     * @hide
     * Set a certain surround format as enabled or not.
     * @param audioFormat a surround format, the value is one of
     *        {@link AudioFormat#ENCODING_AC3}, {@link AudioFormat#ENCODING_E_AC3},
     *        {@link AudioFormat#ENCODING_DTS}, {@link AudioFormat#ENCODING_DTS_HD},
     *        {@link AudioFormat#ENCODING_AAC_LC}, {@link AudioFormat#ENCODING_DOLBY_TRUEHD},
     *        {@link AudioFormat#ENCODING_E_AC3_JOC}. Once {@link AudioFormat#ENCODING_AAC_LC} is
     *        set as enabled, {@link AudioFormat#ENCODING_AAC_LC},
     *        {@link AudioFormat#ENCODING_AAC_HE_V1}, {@link AudioFormat#ENCODING_AAC_HE_V2},
     *        {@link AudioFormat#ENCODING_AAC_ELD}, {@link AudioFormat#ENCODING_AAC_XHE} are
     *        all enabled.
     * @param enabled the required surround format state, true for enabled, false for disabled
     * @return true if successful, otherwise false
     */
    public boolean setSurroundFormatEnabled(
            @AudioFormat.SurroundSoundEncoding int audioFormat, boolean enabled) {
        int status = AudioSystem.setSurroundFormatEnabled(audioFormat, enabled);
        return status == AudioManager.SUCCESS;
    }

    /**
     * @hide
     * Returns all surround formats that are reported by the connected HDMI device.
     * The keys are not affected by calling setSurroundFormatEnabled(), and the values
     * are not affected by calling setSurroundFormatEnabled() when in AUTO mode.
     * This information can used to show the AUTO setting for SurroundSound.
     *
     * @return a map where the key is a surround format and
     * the value indicates the surround format is enabled or not
     */
    public Map<Integer, Boolean> getReportedSurroundFormats() {
        Map<Integer, Boolean> reportedSurroundFormats = new HashMap<>();
        int status = AudioSystem.getSurroundFormats(reportedSurroundFormats, true);
        if (status != AudioManager.SUCCESS) {
            // fail and bail!
            Log.e(TAG, "getReportedSurroundFormats failed:" + status);
            return new HashMap<Integer, Boolean>(); // Always return a map.
        }
        return reportedSurroundFormats;
    }

    /**
     * Return if audio haptic coupled playback is supported or not.
     *
     * @return whether audio haptic playback supported.
     */
    public static boolean isHapticPlaybackSupported() {
        return AudioSystem.isHapticPlaybackSupported();
    }

    /**
     * @hide
     * Introspection API to retrieve audio product strategies.
     * When implementing {Car|Oem}AudioManager, use this method  to retrieve the collection of
     * audio product strategies, which is indexed by a weakly typed index in order to be extended
     * by OEM without any needs of AOSP patches.
     * The {Car|Oem}AudioManager can expose API to build {@link AudioAttributes} for a given product
     * strategy refered either by its index or human readable string. It will allow clients
     * application to start streaming data using these {@link AudioAttributes} on the selected
     * device by Audio Policy Engine.
     * @return a (possibly zero-length) array of
     *         {@see android.media.audiopolicy.AudioProductStrategy} objects.
     */
    @SystemApi
    @RequiresPermission(android.Manifest.permission.MODIFY_AUDIO_ROUTING)
    public @NonNull AudioProductStrategies getAudioProductStrategies() {
        final IAudioService service = getService();
        try {
            return service.getAudioProductStrategies();
        } catch (RemoteException e) {
            throw e.rethrowFromSystemServer();
        }
    }

    /**
     * @hide
     * Introspection API to retrieve audio volume groups.
     * When implementing {Car|Oem}AudioManager, use this method  to retrieve the collection of
     * audio volume groups.
     * @return a (possibly zero-length) array of
     *         {@see android.media.audiopolicy.AudioVolumeGroups} objects.
     */
    @SystemApi
    @RequiresPermission(android.Manifest.permission.MODIFY_AUDIO_ROUTING)
    public @NonNull AudioVolumeGroups getAudioVolumeGroups() {
        final IAudioService service = getService();
        try {
            return service.listAudioVolumeGroups();
        } catch (RemoteException e) {
            throw e.rethrowFromSystemServer();
        }
    }

    /**
     * @hide
     * Callback registered by client to be notified upon volume group change.
     */
    @SystemApi
    public abstract static class VolumeGroupCallback {
        /**
         * Callback method called upon audio volume group change.
         * @param group the group for which the volume has changed
         */
        public void onAudioVolumeGroupChanged(int group, int flags) {}
    }

   /**
    * @hide
    * Register an audio volume group change listener.
    * @param callback the {@link VolumeGroupCallback} to register
    */
    @SystemApi
    public void registerVolumeGroupCallback(
            @NonNull Executor executor,
            @NonNull VolumeGroupCallback callback) {
        Preconditions.checkNotNull(executor, "executor must not be null");
        Preconditions.checkNotNull(callback, "volume group change cb must not be null");
        sAudioAudioVolumeGroupChangedHandler.init();
        // TODO: make use of executor
        sAudioAudioVolumeGroupChangedHandler.registerListener(callback);
    }

   /**
    * @hide
    * Unregister an audio volume group change listener.
    * @param callback the {@link VolumeGroupCallback} to unregister
    */
    @SystemApi
    public void unregisterVolumeGroupCallback(
            @NonNull VolumeGroupCallback callback) {
        Preconditions.checkNotNull(callback, "volume group change cb must not be null");
        sAudioAudioVolumeGroupChangedHandler.unregisterListener(callback);
    }
<<<<<<< HEAD
=======

    /**
     * Return if an asset contains haptic channels or not.
     * @param uri the {@link Uri} of the asset.
     * @return true if the assert contains haptic channels.
     * @hide
     */
    public static boolean hasHapticChannels(Uri uri) {
        try {
            return getService().hasHapticChannels(uri);
        } catch (RemoteException e) {
            throw e.rethrowFromSystemServer();
        }
    }
>>>>>>> 825827da

    //---------------------------------------------------------
    // Inner classes
    //--------------------
    /**
     * Helper class to handle the forwarding of native events to the appropriate listener
     * (potentially) handled in a different thread.
     */
    private class NativeEventHandlerDelegate {
        private final Handler mHandler;

        NativeEventHandlerDelegate(final AudioDeviceCallback callback,
                                   Handler handler) {
            // find the looper for our new event handler
            Looper looper;
            if (handler != null) {
                looper = handler.getLooper();
            } else {
                // no given handler, use the looper the addListener call was called in
                looper = Looper.getMainLooper();
            }

            // construct the event handler with this looper
            if (looper != null) {
                // implement the event handler delegate
                mHandler = new Handler(looper) {
                    @Override
                    public void handleMessage(Message msg) {
                        switch(msg.what) {
                        case MSG_DEVICES_CALLBACK_REGISTERED:
                        case MSG_DEVICES_DEVICES_ADDED:
                            if (callback != null) {
                                callback.onAudioDevicesAdded((AudioDeviceInfo[])msg.obj);
                            }
                            break;

                        case MSG_DEVICES_DEVICES_REMOVED:
                            if (callback != null) {
                                callback.onAudioDevicesRemoved((AudioDeviceInfo[])msg.obj);
                            }
                           break;

                        default:
                            Log.e(TAG, "Unknown native event type: " + msg.what);
                            break;
                        }
                    }
                };
            } else {
                mHandler = null;
            }
        }

        Handler getHandler() {
            return mHandler;
        }
    }
}<|MERGE_RESOLUTION|>--- conflicted
+++ resolved
@@ -554,12 +554,7 @@
      * request is from a hardware key press. (e.g. {@link MediaController}).
      * @hide
      */
-<<<<<<< HEAD
-    @SystemApi
-    public static final int FLAG_FROM_KEY = 1 << 16;
-=======
     public static final int FLAG_FROM_KEY = 1 << 12;
->>>>>>> 825827da
 
     // The iterator of TreeMap#entrySet() returns the entries in ascending key order.
     private static final TreeMap<Integer, String> FLAG_NAMES = new TreeMap<>();
@@ -1501,13 +1496,6 @@
      * @param attributes the {@link AudioAttributes} to be used for playback
      * @return true if the given audio format can be offloaded.
      */
-<<<<<<< HEAD
-    public static boolean isOffloadedPlaybackSupported(@NonNull AudioFormat format) {
-        if (format == null) {
-            throw new IllegalArgumentException("Illegal null AudioFormat");
-        }
-        return AudioSystem.isOffloadSupported(format);
-=======
     public static boolean isOffloadedPlaybackSupported(@NonNull AudioFormat format,
             @NonNull AudioAttributes attributes) {
         if (format == null) {
@@ -1517,7 +1505,6 @@
             throw new NullPointerException("Illegal null AudioAttributes");
         }
         return AudioSystem.isOffloadSupported(format, attributes);
->>>>>>> 825827da
     }
 
     //====================================================================
@@ -3344,12 +3331,8 @@
         try {
             MediaProjection projection = policy.getMediaProjection();
             String regId = service.registerAudioPolicy(policy.getConfig(), policy.cb(),
-<<<<<<< HEAD
-                    policy.hasFocusListener(), policy.isFocusPolicy(), policy.isVolumeController(),
-=======
                     policy.hasFocusListener(), policy.isFocusPolicy(), policy.isTestFocusPolicy(),
                     policy.isVolumeController(),
->>>>>>> 825827da
                     projection == null ? null : projection.getProjection());
             if (regId == null) {
                 return ERROR;
@@ -4240,28 +4223,16 @@
      * BluetoothA2dp.ACTION_CONNECTION_STATE_CHANGED intent.
      * {@hide}
      */
-<<<<<<< HEAD
-    public int handleBluetoothA2dpActiveDeviceChange(
-=======
     public void handleBluetoothA2dpActiveDeviceChange(
->>>>>>> 825827da
                 BluetoothDevice device, int state, int profile,
                 boolean suppressNoisyIntent, int a2dpVolume) {
         final IAudioService service = getService();
         try {
-<<<<<<< HEAD
-            delay = service.handleBluetoothA2dpActiveDeviceChange(device,
-=======
             service.handleBluetoothA2dpActiveDeviceChange(device,
->>>>>>> 825827da
                 state, profile, suppressNoisyIntent, a2dpVolume);
         } catch (RemoteException e) {
             throw e.rethrowFromSystemServer();
         }
-<<<<<<< HEAD
-        return delay;
-=======
->>>>>>> 825827da
     }
 
     /** {@hide} */
@@ -5494,8 +5465,6 @@
         Preconditions.checkNotNull(callback, "volume group change cb must not be null");
         sAudioAudioVolumeGroupChangedHandler.unregisterListener(callback);
     }
-<<<<<<< HEAD
-=======
 
     /**
      * Return if an asset contains haptic channels or not.
@@ -5510,7 +5479,6 @@
             throw e.rethrowFromSystemServer();
         }
     }
->>>>>>> 825827da
 
     //---------------------------------------------------------
     // Inner classes
