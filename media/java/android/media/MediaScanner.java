/*
 * Copyright (C) 2007 The Android Open Source Project
 *
 * Licensed under the Apache License, Version 2.0 (the "License");
 * you may not use this file except in compliance with the License.
 * You may obtain a copy of the License at
 *
 *      http://www.apache.org/licenses/LICENSE-2.0
 *
 * Unless required by applicable law or agreed to in writing, software
 * distributed under the License is distributed on an "AS IS" BASIS,
 * WITHOUT WARRANTIES OR CONDITIONS OF ANY KIND, either express or implied.
 * See the License for the specific language governing permissions and
 * limitations under the License.
 */

package android.media;

import android.annotation.UnsupportedAppUsage;
import android.content.ContentProviderClient;
import android.content.ContentResolver;
import android.content.ContentUris;
import android.content.ContentValues;
import android.content.Context;
import android.content.SharedPreferences;
import android.database.Cursor;
import android.database.SQLException;
import android.drm.DrmManagerClient;
import android.graphics.BitmapFactory;
import android.mtp.MtpConstants;
import android.net.Uri;
import android.os.Build;
import android.os.Environment;
import android.os.RemoteException;
import android.os.SystemProperties;
import android.provider.MediaStore;
import android.provider.MediaStore.Audio;
import android.provider.MediaStore.Audio.Playlists;
import android.provider.MediaStore.Files;
import android.provider.MediaStore.Files.FileColumns;
import android.provider.MediaStore.Images;
import android.provider.MediaStore.Video;
import android.provider.Settings;
import android.provider.Settings.SettingNotFoundException;
import android.sax.Element;
import android.sax.ElementListener;
import android.sax.RootElement;
import android.system.ErrnoException;
import android.system.Os;
import android.text.TextUtils;
import android.util.Log;
import android.util.Xml;

import dalvik.system.CloseGuard;

import org.xml.sax.Attributes;
import org.xml.sax.ContentHandler;
import org.xml.sax.SAXException;

import java.io.BufferedReader;
import java.io.File;
import java.io.FileDescriptor;
import java.io.FileInputStream;
import java.io.IOException;
import java.io.InputStreamReader;
import java.text.ParseException;
import java.text.SimpleDateFormat;
import java.util.ArrayList;
import java.util.HashMap;
import java.util.Iterator;
import java.util.Locale;
import java.util.TimeZone;
import java.util.concurrent.atomic.AtomicBoolean;

/**
 * Internal service helper that no-one should use directly.
 *
 * The way the scan currently works is:
 * - The Java MediaScannerService creates a MediaScanner (this class), and calls
 *   MediaScanner.scanDirectories on it.
 * - scanDirectories() calls the native processDirectory() for each of the specified directories.
 * - the processDirectory() JNI method wraps the provided mediascanner client in a native
 *   'MyMediaScannerClient' class, then calls processDirectory() on the native MediaScanner
 *   object (which got created when the Java MediaScanner was created).
 * - native MediaScanner.processDirectory() calls
 *   doProcessDirectory(), which recurses over the folder, and calls
 *   native MyMediaScannerClient.scanFile() for every file whose extension matches.
 * - native MyMediaScannerClient.scanFile() calls back on Java MediaScannerClient.scanFile,
 *   which calls doScanFile, which after some setup calls back down to native code, calling
 *   MediaScanner.processFile().
 * - MediaScanner.processFile() calls one of several methods, depending on the type of the
 *   file: parseMP3, parseMP4, parseMidi, parseOgg or parseWMA.
 * - each of these methods gets metadata key/value pairs from the file, and repeatedly
 *   calls native MyMediaScannerClient.handleStringTag, which calls back up to its Java
 *   counterparts in this file.
 * - Java handleStringTag() gathers the key/value pairs that it's interested in.
 * - once processFile returns and we're back in Java code in doScanFile(), it calls
 *   Java MyMediaScannerClient.endFile(), which takes all the data that's been
 *   gathered and inserts an entry in to the database.
 *
 * In summary:
 * Java MediaScannerService calls
 * Java MediaScanner scanDirectories, which calls
 * Java MediaScanner processDirectory (native method), which calls
 * native MediaScanner processDirectory, which calls
 * native MyMediaScannerClient scanFile, which calls
 * Java MyMediaScannerClient scanFile, which calls
 * Java MediaScannerClient doScanFile, which calls
 * Java MediaScanner processFile (native method), which calls
 * native MediaScanner processFile, which calls
 * native parseMP3, parseMP4, parseMidi, parseOgg or parseWMA, which calls
 * native MyMediaScanner handleStringTag, which calls
 * Java MyMediaScanner handleStringTag.
 * Once MediaScanner processFile returns, an entry is inserted in to the database.
 *
 * The MediaScanner class is not thread-safe, so it should only be used in a single threaded manner.
 *
 * {@hide}
 */
public class MediaScanner implements AutoCloseable {
    static {
        System.loadLibrary("media_jni");
        native_init();
    }

    private final static String TAG = "MediaScanner";

    @UnsupportedAppUsage
    private static final String[] FILES_PRESCAN_PROJECTION = new String[] {
            Files.FileColumns._ID, // 0
            Files.FileColumns.DATA, // 1
            Files.FileColumns.FORMAT, // 2
            Files.FileColumns.DATE_MODIFIED, // 3
            Files.FileColumns.MEDIA_TYPE, // 4
    };

    private static final String[] ID_PROJECTION = new String[] {
            Files.FileColumns._ID,
    };

    private static final int FILES_PRESCAN_ID_COLUMN_INDEX = 0;
    private static final int FILES_PRESCAN_PATH_COLUMN_INDEX = 1;
    private static final int FILES_PRESCAN_FORMAT_COLUMN_INDEX = 2;
    private static final int FILES_PRESCAN_DATE_MODIFIED_COLUMN_INDEX = 3;
    private static final int FILES_PRESCAN_MEDIA_TYPE_COLUMN_INDEX = 4;

    private static final String[] PLAYLIST_MEMBERS_PROJECTION = new String[] {
            Audio.Playlists.Members.PLAYLIST_ID, // 0
     };

    private static final int ID_PLAYLISTS_COLUMN_INDEX = 0;
    private static final int PATH_PLAYLISTS_COLUMN_INDEX = 1;
    private static final int DATE_MODIFIED_PLAYLISTS_COLUMN_INDEX = 2;

    private static final String RINGTONES_DIR = "/ringtones/";
    private static final String NOTIFICATIONS_DIR = "/notifications/";
    private static final String ALARMS_DIR = "/alarms/";
    private static final String MUSIC_DIR = "/music/";
    private static final String PODCASTS_DIR = "/podcasts/";
    private static final String AUDIOBOOKS_DIR = "/audiobooks/";

    public static final String SCANNED_BUILD_PREFS_NAME = "MediaScanBuild";
    public static final String LAST_INTERNAL_SCAN_FINGERPRINT = "lastScanFingerprint";
    private static final String SYSTEM_SOUNDS_DIR = Environment.getRootDirectory() + "/media/audio";
    private static final String OEM_SOUNDS_DIR = Environment.getOemDirectory() + "/media/audio";
    private static final String PRODUCT_SOUNDS_DIR = Environment.getProductDirectory() + "/media/audio";
    private static String sLastInternalScanFingerprint;

    private static final String[] ID3_GENRES = {
        // ID3v1 Genres
        "Blues",
        "Classic Rock",
        "Country",
        "Dance",
        "Disco",
        "Funk",
        "Grunge",
        "Hip-Hop",
        "Jazz",
        "Metal",
        "New Age",
        "Oldies",
        "Other",
        "Pop",
        "R&B",
        "Rap",
        "Reggae",
        "Rock",
        "Techno",
        "Industrial",
        "Alternative",
        "Ska",
        "Death Metal",
        "Pranks",
        "Soundtrack",
        "Euro-Techno",
        "Ambient",
        "Trip-Hop",
        "Vocal",
        "Jazz+Funk",
        "Fusion",
        "Trance",
        "Classical",
        "Instrumental",
        "Acid",
        "House",
        "Game",
        "Sound Clip",
        "Gospel",
        "Noise",
        "AlternRock",
        "Bass",
        "Soul",
        "Punk",
        "Space",
        "Meditative",
        "Instrumental Pop",
        "Instrumental Rock",
        "Ethnic",
        "Gothic",
        "Darkwave",
        "Techno-Industrial",
        "Electronic",
        "Pop-Folk",
        "Eurodance",
        "Dream",
        "Southern Rock",
        "Comedy",
        "Cult",
        "Gangsta",
        "Top 40",
        "Christian Rap",
        "Pop/Funk",
        "Jungle",
        "Native American",
        "Cabaret",
        "New Wave",
        "Psychadelic",
        "Rave",
        "Showtunes",
        "Trailer",
        "Lo-Fi",
        "Tribal",
        "Acid Punk",
        "Acid Jazz",
        "Polka",
        "Retro",
        "Musical",
        "Rock & Roll",
        "Hard Rock",
        // The following genres are Winamp extensions
        "Folk",
        "Folk-Rock",
        "National Folk",
        "Swing",
        "Fast Fusion",
        "Bebob",
        "Latin",
        "Revival",
        "Celtic",
        "Bluegrass",
        "Avantgarde",
        "Gothic Rock",
        "Progressive Rock",
        "Psychedelic Rock",
        "Symphonic Rock",
        "Slow Rock",
        "Big Band",
        "Chorus",
        "Easy Listening",
        "Acoustic",
        "Humour",
        "Speech",
        "Chanson",
        "Opera",
        "Chamber Music",
        "Sonata",
        "Symphony",
        "Booty Bass",
        "Primus",
        "Porn Groove",
        "Satire",
        "Slow Jam",
        "Club",
        "Tango",
        "Samba",
        "Folklore",
        "Ballad",
        "Power Ballad",
        "Rhythmic Soul",
        "Freestyle",
        "Duet",
        "Punk Rock",
        "Drum Solo",
        "A capella",
        "Euro-House",
        "Dance Hall",
        // The following ones seem to be fairly widely supported as well
        "Goa",
        "Drum & Bass",
        "Club-House",
        "Hardcore",
        "Terror",
        "Indie",
        "Britpop",
        null,
        "Polsk Punk",
        "Beat",
        "Christian Gangsta",
        "Heavy Metal",
        "Black Metal",
        "Crossover",
        "Contemporary Christian",
        "Christian Rock",
        "Merengue",
        "Salsa",
        "Thrash Metal",
        "Anime",
        "JPop",
        "Synthpop",
        // 148 and up don't seem to have been defined yet.
    };

    private long mNativeContext;
    @UnsupportedAppUsage
    private final Context mContext;
    @UnsupportedAppUsage
    private final String mPackageName;
    private final String mVolumeName;
    private final ContentProviderClient mMediaProvider;
    @UnsupportedAppUsage
    private final Uri mAudioUri;
    private final Uri mVideoUri;
    private final Uri mImagesUri;
    private final Uri mPlaylistsUri;
    @UnsupportedAppUsage
    private final Uri mFilesUri;
    private final Uri mFilesUriNoNotify;
    private final boolean mProcessPlaylists;
    private final boolean mProcessGenres;
    private int mMtpObjectHandle;

    private final AtomicBoolean mClosed = new AtomicBoolean();
    private final CloseGuard mCloseGuard = CloseGuard.get();

    /** whether to use bulk inserts or individual inserts for each item */
    private static final boolean ENABLE_BULK_INSERTS = true;

    // used when scanning the image database so we know whether we have to prune
    // old thumbnail files
    private int mOriginalCount;
    /** Whether the scanner has set a default sound for the ringer ringtone. */
    private boolean mDefaultRingtoneSet;
    /** Whether the scanner has set a default sound for the notification ringtone. */
    private boolean mDefaultNotificationSet;
    /** Whether the scanner has set a default sound for the alarm ringtone. */
    private boolean mDefaultAlarmSet;
    /** The filename for the default sound for the ringer ringtone. */
    @UnsupportedAppUsage
    private String mDefaultRingtoneFilename;
    /** The filename for the default sound for the notification ringtone. */
    @UnsupportedAppUsage
    private String mDefaultNotificationFilename;
    /** The filename for the default sound for the alarm ringtone. */
    @UnsupportedAppUsage
    private String mDefaultAlarmAlertFilename;
    /**
     * The prefix for system properties that define the default sound for
     * ringtones. Concatenate the name of the setting from Settings
     * to get the full system property.
     */
    private static final String DEFAULT_RINGTONE_PROPERTY_PREFIX = "ro.config.";

    private final BitmapFactory.Options mBitmapOptions = new BitmapFactory.Options();

    private static class FileEntry {
        @UnsupportedAppUsage
        long mRowId;
        String mPath;
        long mLastModified;
        int mFormat;
        int mMediaType;
        @UnsupportedAppUsage
        boolean mLastModifiedChanged;

        /** @deprecated kept intact for lame apps using reflection */
        @Deprecated
        @UnsupportedAppUsage
        FileEntry(long rowId, String path, long lastModified, int format) {
            this(rowId, path, lastModified, format, FileColumns.MEDIA_TYPE_NONE);
        }

        FileEntry(long rowId, String path, long lastModified, int format, int mediaType) {
            mRowId = rowId;
            mPath = path;
            mLastModified = lastModified;
            mFormat = format;
            mMediaType = mediaType;
            mLastModifiedChanged = false;
        }

        @Override
        public String toString() {
            return mPath + " mRowId: " + mRowId;
        }
    }

    private static class PlaylistEntry {
        String path;
        long bestmatchid;
        int bestmatchlevel;
    }

    private final ArrayList<PlaylistEntry> mPlaylistEntries = new ArrayList<>();
    private final ArrayList<FileEntry> mPlayLists = new ArrayList<>();

    @UnsupportedAppUsage
    private MediaInserter mMediaInserter;

    private DrmManagerClient mDrmManagerClient = null;

    @UnsupportedAppUsage
    public MediaScanner(Context c, String volumeName) {
        native_setup();
        mContext = c;
        mPackageName = c.getPackageName();
        mVolumeName = volumeName;

        mBitmapOptions.inSampleSize = 1;
        mBitmapOptions.inJustDecodeBounds = true;

        setDefaultRingtoneFileNames();

        mMediaProvider = mContext.getContentResolver()
                .acquireContentProviderClient(MediaStore.AUTHORITY);

        if (sLastInternalScanFingerprint == null) {
            final SharedPreferences scanSettings =
                    mContext.getSharedPreferences(SCANNED_BUILD_PREFS_NAME, Context.MODE_PRIVATE);
            sLastInternalScanFingerprint =
                    scanSettings.getString(LAST_INTERNAL_SCAN_FINGERPRINT, new String());
        }

        mAudioUri = Audio.Media.getContentUri(volumeName);
        mVideoUri = Video.Media.getContentUri(volumeName);
        mImagesUri = Images.Media.getContentUri(volumeName);
        mFilesUri = Files.getContentUri(volumeName);
        mFilesUriNoNotify = mFilesUri.buildUpon().appendQueryParameter("nonotify", "1").build();

        if (!volumeName.equals("internal")) {
            // we only support playlists on external media
            mProcessPlaylists = true;
            mProcessGenres = true;
            mPlaylistsUri = Playlists.getContentUri(volumeName);
        } else {
            mProcessPlaylists = false;
            mProcessGenres = false;
            mPlaylistsUri = null;
        }

        final Locale locale = mContext.getResources().getConfiguration().locale;
        if (locale != null) {
            String language = locale.getLanguage();
            String country = locale.getCountry();
            if (language != null) {
                if (country != null) {
                    setLocale(language + "_" + country);
                } else {
                    setLocale(language);
                }
            }
        }

        mCloseGuard.open("close");
    }

    private void setDefaultRingtoneFileNames() {
        mDefaultRingtoneFilename = SystemProperties.get(DEFAULT_RINGTONE_PROPERTY_PREFIX
                + Settings.System.RINGTONE);
        mDefaultNotificationFilename = SystemProperties.get(DEFAULT_RINGTONE_PROPERTY_PREFIX
                + Settings.System.NOTIFICATION_SOUND);
        mDefaultAlarmAlertFilename = SystemProperties.get(DEFAULT_RINGTONE_PROPERTY_PREFIX
                + Settings.System.ALARM_ALERT);
    }

    @UnsupportedAppUsage
    private final MyMediaScannerClient mClient = new MyMediaScannerClient();

    @UnsupportedAppUsage
    private boolean isDrmEnabled() {
        String prop = SystemProperties.get("drm.service.enabled");
        return prop != null && prop.equals("true");
    }

    private class MyMediaScannerClient implements MediaScannerClient {

        private final SimpleDateFormat mDateFormatter;

        private String mArtist;
        private String mAlbumArtist;    // use this if mArtist is missing
        private String mAlbum;
        private String mTitle;
        private String mComposer;
        private String mGenre;
        @UnsupportedAppUsage
        private String mMimeType;
        /** @deprecated file types no longer exist */
        @Deprecated
        @UnsupportedAppUsage
        private int mFileType;
        private int mTrack;
        private int mYear;
        private int mDuration;
        @UnsupportedAppUsage
        private String mPath;
        private long mDate;
        private long mLastModified;
        private long mFileSize;
        private String mWriter;
        private int mCompilation;
        @UnsupportedAppUsage
        private boolean mIsDrm;
        @UnsupportedAppUsage
        private boolean mNoMedia;   // flag to suppress file from appearing in media tables
        private boolean mScanSuccess;
        private int mWidth;
        private int mHeight;
        private int mColorStandard;
        private int mColorTransfer;
        private int mColorRange;

        public MyMediaScannerClient() {
            mDateFormatter = new SimpleDateFormat("yyyyMMdd'T'HHmmss");
            mDateFormatter.setTimeZone(TimeZone.getTimeZone("UTC"));
        }

        @UnsupportedAppUsage
        public FileEntry beginFile(String path, String mimeType, long lastModified,
                long fileSize, boolean isDirectory, boolean noMedia) {
            mMimeType = mimeType;
            mFileSize = fileSize;
            mIsDrm = false;
            mScanSuccess = true;

            if (!isDirectory) {
                if (!noMedia && isNoMediaFile(path)) {
                    noMedia = true;
                }
                mNoMedia = noMedia;

                // if mimeType was not specified, compute file type based on file extension.
                if (mMimeType == null) {
                    mMimeType = MediaFile.getMimeTypeForFile(path);
                }

                if (isDrmEnabled() && MediaFile.isDrmMimeType(mMimeType)) {
                    getMimeTypeFromDrm(path);
                }
            }

            FileEntry entry = makeEntryFor(path);
            // add some slack to avoid a rounding error
            long delta = (entry != null) ? (lastModified - entry.mLastModified) : 0;
            boolean wasModified = delta > 1 || delta < -1;
            if (entry == null || wasModified) {
                if (wasModified) {
                    entry.mLastModified = lastModified;
                } else {
                    entry = new FileEntry(0, path, lastModified,
                            (isDirectory ? MtpConstants.FORMAT_ASSOCIATION : 0),
                            FileColumns.MEDIA_TYPE_NONE);
                }
                entry.mLastModifiedChanged = true;
            }

            if (mProcessPlaylists && MediaFile.isPlayListMimeType(mMimeType)) {
                mPlayLists.add(entry);
                // we don't process playlists in the main scan, so return null
                return null;
            }

            // clear all the metadata
            mArtist = null;
            mAlbumArtist = null;
            mAlbum = null;
            mTitle = null;
            mComposer = null;
            mGenre = null;
            mTrack = 0;
            mYear = 0;
            mDuration = 0;
            mPath = path;
            mDate = 0;
            mLastModified = lastModified;
            mWriter = null;
            mCompilation = 0;
            mWidth = 0;
            mHeight = 0;
            mColorStandard = -1;
            mColorTransfer = -1;
            mColorRange = -1;

            return entry;
        }

        @Override
        @UnsupportedAppUsage
        public void scanFile(String path, long lastModified, long fileSize,
                boolean isDirectory, boolean noMedia) {
            // This is the callback funtion from native codes.
            // Log.v(TAG, "scanFile: "+path);
            doScanFile(path, null, lastModified, fileSize, isDirectory, false, noMedia);
        }

        @UnsupportedAppUsage
        public Uri doScanFile(String path, String mimeType, long lastModified,
                long fileSize, boolean isDirectory, boolean scanAlways, boolean noMedia) {
            Uri result = null;
//            long t1 = System.currentTimeMillis();
            try {
                FileEntry entry = beginFile(path, mimeType, lastModified,
                        fileSize, isDirectory, noMedia);

                if (entry == null) {
                    return null;
                }

                // if this file was just inserted via mtp, set the rowid to zero
                // (even though it already exists in the database), to trigger
                // the correct code path for updating its entry
                if (mMtpObjectHandle != 0) {
                    entry.mRowId = 0;
                }

                if (entry.mPath != null) {
                    if (((!mDefaultNotificationSet &&
                                doesPathHaveFilename(entry.mPath, mDefaultNotificationFilename))
                        || (!mDefaultRingtoneSet &&
                                doesPathHaveFilename(entry.mPath, mDefaultRingtoneFilename))
                        || (!mDefaultAlarmSet &&
                                doesPathHaveFilename(entry.mPath, mDefaultAlarmAlertFilename)))) {
                        Log.w(TAG, "forcing rescan of " + entry.mPath +
                                "since ringtone setting didn't finish");
                        scanAlways = true;
                    } else if (isSystemSoundWithMetadata(entry.mPath)
                            && !Build.FINGERPRINT.equals(sLastInternalScanFingerprint)) {
                        // file is located on the system partition where the date cannot be trusted:
                        // rescan if the build fingerprint has changed since the last scan.
                        Log.i(TAG, "forcing rescan of " + entry.mPath
                                + " since build fingerprint changed");
                        scanAlways = true;
                    }
                }

                // rescan for metadata if file was modified since last scan
                if (entry != null && (entry.mLastModifiedChanged || scanAlways)) {
                    if (noMedia) {
                        result = endFile(entry, false, false, false, false, false, false);
                    } else {
                        boolean isaudio = MediaFile.isAudioMimeType(mMimeType);
                        boolean isvideo = MediaFile.isVideoMimeType(mMimeType);
                        boolean isimage = MediaFile.isImageMimeType(mMimeType);

                        if (isaudio || isvideo || isimage) {
                            path = Environment.maybeTranslateEmulatedPathToInternal(new File(path))
                                    .getAbsolutePath();
                        }

                        // we only extract metadata for audio and video files
                        if (isaudio || isvideo) {
                            mScanSuccess = processFile(path, mimeType, this);
                        }

                        if (isimage) {
                            mScanSuccess = processImageFile(path);
                        }

                        String lowpath = path.toLowerCase(Locale.ROOT);
                        boolean ringtones = mScanSuccess && (lowpath.indexOf(RINGTONES_DIR) > 0);
                        boolean notifications = mScanSuccess &&
                                (lowpath.indexOf(NOTIFICATIONS_DIR) > 0);
                        boolean alarms = mScanSuccess && (lowpath.indexOf(ALARMS_DIR) > 0);
                        boolean podcasts = mScanSuccess && (lowpath.indexOf(PODCASTS_DIR) > 0);
                        boolean audiobooks = mScanSuccess && (lowpath.indexOf(AUDIOBOOKS_DIR) > 0);
                        boolean music = mScanSuccess && ((lowpath.indexOf(MUSIC_DIR) > 0) ||
                            (!ringtones && !notifications && !alarms && !podcasts && !audiobooks));

                        result = endFile(entry, ringtones, notifications, alarms, podcasts,
                                audiobooks, music);
                    }
                }
            } catch (RemoteException e) {
                Log.e(TAG, "RemoteException in MediaScanner.scanFile()", e);
            }
//            long t2 = System.currentTimeMillis();
//            Log.v(TAG, "scanFile: " + path + " took " + (t2-t1));
            return result;
        }

        private long parseDate(String date) {
            try {
              return mDateFormatter.parse(date).getTime();
            } catch (ParseException e) {
              return 0;
            }
        }

        private int parseSubstring(String s, int start, int defaultValue) {
            int length = s.length();
            if (start == length) return defaultValue;

            char ch = s.charAt(start++);
            // return defaultValue if we have no integer at all
            if (ch < '0' || ch > '9') return defaultValue;

            int result = ch - '0';
            while (start < length) {
                ch = s.charAt(start++);
                if (ch < '0' || ch > '9') return result;
                result = result * 10 + (ch - '0');
            }

            return result;
        }

        @UnsupportedAppUsage
        public void handleStringTag(String name, String value) {
            if (name.equalsIgnoreCase("title") || name.startsWith("title;")) {
                // Don't trim() here, to preserve the special \001 character
                // used to force sorting. The media provider will trim() before
                // inserting the title in to the database.
                mTitle = value;
            } else if (name.equalsIgnoreCase("artist") || name.startsWith("artist;")) {
                mArtist = value.trim();
            } else if (name.equalsIgnoreCase("albumartist") || name.startsWith("albumartist;")
                    || name.equalsIgnoreCase("band") || name.startsWith("band;")) {
                mAlbumArtist = value.trim();
            } else if (name.equalsIgnoreCase("album") || name.startsWith("album;")) {
                mAlbum = value.trim();
            } else if (name.equalsIgnoreCase("composer") || name.startsWith("composer;")) {
                mComposer = value.trim();
            } else if (mProcessGenres &&
                    (name.equalsIgnoreCase("genre") || name.startsWith("genre;"))) {
                mGenre = getGenreName(value);
            } else if (name.equalsIgnoreCase("year") || name.startsWith("year;")) {
                mYear = parseSubstring(value, 0, 0);
            } else if (name.equalsIgnoreCase("tracknumber") || name.startsWith("tracknumber;")) {
                // track number might be of the form "2/12"
                // we just read the number before the slash
                int num = parseSubstring(value, 0, 0);
                mTrack = (mTrack / 1000) * 1000 + num;
            } else if (name.equalsIgnoreCase("discnumber") ||
                    name.equals("set") || name.startsWith("set;")) {
                // set number might be of the form "1/3"
                // we just read the number before the slash
                int num = parseSubstring(value, 0, 0);
                mTrack = (num * 1000) + (mTrack % 1000);
            } else if (name.equalsIgnoreCase("duration")) {
                mDuration = parseSubstring(value, 0, 0);
            } else if (name.equalsIgnoreCase("writer") || name.startsWith("writer;")) {
                mWriter = value.trim();
            } else if (name.equalsIgnoreCase("compilation")) {
                mCompilation = parseSubstring(value, 0, 0);
            } else if (name.equalsIgnoreCase("isdrm")) {
                mIsDrm = (parseSubstring(value, 0, 0) == 1);
            } else if (name.equalsIgnoreCase("date")) {
                mDate = parseDate(value);
            } else if (name.equalsIgnoreCase("width")) {
                mWidth = parseSubstring(value, 0, 0);
            } else if (name.equalsIgnoreCase("height")) {
                mHeight = parseSubstring(value, 0, 0);
            } else if (name.equalsIgnoreCase("colorstandard")) {
                mColorStandard = parseSubstring(value, 0, -1);
            } else if (name.equalsIgnoreCase("colortransfer")) {
                mColorTransfer = parseSubstring(value, 0, -1);
            } else if (name.equalsIgnoreCase("colorrange")) {
                mColorRange = parseSubstring(value, 0, -1);
            } else {
                //Log.v(TAG, "unknown tag: " + name + " (" + mProcessGenres + ")");
            }
        }

        private boolean convertGenreCode(String input, String expected) {
            String output = getGenreName(input);
            if (output.equals(expected)) {
                return true;
            } else {
                Log.d(TAG, "'" + input + "' -> '" + output + "', expected '" + expected + "'");
                return false;
            }
        }
        private void testGenreNameConverter() {
            convertGenreCode("2", "Country");
            convertGenreCode("(2)", "Country");
            convertGenreCode("(2", "(2");
            convertGenreCode("2 Foo", "Country");
            convertGenreCode("(2) Foo", "Country");
            convertGenreCode("(2 Foo", "(2 Foo");
            convertGenreCode("2Foo", "2Foo");
            convertGenreCode("(2)Foo", "Country");
            convertGenreCode("200 Foo", "Foo");
            convertGenreCode("(200) Foo", "Foo");
            convertGenreCode("200Foo", "200Foo");
            convertGenreCode("(200)Foo", "Foo");
            convertGenreCode("200)Foo", "200)Foo");
            convertGenreCode("200) Foo", "200) Foo");
        }

        public String getGenreName(String genreTagValue) {

            if (genreTagValue == null) {
                return null;
            }
            final int length = genreTagValue.length();

            if (length > 0) {
                boolean parenthesized = false;
                StringBuffer number = new StringBuffer();
                int i = 0;
                for (; i < length; ++i) {
                    char c = genreTagValue.charAt(i);
                    if (i == 0 && c == '(') {
                        parenthesized = true;
                    } else if (Character.isDigit(c)) {
                        number.append(c);
                    } else {
                        break;
                    }
                }
                char charAfterNumber = i < length ? genreTagValue.charAt(i) : ' ';
                if ((parenthesized && charAfterNumber == ')')
                        || !parenthesized && Character.isWhitespace(charAfterNumber)) {
                    try {
                        short genreIndex = Short.parseShort(number.toString());
                        if (genreIndex >= 0) {
                            if (genreIndex < ID3_GENRES.length && ID3_GENRES[genreIndex] != null) {
                                return ID3_GENRES[genreIndex];
                            } else if (genreIndex == 0xFF) {
                                return null;
                            } else if (genreIndex < 0xFF && (i + 1) < length) {
                                // genre is valid but unknown,
                                // if there is a string after the value we take it
                                if (parenthesized && charAfterNumber == ')') {
                                    i++;
                                }
                                String ret = genreTagValue.substring(i).trim();
                                if (ret.length() != 0) {
                                    return ret;
                                }
                            } else {
                                // else return the number, without parentheses
                                return number.toString();
                            }
                        }
                    } catch (NumberFormatException e) {
                    }
                }
            }

            return genreTagValue;
        }

        private boolean processImageFile(String path) {
            try {
                mBitmapOptions.outWidth = 0;
                mBitmapOptions.outHeight = 0;
                BitmapFactory.decodeFile(path, mBitmapOptions);
                mWidth = mBitmapOptions.outWidth;
                mHeight = mBitmapOptions.outHeight;
                return mWidth > 0 && mHeight > 0;
            } catch (Throwable th) {
                // ignore;
            }
            return false;
        }

        @UnsupportedAppUsage
        public void setMimeType(String mimeType) {
            if ("audio/mp4".equals(mMimeType) &&
                    mimeType.startsWith("video")) {
                // for feature parity with Donut, we force m4a files to keep the
                // audio/mp4 mimetype, even if they are really "enhanced podcasts"
                // with a video track
                return;
            }
            mMimeType = mimeType;
        }

        /**
         * Formats the data into a values array suitable for use with the Media
         * Content Provider.
         *
         * @return a map of values
         */
        @UnsupportedAppUsage
        private ContentValues toValues() {
            ContentValues map = new ContentValues();

            map.put(MediaStore.MediaColumns.DATA, mPath);
            map.put(MediaStore.MediaColumns.TITLE, mTitle);
            map.put(MediaStore.MediaColumns.DATE_MODIFIED, mLastModified);
            map.put(MediaStore.MediaColumns.SIZE, mFileSize);
            map.put(MediaStore.MediaColumns.MIME_TYPE, mMimeType);
            map.put(MediaStore.MediaColumns.IS_DRM, mIsDrm);
            map.putNull(MediaStore.MediaColumns.HASH);

            String resolution = null;
            if (mWidth > 0 && mHeight > 0) {
                map.put(MediaStore.MediaColumns.WIDTH, mWidth);
                map.put(MediaStore.MediaColumns.HEIGHT, mHeight);
                resolution = mWidth + "x" + mHeight;
            }

            if (!mNoMedia) {
                if (MediaFile.isVideoMimeType(mMimeType)) {
                    map.put(Video.Media.ARTIST, (mArtist != null && mArtist.length() > 0
                            ? mArtist : MediaStore.UNKNOWN_STRING));
                    map.put(Video.Media.ALBUM, (mAlbum != null && mAlbum.length() > 0
                            ? mAlbum : MediaStore.UNKNOWN_STRING));
                    map.put(Video.Media.DURATION, mDuration);
                    if (resolution != null) {
                        map.put(Video.Media.RESOLUTION, resolution);
                    }
                    if (mColorStandard >= 0) {
                        map.put(Video.Media.COLOR_STANDARD, mColorStandard);
                    }
                    if (mColorTransfer >= 0) {
                        map.put(Video.Media.COLOR_TRANSFER, mColorTransfer);
                    }
                    if (mColorRange >= 0) {
                        map.put(Video.Media.COLOR_RANGE, mColorRange);
                    }
                    if (mDate > 0) {
                        map.put(Video.Media.DATE_TAKEN, mDate);
                    }
                } else if (MediaFile.isImageMimeType(mMimeType)) {
                    // FIXME - add DESCRIPTION
<<<<<<< HEAD
                } else if (mScanSuccess && MediaFile.isAudioMimeType(mMimeType)) {
=======
                } else if (MediaFile.isAudioMimeType(mMimeType)) {
>>>>>>> de843449
                    map.put(Audio.Media.ARTIST, (mArtist != null && mArtist.length() > 0) ?
                            mArtist : MediaStore.UNKNOWN_STRING);
                    map.put(Audio.Media.ALBUM_ARTIST, (mAlbumArtist != null &&
                            mAlbumArtist.length() > 0) ? mAlbumArtist : null);
                    map.put(Audio.Media.ALBUM, (mAlbum != null && mAlbum.length() > 0) ?
                            mAlbum : MediaStore.UNKNOWN_STRING);
                    map.put(Audio.Media.COMPOSER, mComposer);
                    map.put(Audio.Media.GENRE, mGenre);
                    if (mYear != 0) {
                        map.put(Audio.Media.YEAR, mYear);
                    }
                    map.put(Audio.Media.TRACK, mTrack);
                    map.put(Audio.Media.DURATION, mDuration);
                    map.put(Audio.Media.COMPILATION, mCompilation);
                }
            }
            return map;
        }

        @UnsupportedAppUsage
        private Uri endFile(FileEntry entry, boolean ringtones, boolean notifications,
                boolean alarms, boolean podcasts, boolean audiobooks, boolean music)
                throws RemoteException {
            // update database

            // use album artist if artist is missing
            if (mArtist == null || mArtist.length() == 0) {
                mArtist = mAlbumArtist;
            }

            ContentValues values = toValues();
            String title = values.getAsString(MediaStore.MediaColumns.TITLE);
            if (title == null || TextUtils.isEmpty(title.trim())) {
                title = MediaFile.getFileTitle(values.getAsString(MediaStore.MediaColumns.DATA));
                values.put(MediaStore.MediaColumns.TITLE, title);
            }
            String album = values.getAsString(Audio.Media.ALBUM);
            if (MediaStore.UNKNOWN_STRING.equals(album)) {
                album = values.getAsString(MediaStore.MediaColumns.DATA);
                // extract last path segment before file name
                int lastSlash = album.lastIndexOf('/');
                if (lastSlash >= 0) {
                    int previousSlash = 0;
                    while (true) {
                        int idx = album.indexOf('/', previousSlash + 1);
                        if (idx < 0 || idx >= lastSlash) {
                            break;
                        }
                        previousSlash = idx;
                    }
                    if (previousSlash != 0) {
                        album = album.substring(previousSlash + 1, lastSlash);
                        values.put(Audio.Media.ALBUM, album);
                    }
                }
            }
            long rowId = entry.mRowId;
            if (MediaFile.isAudioMimeType(mMimeType) && (rowId == 0 || mMtpObjectHandle != 0)) {
                // Only set these for new entries. For existing entries, they
                // may have been modified later, and we want to keep the current
                // values so that custom ringtones still show up in the ringtone
                // picker.
                values.put(Audio.Media.IS_RINGTONE, ringtones);
                values.put(Audio.Media.IS_NOTIFICATION, notifications);
                values.put(Audio.Media.IS_ALARM, alarms);
                values.put(Audio.Media.IS_MUSIC, music);
                values.put(Audio.Media.IS_PODCAST, podcasts);
<<<<<<< HEAD
=======
                values.put(Audio.Media.IS_AUDIOBOOK, audiobooks);
>>>>>>> de843449
            } else if (MediaFile.isExifMimeType(mMimeType) && !mNoMedia) {
                ExifInterface exif = null;
                try {
                    exif = new ExifInterface(entry.mPath);
                } catch (Exception ex) {
                    // exif is null
                }
                if (exif != null) {
                    long time = exif.getGpsDateTime();
                    if (time != -1) {
                        values.put(Images.Media.DATE_TAKEN, time);
                    } else {
                        // If no time zone information is available, we should consider using
                        // EXIF local time as taken time if the difference between file time
                        // and EXIF local time is not less than 1 Day, otherwise MediaProvider
                        // will use file time as taken time.
                        time = exif.getDateTime();
                        if (time != -1 && Math.abs(mLastModified * 1000 - time) >= 86400000) {
                            values.put(Images.Media.DATE_TAKEN, time);
                        }
                    }

                    int orientation = exif.getAttributeInt(
                        ExifInterface.TAG_ORIENTATION, -1);
                    if (orientation != -1) {
                        // We only recognize a subset of orientation tag values.
                        int degree;
                        switch(orientation) {
                            case ExifInterface.ORIENTATION_ROTATE_90:
                                degree = 90;
                                break;
                            case ExifInterface.ORIENTATION_ROTATE_180:
                                degree = 180;
                                break;
                            case ExifInterface.ORIENTATION_ROTATE_270:
                                degree = 270;
                                break;
                            default:
                                degree = 0;
                                break;
                        }
                        values.put(Images.Media.ORIENTATION, degree);
                    }
                }
            }

            Uri tableUri = mFilesUri;
            int mediaType = FileColumns.MEDIA_TYPE_NONE;
            MediaInserter inserter = mMediaInserter;
<<<<<<< HEAD
            if (mScanSuccess && !mNoMedia) {
=======
            if (!mNoMedia) {
>>>>>>> de843449
                if (MediaFile.isVideoMimeType(mMimeType)) {
                    tableUri = mVideoUri;
                    mediaType = FileColumns.MEDIA_TYPE_VIDEO;
                } else if (MediaFile.isImageMimeType(mMimeType)) {
                    tableUri = mImagesUri;
                    mediaType = FileColumns.MEDIA_TYPE_IMAGE;
                } else if (MediaFile.isAudioMimeType(mMimeType)) {
                    tableUri = mAudioUri;
                    mediaType = FileColumns.MEDIA_TYPE_AUDIO;
                } else if (MediaFile.isPlayListMimeType(mMimeType)) {
                    tableUri = mPlaylistsUri;
                    mediaType = FileColumns.MEDIA_TYPE_PLAYLIST;
                }
            }
            Uri result = null;
            boolean needToSetSettings = false;
            // Setting a flag in order not to use bulk insert for the file related with
            // notifications, ringtones, and alarms, because the rowId of the inserted file is
            // needed.
            if (notifications && !mDefaultNotificationSet) {
                if (TextUtils.isEmpty(mDefaultNotificationFilename) ||
                        doesPathHaveFilename(entry.mPath, mDefaultNotificationFilename)) {
                    needToSetSettings = true;
                }
            } else if (ringtones && !mDefaultRingtoneSet) {
                if (TextUtils.isEmpty(mDefaultRingtoneFilename) ||
                        doesPathHaveFilename(entry.mPath, mDefaultRingtoneFilename)) {
                    needToSetSettings = true;
                }
            } else if (alarms && !mDefaultAlarmSet) {
                if (TextUtils.isEmpty(mDefaultAlarmAlertFilename) ||
                        doesPathHaveFilename(entry.mPath, mDefaultAlarmAlertFilename)) {
                    needToSetSettings = true;
                }
            }

            if (rowId == 0) {
                if (mMtpObjectHandle != 0) {
                    values.put(MediaStore.MediaColumns.MEDIA_SCANNER_NEW_OBJECT_ID, mMtpObjectHandle);
                }
                if (tableUri == mFilesUri) {
                    int format = entry.mFormat;
                    if (format == 0) {
                        format = MediaFile.getFormatCode(entry.mPath, mMimeType);
                    }
                    values.put(Files.FileColumns.FORMAT, format);
                }
                // New file, insert it.
                // Directories need to be inserted before the files they contain, so they
                // get priority when bulk inserting.
                // If the rowId of the inserted file is needed, it gets inserted immediately,
                // bypassing the bulk inserter.
                if (inserter == null || needToSetSettings) {
                    if (inserter != null) {
                        inserter.flushAll();
                    }
                    result = mMediaProvider.insert(tableUri, values);
                } else if (entry.mFormat == MtpConstants.FORMAT_ASSOCIATION) {
                    inserter.insertwithPriority(tableUri, values);
                } else {
                    inserter.insert(tableUri, values);
                }

                if (result != null) {
                    rowId = ContentUris.parseId(result);
                    entry.mRowId = rowId;
                }
            } else {
                // updated file
                result = ContentUris.withAppendedId(tableUri, rowId);
                // path should never change, and we want to avoid replacing mixed cased paths
                // with squashed lower case paths
                values.remove(MediaStore.MediaColumns.DATA);

<<<<<<< HEAD
                if (mScanSuccess && !mNoMedia) {
=======
                if (!mNoMedia) {
>>>>>>> de843449
                    // Changing media type must be done as separate update
                    if (mediaType != entry.mMediaType) {
                        final ContentValues mediaTypeValues = new ContentValues();
                        mediaTypeValues.put(FileColumns.MEDIA_TYPE, mediaType);
                        mMediaProvider.update(ContentUris.withAppendedId(mFilesUri, rowId),
                                mediaTypeValues, null, null);
                    }
                }

                mMediaProvider.update(result, values, null, null);
            }

            if(needToSetSettings) {
                if (notifications) {
                    setRingtoneIfNotSet(Settings.System.NOTIFICATION_SOUND, tableUri, rowId);
                    mDefaultNotificationSet = true;
                } else if (ringtones) {
                    setRingtoneIfNotSet(Settings.System.RINGTONE, tableUri, rowId);
                    mDefaultRingtoneSet = true;
                } else if (alarms) {
                    setRingtoneIfNotSet(Settings.System.ALARM_ALERT, tableUri, rowId);
                    mDefaultAlarmSet = true;
                }
            }

            return result;
        }

        private boolean doesPathHaveFilename(String path, String filename) {
            int pathFilenameStart = path.lastIndexOf(File.separatorChar) + 1;
            int filenameLength = filename.length();
            return path.regionMatches(pathFilenameStart, filename, 0, filenameLength) &&
                    pathFilenameStart + filenameLength == path.length();
        }

        private void setRingtoneIfNotSet(String settingName, Uri uri, long rowId) {
            if (wasRingtoneAlreadySet(settingName)) {
                return;
            }

            ContentResolver cr = mContext.getContentResolver();
            String existingSettingValue = Settings.System.getString(cr, settingName);
            if (TextUtils.isEmpty(existingSettingValue)) {
                final Uri settingUri = Settings.System.getUriFor(settingName);
                final Uri ringtoneUri = ContentUris.withAppendedId(uri, rowId);
                RingtoneManager.setActualDefaultRingtoneUri(mContext,
                        RingtoneManager.getDefaultType(settingUri), ringtoneUri);
            }
            Settings.System.putInt(cr, settingSetIndicatorName(settingName), 1);
        }

        /** @deprecated file types no longer exist */
        @Deprecated
        @UnsupportedAppUsage
        private int getFileTypeFromDrm(String path) {
            return 0;
        }

        private void getMimeTypeFromDrm(String path) {
            mMimeType = null;

            if (mDrmManagerClient == null) {
                mDrmManagerClient = new DrmManagerClient(mContext);
            }

            if (mDrmManagerClient.canHandle(path, null)) {
                mIsDrm = true;
                mMimeType = mDrmManagerClient.getOriginalMimeType(path);
            }

            if (mMimeType == null) {
                mMimeType = ContentResolver.MIME_TYPE_DEFAULT;
            }
        }

    }; // end of anonymous MediaScannerClient instance

    private static boolean isSystemSoundWithMetadata(String path) {
        if (path.startsWith(SYSTEM_SOUNDS_DIR + ALARMS_DIR)
                || path.startsWith(SYSTEM_SOUNDS_DIR + RINGTONES_DIR)
                || path.startsWith(SYSTEM_SOUNDS_DIR + NOTIFICATIONS_DIR)
                || path.startsWith(OEM_SOUNDS_DIR + ALARMS_DIR)
                || path.startsWith(OEM_SOUNDS_DIR + RINGTONES_DIR)
                || path.startsWith(OEM_SOUNDS_DIR + NOTIFICATIONS_DIR)
                || path.startsWith(PRODUCT_SOUNDS_DIR + ALARMS_DIR)
                || path.startsWith(PRODUCT_SOUNDS_DIR + RINGTONES_DIR)
                || path.startsWith(PRODUCT_SOUNDS_DIR + NOTIFICATIONS_DIR)) {
            return true;
        }
        return false;
    }

    private String settingSetIndicatorName(String base) {
        return base + "_set";
    }

    private boolean wasRingtoneAlreadySet(String name) {
        ContentResolver cr = mContext.getContentResolver();
        String indicatorName = settingSetIndicatorName(name);
        try {
            return Settings.System.getInt(cr, indicatorName) != 0;
        } catch (SettingNotFoundException e) {
            return false;
        }
    }

    @UnsupportedAppUsage
    private void prescan(String filePath, boolean prescanFiles) throws RemoteException {
        Cursor c = null;
        String where = null;
        String[] selectionArgs = null;

        mPlayLists.clear();

        if (filePath != null) {
            // query for only one file
            where = MediaStore.Files.FileColumns._ID + ">?" +
                " AND " + Files.FileColumns.DATA + "=?";
            selectionArgs = new String[] { "", filePath };
        } else {
            where = MediaStore.Files.FileColumns._ID + ">?";
            selectionArgs = new String[] { "" };
        }

        mDefaultRingtoneSet = wasRingtoneAlreadySet(Settings.System.RINGTONE);
        mDefaultNotificationSet = wasRingtoneAlreadySet(Settings.System.NOTIFICATION_SOUND);
        mDefaultAlarmSet = wasRingtoneAlreadySet(Settings.System.ALARM_ALERT);

        // Tell the provider to not delete the file.
        // If the file is truly gone the delete is unnecessary, and we want to avoid
        // accidentally deleting files that are really there (this may happen if the
        // filesystem is mounted and unmounted while the scanner is running).
        Uri.Builder builder = mFilesUri.buildUpon();
        builder.appendQueryParameter(MediaStore.PARAM_DELETE_DATA, "false");
        MediaBulkDeleter deleter = new MediaBulkDeleter(mMediaProvider, builder.build());

        // Build the list of files from the content provider
        try {
            if (prescanFiles) {
                // First read existing files from the files table.
                // Because we'll be deleting entries for missing files as we go,
                // we need to query the database in small batches, to avoid problems
                // with CursorWindow positioning.
                long lastId = Long.MIN_VALUE;
                Uri limitUri = mFilesUri.buildUpon().appendQueryParameter("limit", "1000").build();

                while (true) {
                    selectionArgs[0] = "" + lastId;
                    if (c != null) {
                        c.close();
                        c = null;
                    }
                    c = mMediaProvider.query(limitUri, FILES_PRESCAN_PROJECTION,
                            where, selectionArgs, MediaStore.Files.FileColumns._ID, null);
                    if (c == null) {
                        break;
                    }

                    int num = c.getCount();

                    if (num == 0) {
                        break;
                    }
                    while (c.moveToNext()) {
                        long rowId = c.getLong(FILES_PRESCAN_ID_COLUMN_INDEX);
                        String path = c.getString(FILES_PRESCAN_PATH_COLUMN_INDEX);
                        int format = c.getInt(FILES_PRESCAN_FORMAT_COLUMN_INDEX);
                        long lastModified = c.getLong(FILES_PRESCAN_DATE_MODIFIED_COLUMN_INDEX);
                        lastId = rowId;

                        // Only consider entries with absolute path names.
                        // This allows storing URIs in the database without the
                        // media scanner removing them.
                        if (path != null && path.startsWith("/")) {
                            boolean exists = false;
                            try {
                                exists = Os.access(path, android.system.OsConstants.F_OK);
                            } catch (ErrnoException e1) {
                            }
                            if (!exists && !MtpConstants.isAbstractObject(format)) {
                                // do not delete missing playlists, since they may have been
                                // modified by the user.
                                // The user can delete them in the media player instead.
                                // instead, clear the path and lastModified fields in the row
                                String mimeType = MediaFile.getMimeTypeForFile(path);
                                if (!MediaFile.isPlayListMimeType(mimeType)) {
                                    deleter.delete(rowId);
                                    if (path.toLowerCase(Locale.US).endsWith("/.nomedia")) {
                                        deleter.flush();
                                        String parent = new File(path).getParent();
                                        mMediaProvider.call(MediaStore.UNHIDE_CALL, parent, null);
                                    }
                                }
                            }
                        }
                    }
                }
            }
        }
        finally {
            if (c != null) {
                c.close();
            }
            deleter.flush();
        }

        // compute original size of images
        mOriginalCount = 0;
        c = mMediaProvider.query(mImagesUri, ID_PROJECTION, null, null, null, null);
        if (c != null) {
            mOriginalCount = c.getCount();
            c.close();
        }
    }

    static class MediaBulkDeleter {
        StringBuilder whereClause = new StringBuilder();
        ArrayList<String> whereArgs = new ArrayList<String>(100);
        final ContentProviderClient mProvider;
        final Uri mBaseUri;

        public MediaBulkDeleter(ContentProviderClient provider, Uri baseUri) {
            mProvider = provider;
            mBaseUri = baseUri;
        }

        public void delete(long id) throws RemoteException {
            if (whereClause.length() != 0) {
                whereClause.append(",");
            }
            whereClause.append("?");
            whereArgs.add("" + id);
            if (whereArgs.size() > 100) {
                flush();
            }
        }
        public void flush() throws RemoteException {
            int size = whereArgs.size();
            if (size > 0) {
                String [] foo = new String [size];
                foo = whereArgs.toArray(foo);
                int numrows = mProvider.delete(mBaseUri,
                        MediaStore.MediaColumns._ID + " IN (" +
                        whereClause.toString() + ")", foo);
                //Log.i("@@@@@@@@@", "rows deleted: " + numrows);
                whereClause.setLength(0);
                whereArgs.clear();
            }
        }
    }

    @UnsupportedAppUsage
    private void postscan(final String[] directories) throws RemoteException {

        // handle playlists last, after we know what media files are on the storage.
        if (mProcessPlaylists) {
            processPlayLists();
        }

        // allow GC to clean up
        mPlayLists.clear();
    }

    private void releaseResources() {
        // release the DrmManagerClient resources
        if (mDrmManagerClient != null) {
            mDrmManagerClient.close();
            mDrmManagerClient = null;
        }
    }

    public void scanDirectories(String[] directories) {
        try {
            long start = System.currentTimeMillis();
            prescan(null, true);
            long prescan = System.currentTimeMillis();

            if (ENABLE_BULK_INSERTS) {
                // create MediaInserter for bulk inserts
                mMediaInserter = new MediaInserter(mMediaProvider, 500);
            }

            for (int i = 0; i < directories.length; i++) {
                processDirectory(directories[i], mClient);
            }

            if (ENABLE_BULK_INSERTS) {
                // flush remaining inserts
                mMediaInserter.flushAll();
                mMediaInserter = null;
            }

            long scan = System.currentTimeMillis();
            postscan(directories);
            long end = System.currentTimeMillis();

            if (false) {
                Log.d(TAG, " prescan time: " + (prescan - start) + "ms\n");
                Log.d(TAG, "    scan time: " + (scan - prescan) + "ms\n");
                Log.d(TAG, "postscan time: " + (end - scan) + "ms\n");
                Log.d(TAG, "   total time: " + (end - start) + "ms\n");
            }
        } catch (SQLException e) {
            // this might happen if the SD card is removed while the media scanner is running
            Log.e(TAG, "SQLException in MediaScanner.scan()", e);
        } catch (UnsupportedOperationException e) {
            // this might happen if the SD card is removed while the media scanner is running
            Log.e(TAG, "UnsupportedOperationException in MediaScanner.scan()", e);
        } catch (RemoteException e) {
            Log.e(TAG, "RemoteException in MediaScanner.scan()", e);
        } finally {
            releaseResources();
        }
    }

    // this function is used to scan a single file
    @UnsupportedAppUsage
    public Uri scanSingleFile(String path, String mimeType) {
        try {
            prescan(path, true);

            File file = new File(path);
            if (!file.exists() || !file.canRead()) {
                return null;
            }

            // lastModified is in milliseconds on Files.
            long lastModifiedSeconds = file.lastModified() / 1000;

            // always scan the file, so we can return the content://media Uri for existing files
            return mClient.doScanFile(path, mimeType, lastModifiedSeconds, file.length(),
                    false, true, MediaScanner.isNoMediaPath(path));
        } catch (RemoteException e) {
            Log.e(TAG, "RemoteException in MediaScanner.scanFile()", e);
            return null;
        } finally {
            releaseResources();
        }
    }

    private static boolean isNoMediaFile(String path) {
        File file = new File(path);
        if (file.isDirectory()) return false;

        // special case certain file names
        // I use regionMatches() instead of substring() below
        // to avoid memory allocation
        int lastSlash = path.lastIndexOf('/');
        if (lastSlash >= 0 && lastSlash + 2 < path.length()) {
            // ignore those ._* files created by MacOS
            if (path.regionMatches(lastSlash + 1, "._", 0, 2)) {
                return true;
            }

            // ignore album art files created by Windows Media Player:
            // Folder.jpg, AlbumArtSmall.jpg, AlbumArt_{...}_Large.jpg
            // and AlbumArt_{...}_Small.jpg
            if (path.regionMatches(true, path.length() - 4, ".jpg", 0, 4)) {
                if (path.regionMatches(true, lastSlash + 1, "AlbumArt_{", 0, 10) ||
                        path.regionMatches(true, lastSlash + 1, "AlbumArt.", 0, 9)) {
                    return true;
                }
                int length = path.length() - lastSlash - 1;
                if ((length == 17 && path.regionMatches(
                        true, lastSlash + 1, "AlbumArtSmall", 0, 13)) ||
                        (length == 10
                         && path.regionMatches(true, lastSlash + 1, "Folder", 0, 6))) {
                    return true;
                }
            }
        }
        return false;
    }

    private static HashMap<String,String> mNoMediaPaths = new HashMap<String,String>();
    private static HashMap<String,String> mMediaPaths = new HashMap<String,String>();

    /* MediaProvider calls this when a .nomedia file is added or removed */
    public static void clearMediaPathCache(boolean clearMediaPaths, boolean clearNoMediaPaths) {
        synchronized (MediaScanner.class) {
            if (clearMediaPaths) {
                mMediaPaths.clear();
            }
            if (clearNoMediaPaths) {
                mNoMediaPaths.clear();
            }
        }
    }

    @UnsupportedAppUsage
    public static boolean isNoMediaPath(String path) {
        if (path == null) {
            return false;
        }
        // return true if file or any parent directory has name starting with a dot
        if (path.indexOf("/.") >= 0) {
            return true;
        }

        int firstSlash = path.lastIndexOf('/');
        if (firstSlash <= 0) {
            return false;
        }
        String parent = path.substring(0,  firstSlash);

        synchronized (MediaScanner.class) {
            if (mNoMediaPaths.containsKey(parent)) {
                return true;
            } else if (!mMediaPaths.containsKey(parent)) {
                // check to see if any parent directories have a ".nomedia" file
                // start from 1 so we don't bother checking in the root directory
                int offset = 1;
                while (offset >= 0) {
                    int slashIndex = path.indexOf('/', offset);
                    if (slashIndex > offset) {
                        slashIndex++; // move past slash
                        File file = new File(path.substring(0, slashIndex) + ".nomedia");
                        if (file.exists()) {
                            // we have a .nomedia in one of the parent directories
                            mNoMediaPaths.put(parent, "");
                            return true;
                        }
                    }
                    offset = slashIndex;
                }
                mMediaPaths.put(parent, "");
            }
        }

        return isNoMediaFile(path);
    }

    public void scanMtpFile(String path, int objectHandle, int format) {
        String mimeType = MediaFile.getMimeType(path, format);
        File file = new File(path);
        long lastModifiedSeconds = file.lastModified() / 1000;

        if (!MediaFile.isAudioMimeType(mimeType) && !MediaFile.isVideoMimeType(mimeType) &&
            !MediaFile.isImageMimeType(mimeType) && !MediaFile.isPlayListMimeType(mimeType) &&
            !MediaFile.isDrmMimeType(mimeType)) {

            // no need to use the media scanner, but we need to update last modified and file size
            ContentValues values = new ContentValues();
            values.put(Files.FileColumns.SIZE, file.length());
            values.put(Files.FileColumns.DATE_MODIFIED, lastModifiedSeconds);
            try {
                String[] whereArgs = new String[] {  Integer.toString(objectHandle) };
                mMediaProvider.update(Files.getMtpObjectsUri(mVolumeName), values,
                        "_id=?", whereArgs);
            } catch (RemoteException e) {
                Log.e(TAG, "RemoteException in scanMtpFile", e);
            }
            return;
        }

        mMtpObjectHandle = objectHandle;
        Cursor fileList = null;
        try {
            if (MediaFile.isPlayListMimeType(mimeType)) {
                // build file cache so we can look up tracks in the playlist
                prescan(null, true);

                FileEntry entry = makeEntryFor(path);
                if (entry != null) {
                    fileList = mMediaProvider.query(mFilesUri,
                            FILES_PRESCAN_PROJECTION, null, null, null, null);
                    processPlayList(entry, fileList);
                }
            } else {
                // MTP will create a file entry for us so we don't want to do it in prescan
                prescan(path, false);

                // always scan the file, so we can return the content://media Uri for existing files
                mClient.doScanFile(path, mimeType, lastModifiedSeconds, file.length(),
                    (format == MtpConstants.FORMAT_ASSOCIATION), true, isNoMediaPath(path));
            }
        } catch (RemoteException e) {
            Log.e(TAG, "RemoteException in MediaScanner.scanFile()", e);
        } finally {
            mMtpObjectHandle = 0;
            if (fileList != null) {
                fileList.close();
            }
            releaseResources();
        }
    }

    @UnsupportedAppUsage
    FileEntry makeEntryFor(String path) {
        String where;
        String[] selectionArgs;

        Cursor c = null;
        try {
            where = Files.FileColumns.DATA + "=?";
            selectionArgs = new String[] { path };
            c = mMediaProvider.query(mFilesUriNoNotify, FILES_PRESCAN_PROJECTION,
                    where, selectionArgs, null, null);
            if (c != null && c.moveToFirst()) {
                long rowId = c.getLong(FILES_PRESCAN_ID_COLUMN_INDEX);
                long lastModified = c.getLong(FILES_PRESCAN_DATE_MODIFIED_COLUMN_INDEX);
                int format = c.getInt(FILES_PRESCAN_FORMAT_COLUMN_INDEX);
                int mediaType = c.getInt(FILES_PRESCAN_MEDIA_TYPE_COLUMN_INDEX);
                return new FileEntry(rowId, path, lastModified, format, mediaType);
            }
        } catch (RemoteException e) {
        } finally {
            if (c != null) {
                c.close();
            }
        }
        return null;
    }

    // returns the number of matching file/directory names, starting from the right
    private int matchPaths(String path1, String path2) {
        int result = 0;
        int end1 = path1.length();
        int end2 = path2.length();

        while (end1 > 0 && end2 > 0) {
            int slash1 = path1.lastIndexOf('/', end1 - 1);
            int slash2 = path2.lastIndexOf('/', end2 - 1);
            int backSlash1 = path1.lastIndexOf('\\', end1 - 1);
            int backSlash2 = path2.lastIndexOf('\\', end2 - 1);
            int start1 = (slash1 > backSlash1 ? slash1 : backSlash1);
            int start2 = (slash2 > backSlash2 ? slash2 : backSlash2);
            if (start1 < 0) start1 = 0; else start1++;
            if (start2 < 0) start2 = 0; else start2++;
            int length = end1 - start1;
            if (end2 - start2 != length) break;
            if (path1.regionMatches(true, start1, path2, start2, length)) {
                result++;
                end1 = start1 - 1;
                end2 = start2 - 1;
            } else break;
        }

        return result;
    }

    private boolean matchEntries(long rowId, String data) {

        int len = mPlaylistEntries.size();
        boolean done = true;
        for (int i = 0; i < len; i++) {
            PlaylistEntry entry = mPlaylistEntries.get(i);
            if (entry.bestmatchlevel == Integer.MAX_VALUE) {
                continue; // this entry has been matched already
            }
            done = false;
            if (data.equalsIgnoreCase(entry.path)) {
                entry.bestmatchid = rowId;
                entry.bestmatchlevel = Integer.MAX_VALUE;
                continue; // no need for path matching
            }

            int matchLength = matchPaths(data, entry.path);
            if (matchLength > entry.bestmatchlevel) {
                entry.bestmatchid = rowId;
                entry.bestmatchlevel = matchLength;
            }
        }
        return done;
    }

    private void cachePlaylistEntry(String line, String playListDirectory) {
        PlaylistEntry entry = new PlaylistEntry();
        // watch for trailing whitespace
        int entryLength = line.length();
        while (entryLength > 0 && Character.isWhitespace(line.charAt(entryLength - 1))) entryLength--;
        // path should be longer than 3 characters.
        // avoid index out of bounds errors below by returning here.
        if (entryLength < 3) return;
        if (entryLength < line.length()) line = line.substring(0, entryLength);

        // does entry appear to be an absolute path?
        // look for Unix or DOS absolute paths
        char ch1 = line.charAt(0);
        boolean fullPath = (ch1 == '/' ||
                (Character.isLetter(ch1) && line.charAt(1) == ':' && line.charAt(2) == '\\'));
        // if we have a relative path, combine entry with playListDirectory
        if (!fullPath)
            line = playListDirectory + line;
        entry.path = line;
        //FIXME - should we look for "../" within the path?

        mPlaylistEntries.add(entry);
    }

    private void processCachedPlaylist(Cursor fileList, ContentValues values, Uri playlistUri) {
        fileList.moveToPosition(-1);
        while (fileList.moveToNext()) {
            long rowId = fileList.getLong(FILES_PRESCAN_ID_COLUMN_INDEX);
            String data = fileList.getString(FILES_PRESCAN_PATH_COLUMN_INDEX);
            if (matchEntries(rowId, data)) {
                break;
            }
        }

        int len = mPlaylistEntries.size();
        int index = 0;
        for (int i = 0; i < len; i++) {
            PlaylistEntry entry = mPlaylistEntries.get(i);
            if (entry.bestmatchlevel > 0) {
                try {
                    values.clear();
                    values.put(MediaStore.Audio.Playlists.Members.PLAY_ORDER, Integer.valueOf(index));
                    values.put(MediaStore.Audio.Playlists.Members.AUDIO_ID, Long.valueOf(entry.bestmatchid));
                    mMediaProvider.insert(playlistUri, values);
                    index++;
                } catch (RemoteException e) {
                    Log.e(TAG, "RemoteException in MediaScanner.processCachedPlaylist()", e);
                    return;
                }
            }
        }
        mPlaylistEntries.clear();
    }

    private void processM3uPlayList(String path, String playListDirectory, Uri uri,
            ContentValues values, Cursor fileList) {
        BufferedReader reader = null;
        try {
            File f = new File(path);
            if (f.exists()) {
                reader = new BufferedReader(
                        new InputStreamReader(new FileInputStream(f)), 8192);
                String line = reader.readLine();
                mPlaylistEntries.clear();
                while (line != null) {
                    // ignore comment lines, which begin with '#'
                    if (line.length() > 0 && line.charAt(0) != '#') {
                        cachePlaylistEntry(line, playListDirectory);
                    }
                    line = reader.readLine();
                }

                processCachedPlaylist(fileList, values, uri);
            }
        } catch (IOException e) {
            Log.e(TAG, "IOException in MediaScanner.processM3uPlayList()", e);
        } finally {
            try {
                if (reader != null)
                    reader.close();
            } catch (IOException e) {
                Log.e(TAG, "IOException in MediaScanner.processM3uPlayList()", e);
            }
        }
    }

    private void processPlsPlayList(String path, String playListDirectory, Uri uri,
            ContentValues values, Cursor fileList) {
        BufferedReader reader = null;
        try {
            File f = new File(path);
            if (f.exists()) {
                reader = new BufferedReader(
                        new InputStreamReader(new FileInputStream(f)), 8192);
                String line = reader.readLine();
                mPlaylistEntries.clear();
                while (line != null) {
                    // ignore comment lines, which begin with '#'
                    if (line.startsWith("File")) {
                        int equals = line.indexOf('=');
                        if (equals > 0) {
                            cachePlaylistEntry(line.substring(equals + 1), playListDirectory);
                        }
                    }
                    line = reader.readLine();
                }

                processCachedPlaylist(fileList, values, uri);
            }
        } catch (IOException e) {
            Log.e(TAG, "IOException in MediaScanner.processPlsPlayList()", e);
        } finally {
            try {
                if (reader != null)
                    reader.close();
            } catch (IOException e) {
                Log.e(TAG, "IOException in MediaScanner.processPlsPlayList()", e);
            }
        }
    }

    class WplHandler implements ElementListener {

        final ContentHandler handler;
        String playListDirectory;

        public WplHandler(String playListDirectory, Uri uri, Cursor fileList) {
            this.playListDirectory = playListDirectory;

            RootElement root = new RootElement("smil");
            Element body = root.getChild("body");
            Element seq = body.getChild("seq");
            Element media = seq.getChild("media");
            media.setElementListener(this);

            this.handler = root.getContentHandler();
        }

        @Override
        public void start(Attributes attributes) {
            String path = attributes.getValue("", "src");
            if (path != null) {
                cachePlaylistEntry(path, playListDirectory);
            }
        }

       @Override
       public void end() {
       }

        ContentHandler getContentHandler() {
            return handler;
        }
    }

    private void processWplPlayList(String path, String playListDirectory, Uri uri,
            ContentValues values, Cursor fileList) {
        FileInputStream fis = null;
        try {
            File f = new File(path);
            if (f.exists()) {
                fis = new FileInputStream(f);

                mPlaylistEntries.clear();
                Xml.parse(fis, Xml.findEncodingByName("UTF-8"),
                        new WplHandler(playListDirectory, uri, fileList).getContentHandler());

                processCachedPlaylist(fileList, values, uri);
            }
        } catch (SAXException e) {
            e.printStackTrace();
        } catch (IOException e) {
            e.printStackTrace();
        } finally {
            try {
                if (fis != null)
                    fis.close();
            } catch (IOException e) {
                Log.e(TAG, "IOException in MediaScanner.processWplPlayList()", e);
            }
        }
    }

    private void processPlayList(FileEntry entry, Cursor fileList) throws RemoteException {
        String path = entry.mPath;
        ContentValues values = new ContentValues();
        int lastSlash = path.lastIndexOf('/');
        if (lastSlash < 0) throw new IllegalArgumentException("bad path " + path);
        Uri uri, membersUri;
        long rowId = entry.mRowId;

        // make sure we have a name
        String name = values.getAsString(MediaStore.Audio.Playlists.NAME);
        if (name == null) {
            name = values.getAsString(MediaStore.MediaColumns.TITLE);
            if (name == null) {
                // extract name from file name
                int lastDot = path.lastIndexOf('.');
                name = (lastDot < 0 ? path.substring(lastSlash + 1)
                        : path.substring(lastSlash + 1, lastDot));
            }
        }

        values.put(MediaStore.Audio.Playlists.NAME, name);
        values.put(MediaStore.Audio.Playlists.DATE_MODIFIED, entry.mLastModified);

        if (rowId == 0) {
            values.put(MediaStore.Audio.Playlists.DATA, path);
            uri = mMediaProvider.insert(mPlaylistsUri, values);
            rowId = ContentUris.parseId(uri);
            membersUri = Uri.withAppendedPath(uri, Playlists.Members.CONTENT_DIRECTORY);
        } else {
            uri = ContentUris.withAppendedId(mPlaylistsUri, rowId);
            mMediaProvider.update(uri, values, null, null);

            // delete members of existing playlist
            membersUri = Uri.withAppendedPath(uri, Playlists.Members.CONTENT_DIRECTORY);
            mMediaProvider.delete(membersUri, null, null);
        }

        String playListDirectory = path.substring(0, lastSlash + 1);
        String mimeType = MediaFile.getMimeTypeForFile(path);
        switch (mimeType) {
            case "application/vnd.ms-wpl":
                processWplPlayList(path, playListDirectory, membersUri, values, fileList);
                break;
            case "audio/x-mpegurl":
                processM3uPlayList(path, playListDirectory, membersUri, values, fileList);
                break;
            case "audio/x-scpls":
                processPlsPlayList(path, playListDirectory, membersUri, values, fileList);
                break;
        }
    }

    private void processPlayLists() throws RemoteException {
        Iterator<FileEntry> iterator = mPlayLists.iterator();
        Cursor fileList = null;
        try {
            // use the files uri and projection because we need the format column,
            // but restrict the query to just audio files
            fileList = mMediaProvider.query(mFilesUri, FILES_PRESCAN_PROJECTION,
                    "media_type=2", null, null, null);
            while (iterator.hasNext()) {
                FileEntry entry = iterator.next();
                // only process playlist files if they are new or have been modified since the last scan
                if (entry.mLastModifiedChanged) {
                    processPlayList(entry, fileList);
                }
            }
        } catch (RemoteException e1) {
        } finally {
            if (fileList != null) {
                fileList.close();
            }
        }
    }

    private native void processDirectory(String path, MediaScannerClient client);
    private native boolean processFile(String path, String mimeType, MediaScannerClient client);
    @UnsupportedAppUsage
    private native void setLocale(String locale);

    public native byte[] extractAlbumArt(FileDescriptor fd);

    private static native final void native_init();
    private native final void native_setup();
    private native final void native_finalize();

    @Override
    public void close() {
        mCloseGuard.close();
        if (mClosed.compareAndSet(false, true)) {
            mMediaProvider.close();
            native_finalize();
        }
    }

    @Override
    protected void finalize() throws Throwable {
        try {
            if (mCloseGuard != null) {
                mCloseGuard.warnIfOpen();
            }

            close();
        } finally {
            super.finalize();
        }
    }
}<|MERGE_RESOLUTION|>--- conflicted
+++ resolved
@@ -935,11 +935,7 @@
                     }
                 } else if (MediaFile.isImageMimeType(mMimeType)) {
                     // FIXME - add DESCRIPTION
-<<<<<<< HEAD
-                } else if (mScanSuccess && MediaFile.isAudioMimeType(mMimeType)) {
-=======
                 } else if (MediaFile.isAudioMimeType(mMimeType)) {
->>>>>>> de843449
                     map.put(Audio.Media.ARTIST, (mArtist != null && mArtist.length() > 0) ?
                             mArtist : MediaStore.UNKNOWN_STRING);
                     map.put(Audio.Media.ALBUM_ARTIST, (mAlbumArtist != null &&
@@ -1007,10 +1003,7 @@
                 values.put(Audio.Media.IS_ALARM, alarms);
                 values.put(Audio.Media.IS_MUSIC, music);
                 values.put(Audio.Media.IS_PODCAST, podcasts);
-<<<<<<< HEAD
-=======
                 values.put(Audio.Media.IS_AUDIOBOOK, audiobooks);
->>>>>>> de843449
             } else if (MediaFile.isExifMimeType(mMimeType) && !mNoMedia) {
                 ExifInterface exif = null;
                 try {
@@ -1060,11 +1053,7 @@
             Uri tableUri = mFilesUri;
             int mediaType = FileColumns.MEDIA_TYPE_NONE;
             MediaInserter inserter = mMediaInserter;
-<<<<<<< HEAD
-            if (mScanSuccess && !mNoMedia) {
-=======
             if (!mNoMedia) {
->>>>>>> de843449
                 if (MediaFile.isVideoMimeType(mMimeType)) {
                     tableUri = mVideoUri;
                     mediaType = FileColumns.MEDIA_TYPE_VIDEO;
@@ -1139,11 +1128,7 @@
                 // with squashed lower case paths
                 values.remove(MediaStore.MediaColumns.DATA);
 
-<<<<<<< HEAD
-                if (mScanSuccess && !mNoMedia) {
-=======
                 if (!mNoMedia) {
->>>>>>> de843449
                     // Changing media type must be done as separate update
                     if (mediaType != entry.mMediaType) {
                         final ContentValues mediaTypeValues = new ContentValues();
