--- conflicted
+++ resolved
@@ -393,12 +393,8 @@
     }
 
     @Override
-<<<<<<< HEAD
+    @UnsupportedAppUsage
     public synchronized String getMIMEType() {
-=======
-    @UnsupportedAppUsage
-    public String getMIMEType() {
->>>>>>> 2382108d
         if (mConnection == null) {
             try {
                 seekTo(0);
