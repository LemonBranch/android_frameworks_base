/* Copyright (C) 2014 The Android Open Source Project
 *
 * Licensed under the Apache License, Version 2.0 (the "License");
 * you may not use this file except in compliance with the License.
 * You may obtain a copy of the License at
 *
 *      http://www.apache.org/licenses/LICENSE-2.0
 *
 * Unless required by applicable law or agreed to in writing, software
 * distributed under the License is distributed on an "AS IS" BASIS,
 * WITHOUT WARRANTIES OR CONDITIONS OF ANY KIND, either express or implied.
 * See the License for the specific language governing permissions and
 * limitations under the License.
 */

package android.media.session;

import android.app.PendingIntent;
import android.media.AudioAttributes;
import android.media.MediaMetadata;
import android.media.MediaParceledListSlice;
<<<<<<< HEAD
import android.media.session.ControllerLink;
=======
import android.media.session.ISessionController;
>>>>>>> 825827da
import android.media.session.PlaybackState;
import android.media.session.MediaSession;
import android.os.Bundle;
import android.os.ResultReceiver;

/**
 * Interface to a MediaSession in the system.
 * @hide
 */
interface ISession {
    void sendEvent(String event, in Bundle data);
    ControllerLink getController();
    void setFlags(int flags);
    void setActive(boolean active);
    void setMediaButtonReceiver(in PendingIntent mbr);
    void setLaunchPendingIntent(in PendingIntent pi);
    void destroySession();

    // These commands are for the TransportPerformer
    void setMetadata(in MediaMetadata metadata, long duration, String metadataDescription);
    void setPlaybackState(in PlaybackState state);
    void setQueue(in MediaParceledListSlice queue);
    void setQueueTitle(CharSequence title);
    void setExtras(in Bundle extras);
    void setRatingType(int type);

    // These commands relate to volume handling
    void setPlaybackToLocal(in AudioAttributes attributes);
    void setPlaybackToRemote(int control, int max);
    void setCurrentVolume(int currentVolume);
}<|MERGE_RESOLUTION|>--- conflicted
+++ resolved
@@ -19,11 +19,7 @@
 import android.media.AudioAttributes;
 import android.media.MediaMetadata;
 import android.media.MediaParceledListSlice;
-<<<<<<< HEAD
-import android.media.session.ControllerLink;
-=======
 import android.media.session.ISessionController;
->>>>>>> 825827da
 import android.media.session.PlaybackState;
 import android.media.session.MediaSession;
 import android.os.Bundle;
@@ -35,7 +31,7 @@
  */
 interface ISession {
     void sendEvent(String event, in Bundle data);
-    ControllerLink getController();
+    ISessionController getController();
     void setFlags(int flags);
     void setActive(boolean active);
     void setMediaButtonReceiver(in PendingIntent mbr);
