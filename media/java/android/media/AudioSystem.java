--- conflicted
+++ resolved
@@ -951,14 +951,11 @@
      */
     public static native int setA11yServicesUids(int[] uids);
 
-<<<<<<< HEAD
-=======
     /**
      * @see AudioManager#isHapticPlaybackSupported()
      */
     public static native boolean isHapticPlaybackSupported();
 
->>>>>>> de843449
     // Items shared with audio service
 
     /**
