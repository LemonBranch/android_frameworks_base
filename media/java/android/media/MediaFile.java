--- conflicted
+++ resolved
@@ -111,7 +111,6 @@
         addFileType(MtpConstants.FORMAT_AVI, "video/avi");
         addFileType(MtpConstants.FORMAT_WMV, "video/x-ms-wmv");
         addFileType(MtpConstants.FORMAT_ASF, "video/x-ms-asf");
-        //addFileType(MtpConstants.FORMAT_MP4, "audio/mhas");
 
         addFileType(MtpConstants.FORMAT_EXIF_JPEG, "image/jpeg");
         addFileType(MtpConstants.FORMAT_GIF, "image/gif");
@@ -165,6 +164,7 @@
         // addFileType(MtpConstants.FORMAT_DSD, "audio/x-dff");
         // addFileType(MtpConstants.FORMAT_DSD, "audio/dsd");
         // addFileType(MtpConstants.FORMAT_MHAS, "audio/mhas");
+        // addFileType(MtpConstants.FORMAT_MP4, "audio/mhas");
 
     }
 
@@ -182,62 +182,12 @@
         return false;
     }
 
-<<<<<<< HEAD
     /** @deprecated file types no longer exist */
     @Deprecated
     @UnsupportedAppUsage
     public static boolean isImageFileType(int fileType) {
         return false;
     }
-=======
-    static {
-        addFileType("MP3", FILE_TYPE_MP3, "audio/mpeg", MtpConstants.FORMAT_MP3, true);
-        addFileType("MPGA", FILE_TYPE_MP3, "audio/mpeg", MtpConstants.FORMAT_MP3, false);
-        addFileType("M4A", FILE_TYPE_M4A, "audio/mp4", MtpConstants.FORMAT_MPEG, false);
-        addFileType("WAV", FILE_TYPE_WAV, "audio/x-wav", MtpConstants.FORMAT_WAV, true);
-        addFileType("AMR", FILE_TYPE_AMR, "audio/amr");
-        addFileType("AWB", FILE_TYPE_AWB, "audio/amr-wb");
-        if (isWMAEnabled()) {
-            addFileType("WMA", FILE_TYPE_WMA, "audio/x-ms-wma", MtpConstants.FORMAT_WMA, true);
-        }
-        addFileType("OGG", FILE_TYPE_OGG, "audio/ogg", MtpConstants.FORMAT_OGG, false);
-        addFileType("OGG", FILE_TYPE_OGG, "application/ogg", MtpConstants.FORMAT_OGG, true);
-        addFileType("OGA", FILE_TYPE_OGG, "application/ogg", MtpConstants.FORMAT_OGG, false);
-        addFileType("AAC", FILE_TYPE_AAC, "audio/aac", MtpConstants.FORMAT_AAC, true);
-        addFileType("AAC", FILE_TYPE_AAC, "audio/aac-adts", MtpConstants.FORMAT_AAC, false);
-        addFileType("MKA", FILE_TYPE_MKA, "audio/x-matroska");
-
-        addFileType("MID", FILE_TYPE_MID, "audio/midi");
-        addFileType("MIDI", FILE_TYPE_MID, "audio/midi");
-        addFileType("XMF", FILE_TYPE_MID, "audio/midi");
-        addFileType("RTTTL", FILE_TYPE_MID, "audio/midi");
-        addFileType("SMF", FILE_TYPE_SMF, "audio/sp-midi");
-        addFileType("IMY", FILE_TYPE_IMY, "audio/imelody");
-        addFileType("RTX", FILE_TYPE_MID, "audio/midi");
-        addFileType("OTA", FILE_TYPE_MID, "audio/midi");
-        addFileType("MXMF", FILE_TYPE_MID, "audio/midi");
-
-        addFileType("MP4", FILE_TYPE_MHAS, "audio/mhas", MtpConstants.FORMAT_MPEG, false);
-        addFileType("MPEG", FILE_TYPE_MP4, "video/mpeg", MtpConstants.FORMAT_MPEG, true);
-        addFileType("MPG", FILE_TYPE_MP4, "video/mpeg", MtpConstants.FORMAT_MPEG, false);
-        addFileType("MP4", FILE_TYPE_MP4, "video/mp4", MtpConstants.FORMAT_MPEG, false);
-        addFileType("M4V", FILE_TYPE_M4V, "video/mp4", MtpConstants.FORMAT_MPEG, false);
-        addFileType("MOV", FILE_TYPE_QT, "video/quicktime", MtpConstants.FORMAT_MPEG, false);
-
-        addFileType("3GP", FILE_TYPE_3GPP, "video/3gpp",  MtpConstants.FORMAT_3GP_CONTAINER, true);
-        addFileType("3GPP", FILE_TYPE_3GPP, "video/3gpp", MtpConstants.FORMAT_3GP_CONTAINER, false);
-        addFileType("3G2", FILE_TYPE_3GPP2, "video/3gpp2", MtpConstants.FORMAT_3GP_CONTAINER, false);
-        addFileType("3GPP2", FILE_TYPE_3GPP2, "video/3gpp2", MtpConstants.FORMAT_3GP_CONTAINER, false);
-        addFileType("MKV", FILE_TYPE_MKV, "video/x-matroska");
-        addFileType("WEBM", FILE_TYPE_WEBM, "video/webm");
-        addFileType("TS", FILE_TYPE_MP2TS, "video/mp2ts");
-        addFileType("AVI", FILE_TYPE_AVI, "video/avi");
-
-        if (isWMVEnabled()) {
-            addFileType("WMV", FILE_TYPE_WMV, "video/x-ms-wmv", MtpConstants.FORMAT_WMV, true);
-            addFileType("ASF", FILE_TYPE_ASF, "video/x-ms-asf");
-        }
->>>>>>> 5bba4aba
 
     /** @deprecated file types no longer exist */
     @Deprecated
