--- conflicted
+++ resolved
@@ -102,9 +102,8 @@
      */
     std::vector<std::unique_ptr<ResourceConfigValue>> values;
 
-    ResourceEntry(const StringPiece16& name) : name(name.toString()) { }
-
-<<<<<<< HEAD
+    explicit ResourceEntry(const StringPiece16& name) : name(name.toString()) { }
+
     ResourceConfigValue* findValue(const ConfigDescription& config);
     ResourceConfigValue* findValue(const ConfigDescription& config, const StringPiece& product);
     ResourceConfigValue* findOrCreateValue(const ConfigDescription& config,
@@ -113,10 +112,6 @@
 
 private:
     DISALLOW_COPY_AND_ASSIGN(ResourceEntry);
-=======
-    inline explicit ResourceEntry(const StringPiece16& _name);
-    inline explicit ResourceEntry(const ResourceEntry* rhs);
->>>>>>> 17bd236b
 };
 
 /**
@@ -146,7 +141,6 @@
      */
     std::vector<std::unique_ptr<ResourceEntry>> entries;
 
-<<<<<<< HEAD
     explicit ResourceTableType(const ResourceType type) : type(type) { }
 
     ResourceEntry* findEntry(const StringPiece16& name);
@@ -177,10 +171,6 @@
 
 private:
     DISALLOW_COPY_AND_ASSIGN(ResourceTablePackage);
-=======
-    explicit ResourceTableType(const ResourceType _type);
-    explicit ResourceTableType(const ResourceTableType* rhs);
->>>>>>> 17bd236b
 };
 
 /**
@@ -206,7 +196,7 @@
                      IDiagnostics* diag);
 
     bool addResource(const ResourceNameRef& name,
-                     const ResourceId resId,
+                     const ResourceId& resId,
                      const ConfigDescription& config,
                      const StringPiece& product,
                      std::unique_ptr<Value> value,
@@ -237,19 +227,19 @@
                                  IDiagnostics* diag);
 
     bool addResourceAllowMangled(const ResourceNameRef& name,
-                                 const ResourceId id,
+                                 const ResourceId& id,
                                  const ConfigDescription& config,
                                  const StringPiece& product,
                                  std::unique_ptr<Value> value,
                                  IDiagnostics* diag);
 
     bool setSymbolState(const ResourceNameRef& name,
-                        const ResourceId resId,
+                        const ResourceId& resId,
                         const Symbol& symbol,
                         IDiagnostics* diag);
 
     bool setSymbolStateAllowMangled(const ResourceNameRef& name,
-                                    const ResourceId resId,
+                                    const ResourceId& resId,
                                     const Symbol& symbol,
                                     IDiagnostics* diag);
 
@@ -259,7 +249,6 @@
         ResourceEntry* entry;
     };
 
-<<<<<<< HEAD
     Maybe<SearchResult> findResource(const ResourceNameRef& name);
 
     /**
@@ -272,15 +261,6 @@
      * memory access if the pool was already destroyed.
      */
     StringPool stringPool;
-=======
-    bool addResource(const ResourceNameRef& name, const ResourceId& resId,
-                     const ConfigDescription& config, const SourceLine& source,
-                     std::unique_ptr<Value> value);
-
-    bool markPublic(const ResourceNameRef& name, const ResourceId& resId, const SourceLine& source);
-    bool markPublicAllowMangled(const ResourceNameRef& name, const ResourceId& resId,
-                                const SourceLine& source);
->>>>>>> 17bd236b
 
     /**
      * The list of packages in this table, sorted alphabetically by package name.
@@ -299,7 +279,6 @@
     ResourceTablePackage* createPackage(const StringPiece16& name, Maybe<uint8_t> id = {});
 
 private:
-<<<<<<< HEAD
     ResourceTablePackage* findOrCreatePackage(const StringPiece16& name);
 
     bool addFileReferenceImpl(const ResourceNameRef& name,
@@ -311,7 +290,7 @@
                               IDiagnostics* diag);
 
     bool addResourceImpl(const ResourceNameRef& name,
-                         ResourceId resId,
+                         const ResourceId& resId,
                          const ConfigDescription& config,
                          const StringPiece& product,
                          std::unique_ptr<Value> value,
@@ -320,34 +299,12 @@
                          IDiagnostics* diag);
 
     bool setSymbolStateImpl(const ResourceNameRef& name,
-                            ResourceId resId,
+                            const ResourceId& resId,
                             const Symbol& symbol,
                             const char16_t* validChars,
                             IDiagnostics* diag);
 
     DISALLOW_COPY_AND_ASSIGN(ResourceTable);
-=======
-    std::unique_ptr<ResourceTableType>& findOrCreateType(ResourceType type);
-    std::unique_ptr<ResourceEntry>& findOrCreateEntry(std::unique_ptr<ResourceTableType>& type,
-                                                      const StringPiece16& name);
-
-    bool addResourceImpl(const ResourceNameRef& name, const ResourceId& resId,
-                         const ConfigDescription& config, const SourceLine& source,
-                         std::unique_ptr<Value> value, const char16_t* validChars);
-    bool markPublicImpl(const ResourceNameRef& name, const ResourceId& resId,
-                        const SourceLine& source, const char16_t* validChars);
-
-    std::u16string mPackage;
-    size_t mPackageId;
-
-    // StringPool must come before mTypes so that it is destroyed after.
-    // When StringPool references are destroyed (as they will be when mTypes
-    // is destroyed), they decrement a refCount, which would cause invalid
-    // memory access if the pool was already destroyed.
-    StringPool mValuePool;
-
-    std::vector<std::unique_ptr<ResourceTableType>> mTypes;
->>>>>>> 17bd236b
 };
 
 } // namespace aapt
