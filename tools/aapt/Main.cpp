//
// Copyright 2006 The Android Open Source Project
// This code has been modified.  Portions copyright (C) 2010, T-Mobile USA, Inc.
//
// Android Asset Packaging Tool main entry point.
//
#include "Main.h"
#include "Bundle.h"

#include <utils/Log.h>
#include <utils/threads.h>
#include <utils/List.h>
#include <utils/Errors.h>

#include <cstdlib>
#include <getopt.h>
<<<<<<< HEAD
#include <assert.h>
#include <ctype.h>
=======
#include <cassert>
>>>>>>> d0f748a7

using namespace android;

static const char* gProgName = "aapt";

/*
 * When running under Cygwin on Windows, this will convert slash-based
 * paths into back-slash-based ones. Otherwise the ApptAssets file comparisons
 * fail later as they use back-slash separators under Windows.
 *
 * This operates in-place on the path string.
 */
void convertPath(char *path) {
  if (path != NULL && OS_PATH_SEPARATOR != '/') {
    for (; *path; path++) {
      if (*path == '/') {
        *path = OS_PATH_SEPARATOR;
      }
    }
  }
}

/*
 * Print usage info.
 */
void usage(void)
{
    fprintf(stderr, "Android Asset Packaging Tool\n\n");
    fprintf(stderr, "Usage:\n");
    fprintf(stderr,
        " %s l[ist] [-v] [-a] file.{zip,jar,apk}\n"
        "   List contents of Zip-compatible archive.\n\n", gProgName);
    fprintf(stderr,
        " %s d[ump] [--values] [--include-meta-data] WHAT file.{apk} [asset [asset ...]]\n"
        "   strings          Print the contents of the resource table string pool in the APK.\n"
        "   badging          Print the label and icon for the app declared in APK.\n"
        "   permissions      Print the permissions from the APK.\n"
        "   resources        Print the resource table from the APK.\n"
        "   configurations   Print the configurations in the APK.\n"
        "   xmltree          Print the compiled xmls in the given assets.\n"
        "   xmlstrings       Print the strings of the given compiled xml assets.\n\n", gProgName);
    fprintf(stderr,
        " %s p[ackage] [-d][-f][-m][-u][-v][-x[ extending-resource-id]][-z][-M AndroidManifest.xml] \\\n"
        "        [-0 extension [-0 extension ...]] [-g tolerance] [-j jarfile] \\\n"
        "        [--debug-mode] [--min-sdk-version VAL] [--target-sdk-version VAL] \\\n"
        "        [--app-version VAL] [--app-version-name TEXT] [--custom-package VAL] \\\n"
        "        [--rename-manifest-package PACKAGE] \\\n"
        "        [--rename-instrumentation-target-package PACKAGE] \\\n"
        "        [--utf16] [--auto-add-overlay] \\\n"
        "        [--max-res-version VAL] \\\n"
        "        [-I base-package [-I base-package ...]] \\\n"
        "        [-A asset-source-dir]  [-G class-list-file] [-P public-definitions-file] \\\n"
        "        [-S resource-sources [-S resource-sources ...]] \\\n"
        "        [-F apk-file] [-J R-file-dir] \\\n"
        "        [--product product1,product2,...] \\\n"
        "        [-c CONFIGS] [--preferred-configurations CONFIGS] \\\n"
        "        [--split CONFIGS [--split CONFIGS]] \\\n"
        "        [--feature-of package [--feature-after package]] \\\n"
        "        [raw-files-dir [raw-files-dir] ...] \\\n"
        "        [--output-text-symbols DIR]\n"
        "\n"
        "   Package the android resources.  It will read assets and resources that are\n"
        "   supplied with the -M -A -S or raw-files-dir arguments.  The -J -P -F and -R\n"
        "   options control which files are output.\n\n"
        , gProgName);
    fprintf(stderr,
        " %s r[emove] [-v] file.{zip,jar,apk} file1 [file2 ...]\n"
        "   Delete specified files from Zip-compatible archive.\n\n",
        gProgName);
    fprintf(stderr,
        " %s a[dd] [-v] file.{zip,jar,apk} file1 [file2 ...]\n"
        "   Add specified files to Zip-compatible archive.\n\n", gProgName);
    fprintf(stderr,
        " %s c[runch] [-v] -S resource-sources ... -C output-folder ...\n"
        "   Do PNG preprocessing on one or several resource folders\n"
        "   and store the results in the output folder.\n\n", gProgName);
    fprintf(stderr,
        " %s s[ingleCrunch] [-v] -i input-file -o outputfile\n"
        "   Do PNG preprocessing on a single file.\n\n", gProgName);
    fprintf(stderr,
        " %s v[ersion]\n"
        "   Print program version.\n\n", gProgName);
    fprintf(stderr,
        " Modifiers:\n"
        "   -a  print Android-specific data (resources, manifest) when listing\n"
        "   -c  specify which configurations to include.  The default is all\n"
        "       configurations.  The value of the parameter should be a comma\n"
        "       separated list of configuration values.  Locales should be specified\n"
        "       as either a language or language-region pair.  Some examples:\n"
        "            en\n"
        "            port,en\n"
        "            port,land,en_US\n"
        "   -d  one or more device assets to include, separated by commas\n"
        "   -f  force overwrite of existing files\n"
        "   -g  specify a pixel tolerance to force images to grayscale, default 0\n"
        "   -j  specify a jar or zip file containing classes to include\n"
        "   -k  junk path of file(s) added\n"
        "   -m  make package directories under location specified by -J\n"
        "   -u  update existing packages (add new, replace older, remove deleted files)\n"
        "   -v  verbose output\n"
        "   -x  either create or assign (if specified) extending (non-application) resource IDs\n"
        "   -z  require localization of resource attributes marked with\n"
        "       localization=\"suggested\"\n"
        "   -A  additional directory in which to find raw asset files\n"
        "   -G  A file to output proguard options into.\n"
        "   -F  specify the apk file to output\n"
        "   -I  add an existing package to base include set\n"
        "   -J  specify where to output R.java resource constant definitions\n"
        "   -M  specify full path to AndroidManifest.xml to include in zip\n"
        "   -P  specify where to output public resource definitions\n"
        "   -S  directory in which to find resources.  Multiple directories will be scanned\n"
        "       and the first match found (left to right) will take precedence.\n"
        "   -0  specifies an additional extension for which such files will not\n"
        "       be stored compressed in the .apk.  An empty string means to not\n"
        "       compress any files at all.\n"
        "   --debug-mode\n"
        "       inserts android:debuggable=\"true\" in to the application node of the\n"
        "       manifest, making the application debuggable even on production devices.\n"
        "   --include-meta-data\n"
        "       when used with \"dump badging\" also includes meta-data tags.\n"
        "   --pseudo-localize\n"
        "       generate resources for pseudo-locales (en-XA and ar-XB).\n"
        "   --min-sdk-version\n"
        "       inserts android:minSdkVersion in to manifest.  If the version is 7 or\n"
        "       higher, the default encoding for resources will be in UTF-8.\n"
        "   --target-sdk-version\n"
        "       inserts android:targetSdkVersion in to manifest.\n"
        "   --max-res-version\n"
        "       ignores versioned resource directories above the given value.\n"
        "   --values\n"
        "       when used with \"dump resources\" also includes resource values.\n"
        "   --version-code\n"
        "       inserts android:versionCode in to manifest.\n"
        "   --version-name\n"
        "       inserts android:versionName in to manifest.\n"
        "   --replace-version\n"
        "       If --version-code and/or --version-name are specified, these\n"
        "       values will replace any value already in the manifest. By\n"
        "       default, nothing is changed if the manifest already defines\n"
        "       these attributes.\n"
        "   --custom-package\n"
        "       generates R.java into a different package.\n"
        "   --extra-packages\n"
        "       generate R.java for libraries. Separate libraries with ':'.\n"
        "   --generate-dependencies\n"
        "       generate dependency files in the same directories for R.java and resource package\n"
        "   --auto-add-overlay\n"
        "       Automatically add resources that are only in overlays.\n"
        "   --preferred-density\n"
        "       Specifies a preference for a particular density. Resources that do not\n"
        "       match this density and have variants that are a closer match are removed.\n"
        "   --split\n"
        "       Builds a separate split APK for the configurations listed. This can\n"
        "       be loaded alongside the base APK at runtime.\n"
        "   --feature-of\n"
        "       Builds a split APK that is a feature of the apk specified here. Resources\n"
        "       in the base APK can be referenced from the the feature APK.\n"
        "   --feature-after\n"
        "       An app can have multiple Feature Split APKs which must be totally ordered.\n"
        "       If --feature-of is specified, this flag specifies which Feature Split APK\n"
        "       comes before this one. The first Feature Split APK should not define\n"
        "       anything here.\n"
        "   --rename-manifest-package\n"
        "       Rewrite the manifest so that its package name is the package name\n"
        "       given here.  Relative class names (for example .Foo) will be\n"
        "       changed to absolute names with the old package so that the code\n"
        "       does not need to change.\n"
        "   --rename-instrumentation-target-package\n"
        "       Rewrite the manifest so that all of its instrumentation\n"
        "       components target the given package.  Useful when used in\n"
        "       conjunction with --rename-manifest-package to fix tests against\n"
        "       a package that has been renamed.\n"
        "   --product\n"
        "       Specifies which variant to choose for strings that have\n"
        "       product variants\n"
        "   --utf16\n"
        "       changes default encoding for resources to UTF-16.  Only useful when API\n"
        "       level is set to 7 or higher where the default encoding is UTF-8.\n"
        "   --non-constant-id\n"
        "       Make the resources ID non constant. This is required to make an R java class\n"
        "       that does not contain the final value but is used to make reusable compiled\n"
        "       libraries that need to access resources.\n"
        "   --shared-lib\n"
        "       Make a shared library resource package that can be loaded by an application\n"
        "       at runtime to access the libraries resources. Implies --non-constant-id.\n"
        "   --error-on-failed-insert\n"
        "       Forces aapt to return an error if it fails to insert values into the manifest\n"
        "       with --debug-mode, --min-sdk-version, --target-sdk-version --version-code\n"
        "       and --version-name.\n"
        "       Insertion typically fails if the manifest already defines the attribute.\n"
        "   --error-on-missing-config-entry\n"
        "       Forces aapt to return an error if it fails to find an entry for a configuration.\n"
        "   --output-text-symbols\n"
        "       Generates a text file containing the resource symbols of the R class in the\n"
        "       specified folder.\n"
        "   --ignore-assets\n"
        "       Assets to be ignored. Default pattern is:\n"
        "       %s\n",
        gDefaultIgnoreAssets);
}

/*
 * Dispatch the command.
 */
int handleCommand(Bundle* bundle)
{
    //printf("--- command %d (verbose=%d force=%d):\n",
    //    bundle->getCommand(), bundle->getVerbose(), bundle->getForce());
    //for (int i = 0; i < bundle->getFileSpecCount(); i++)
    //    printf("  %d: '%s'\n", i, bundle->getFileSpecEntry(i));

    switch (bundle->getCommand()) {
    case kCommandVersion:      return doVersion(bundle);
    case kCommandList:         return doList(bundle);
    case kCommandDump:         return doDump(bundle);
    case kCommandAdd:          return doAdd(bundle);
    case kCommandRemove:       return doRemove(bundle);
    case kCommandPackage:      return doPackage(bundle);
    case kCommandCrunch:       return doCrunch(bundle);
    case kCommandSingleCrunch: return doSingleCrunch(bundle);
    case kCommandDaemon:       return runInDaemonMode(bundle);
    default:
        fprintf(stderr, "%s: requested command not yet supported\n", gProgName);
        return 1;
    }
}

/*
 * Parse args.
 */
int main(int argc, char* const argv[])
{
    char *prog = argv[0];
    Bundle bundle;
    bool wantUsage = false;
    int result = 1;    // pessimistically assume an error.
    int tolerance = 0;

    /* default to compression */
    bundle.setCompressionMethod(ZipEntry::kCompressDeflated);

    if (argc < 2) {
        wantUsage = true;
        goto bail;
    }

    if (argv[1][0] == 'v')
        bundle.setCommand(kCommandVersion);
    else if (argv[1][0] == 'd')
        bundle.setCommand(kCommandDump);
    else if (argv[1][0] == 'l')
        bundle.setCommand(kCommandList);
    else if (argv[1][0] == 'a')
        bundle.setCommand(kCommandAdd);
    else if (argv[1][0] == 'r')
        bundle.setCommand(kCommandRemove);
    else if (argv[1][0] == 'p')
        bundle.setCommand(kCommandPackage);
    else if (argv[1][0] == 'c')
        bundle.setCommand(kCommandCrunch);
    else if (argv[1][0] == 's')
        bundle.setCommand(kCommandSingleCrunch);
    else if (argv[1][0] == 'm')
        bundle.setCommand(kCommandDaemon);
    else {
        fprintf(stderr, "ERROR: Unknown command '%s'\n", argv[1]);
        wantUsage = true;
        goto bail;
    }
    argc -= 2;
    argv += 2;

    /*
     * Pull out flags.  We support "-fv" and "-f -v".
     */
    while (argc && argv[0][0] == '-') {
        /* flag(s) found */
        const char* cp = argv[0] +1;

        while (*cp != '\0') {
            switch (*cp) {
            case 'v':
                bundle.setVerbose(true);
                break;
            case 'a':
                bundle.setAndroidList(true);
                break;
            case 'c':
                argc--;
                argv++;
                if (!argc) {
                    fprintf(stderr, "ERROR: No argument supplied for '-c' option\n");
                    wantUsage = true;
                    goto bail;
                }
                bundle.addConfigurations(argv[0]);
                break;
            case 'f':
                bundle.setForce(true);
                break;
            case 'g':
                argc--;
                argv++;
                if (!argc) {
                    fprintf(stderr, "ERROR: No argument supplied for '-g' option\n");
                    wantUsage = true;
                    goto bail;
                }
                tolerance = atoi(argv[0]);
                bundle.setGrayscaleTolerance(tolerance);
                printf("%s: Images with deviation <= %d will be forced to grayscale.\n", prog, tolerance);
                break;
            case 'k':
                bundle.setJunkPath(true);
                break;
            case 'm':
                bundle.setMakePackageDirs(true);
                break;
#if 0
            case 'p':
                bundle.setPseudolocalize(true);
                break;
#endif
            case 'u':
                bundle.setUpdate(true);
                break;
            case 'x':
                bundle.setExtending(true);
                argc--;
                argv++;
                if (!argc || !isdigit(argv[0][0])) {
                    argc++;
                    argv--;
                } else {
                    bundle.setExtendedPackageId(atoi(argv[0]));
                }
                break;
            case 'z':
                bundle.setRequireLocalization(true);
                break;
            case 'j':
                argc--;
                argv++;
                if (!argc) {
                    fprintf(stderr, "ERROR: No argument supplied for '-j' option\n");
                    wantUsage = true;
                    goto bail;
                }
                convertPath(argv[0]);
                bundle.addJarFile(argv[0]);
                break;
            case 'A':
                argc--;
                argv++;
                if (!argc) {
                    fprintf(stderr, "ERROR: No argument supplied for '-A' option\n");
                    wantUsage = true;
                    goto bail;
                }
                convertPath(argv[0]);
                bundle.addAssetSourceDir(argv[0]);
                break;
            case 'G':
                argc--;
                argv++;
                if (!argc) {
                    fprintf(stderr, "ERROR: No argument supplied for '-G' option\n");
                    wantUsage = true;
                    goto bail;
                }
                convertPath(argv[0]);
                bundle.setProguardFile(argv[0]);
                break;
            case 'I':
                argc--;
                argv++;
                if (!argc) {
                    fprintf(stderr, "ERROR: No argument supplied for '-I' option\n");
                    wantUsage = true;
                    goto bail;
                }
                convertPath(argv[0]);
                bundle.addPackageInclude(argv[0]);
                break;
            case 'F':
                argc--;
                argv++;
                if (!argc) {
                    fprintf(stderr, "ERROR: No argument supplied for '-F' option\n");
                    wantUsage = true;
                    goto bail;
                }
                convertPath(argv[0]);
                bundle.setOutputAPKFile(argv[0]);
                break;
            case 'J':
                argc--;
                argv++;
                if (!argc) {
                    fprintf(stderr, "ERROR: No argument supplied for '-J' option\n");
                    wantUsage = true;
                    goto bail;
                }
                convertPath(argv[0]);
                bundle.setRClassDir(argv[0]);
                break;
            case 'M':
                argc--;
                argv++;
                if (!argc) {
                    fprintf(stderr, "ERROR: No argument supplied for '-M' option\n");
                    wantUsage = true;
                    goto bail;
                }
                convertPath(argv[0]);
                bundle.setAndroidManifestFile(argv[0]);
                break;
            case 'X':
                argc--;
                argv++;
                if (!argc) {
                    fprintf(stderr, "ERROR: No argument supplied for '-X' option\n");
                    wantUsage = true;
                    goto bail;
                }
                convertPath(argv[0]);
                bundle.setInternalZipPath(argv[0]);
                break;
            case 'P':
                argc--;
                argv++;
                if (!argc) {
                    fprintf(stderr, "ERROR: No argument supplied for '-P' option\n");
                    wantUsage = true;
                    goto bail;
                }
                convertPath(argv[0]);
                bundle.setPublicOutputFile(argv[0]);
                break;
            case 'S':
                argc--;
                argv++;
                if (!argc) {
                    fprintf(stderr, "ERROR: No argument supplied for '-S' option\n");
                    wantUsage = true;
                    goto bail;
                }
                convertPath(argv[0]);
                bundle.addResourceSourceDir(argv[0]);
                break;
            case 'C':
                argc--;
                argv++;
                if (!argc) {
                    fprintf(stderr, "ERROR: No argument supplied for '-C' option\n");
                    wantUsage = true;
                    goto bail;
                }
                convertPath(argv[0]);
                bundle.setCrunchedOutputDir(argv[0]);
                break;
            case 'i':
                argc--;
                argv++;
                if (!argc) {
                    fprintf(stderr, "ERROR: No argument supplied for '-i' option\n");
                    wantUsage = true;
                    goto bail;
                }
                convertPath(argv[0]);
                bundle.setSingleCrunchInputFile(argv[0]);
                break;
            case 'o':
                argc--;
                argv++;
                if (!argc) {
                    fprintf(stderr, "ERROR: No argument supplied for '-o' option\n");
                    wantUsage = true;
                    goto bail;
                }
                convertPath(argv[0]);
                bundle.setSingleCrunchOutputFile(argv[0]);
                break;
            case '0':
                argc--;
                argv++;
                if (!argc) {
                    fprintf(stderr, "ERROR: No argument supplied for '-e' option\n");
                    wantUsage = true;
                    goto bail;
                }
                if (argv[0][0] != 0) {
                    bundle.addNoCompressExtension(argv[0]);
                } else {
                    bundle.setCompressionMethod(ZipEntry::kCompressStored);
                }
                break;
            case 'Z':
                argc--;
                argv++;
                if (!argc) {
                    fprintf(stderr, "ERROR: No argument supplied for '-Z' option\n");
                    wantUsage = true;
                    goto bail;
                }
                convertPath(argv[0]);
                bundle.setInputAPKFile(argv[0]);
                break;
            case 'r':
                argc--;
                argv++;
                if (!argc) {
                    fprintf(stderr, "ERROR: No argument supplied for '-r' option\n");
                    wantUsage = true;
                    goto bail;
                }
                convertPath(argv[0]);
                bundle.setOutputResApk(argv[0]);
                break;
            case '-':
                if (strcmp(cp, "-debug-mode") == 0) {
                    bundle.setDebugMode(true);
                } else if (strcmp(cp, "-min-sdk-version") == 0) {
                    argc--;
                    argv++;
                    if (!argc) {
                        fprintf(stderr, "ERROR: No argument supplied for '--min-sdk-version' option\n");
                        wantUsage = true;
                        goto bail;
                    }
                    bundle.setMinSdkVersion(argv[0]);
                } else if (strcmp(cp, "-target-sdk-version") == 0) {
                    argc--;
                    argv++;
                    if (!argc) {
                        fprintf(stderr, "ERROR: No argument supplied for '--target-sdk-version' option\n");
                        wantUsage = true;
                        goto bail;
                    }
                    bundle.setTargetSdkVersion(argv[0]);
                } else if (strcmp(cp, "-max-sdk-version") == 0) {
                    argc--;
                    argv++;
                    if (!argc) {
                        fprintf(stderr, "ERROR: No argument supplied for '--max-sdk-version' option\n");
                        wantUsage = true;
                        goto bail;
                    }
                    bundle.setMaxSdkVersion(argv[0]);
                } else if (strcmp(cp, "-max-res-version") == 0) {
                    argc--;
                    argv++;
                    if (!argc) {
                        fprintf(stderr, "ERROR: No argument supplied for '--max-res-version' option\n");
                        wantUsage = true;
                        goto bail;
                    }
                    bundle.setMaxResVersion(argv[0]);
                } else if (strcmp(cp, "-version-code") == 0) {
                    argc--;
                    argv++;
                    if (!argc) {
                        fprintf(stderr, "ERROR: No argument supplied for '--version-code' option\n");
                        wantUsage = true;
                        goto bail;
                    }
                    bundle.setVersionCode(argv[0]);
                } else if (strcmp(cp, "-version-name") == 0) {
                    argc--;
                    argv++;
                    if (!argc) {
                        fprintf(stderr, "ERROR: No argument supplied for '--version-name' option\n");
                        wantUsage = true;
                        goto bail;
                    }
                    bundle.setVersionName(argv[0]);
                } else if (strcmp(cp, "-replace-version") == 0) {
                    bundle.setReplaceVersion(true);
                } else if (strcmp(cp, "-values") == 0) {
                    bundle.setValues(true);
                } else if (strcmp(cp, "-include-meta-data") == 0) {
                    bundle.setIncludeMetaData(true);
                } else if (strcmp(cp, "-custom-package") == 0) {
                    argc--;
                    argv++;
                    if (!argc) {
                        fprintf(stderr, "ERROR: No argument supplied for '--custom-package' option\n");
                        wantUsage = true;
                        goto bail;
                    }
                    bundle.setCustomPackage(argv[0]);
                } else if (strcmp(cp, "-extra-packages") == 0) {
                    argc--;
                    argv++;
                    if (!argc) {
                        fprintf(stderr, "ERROR: No argument supplied for '--extra-packages' option\n");
                        wantUsage = true;
                        goto bail;
                    }
                    bundle.setExtraPackages(argv[0]);
                } else if (strcmp(cp, "-generate-dependencies") == 0) {
                    bundle.setGenDependencies(true);
                } else if (strcmp(cp, "-utf16") == 0) {
                    bundle.setWantUTF16(true);
                } else if (strcmp(cp, "-preferred-density") == 0) {
                    argc--;
                    argv++;
                    if (!argc) {
                        fprintf(stderr, "ERROR: No argument supplied for '--preferred-density' option\n");
                        wantUsage = true;
                        goto bail;
                    }
                    bundle.setPreferredDensity(argv[0]);
                } else if (strcmp(cp, "-split") == 0) {
                    argc--;
                    argv++;
                    if (!argc) {
                        fprintf(stderr, "ERROR: No argument supplied for '--split' option\n");
                        wantUsage = true;
                        goto bail;
                    }
                    bundle.addSplitConfigurations(argv[0]);
                } else if (strcmp(cp, "-feature-of") == 0) {
                    argc--;
                    argv++;
                    if (!argc) {
                        fprintf(stderr, "ERROR: No argument supplied for '--feature-of' option\n");
                        wantUsage = true;
                        goto bail;
                    }
                    bundle.setFeatureOfPackage(argv[0]);
                } else if (strcmp(cp, "-feature-after") == 0) {
                    argc--;
                    argv++;
                    if (!argc) {
                        fprintf(stderr, "ERROR: No argument supplied for '--feature-after' option\n");
                        wantUsage = true;
                        goto bail;
                    }
                    bundle.setFeatureAfterPackage(argv[0]);
                } else if (strcmp(cp, "-rename-manifest-package") == 0) {
                    argc--;
                    argv++;
                    if (!argc) {
                        fprintf(stderr, "ERROR: No argument supplied for '--rename-manifest-package' option\n");
                        wantUsage = true;
                        goto bail;
                    }
                    bundle.setManifestPackageNameOverride(argv[0]);
                } else if (strcmp(cp, "-rename-instrumentation-target-package") == 0) {
                    argc--;
                    argv++;
                    if (!argc) {
                        fprintf(stderr, "ERROR: No argument supplied for '--rename-instrumentation-target-package' option\n");
                        wantUsage = true;
                        goto bail;
                    }
                    bundle.setInstrumentationPackageNameOverride(argv[0]);
                } else if (strcmp(cp, "-auto-add-overlay") == 0) {
                    bundle.setAutoAddOverlay(true);
                } else if (strcmp(cp, "-error-on-failed-insert") == 0) {
                    bundle.setErrorOnFailedInsert(true);
                } else if (strcmp(cp, "-error-on-missing-config-entry") == 0) {
                    bundle.setErrorOnMissingConfigEntry(true);
                } else if (strcmp(cp, "-output-text-symbols") == 0) {
                    argc--;
                    argv++;
                    if (!argc) {
                        fprintf(stderr, "ERROR: No argument supplied for '-output-text-symbols' option\n");
                        wantUsage = true;
                        goto bail;
                    }
                    bundle.setOutputTextSymbols(argv[0]);
                } else if (strcmp(cp, "-product") == 0) {
                    argc--;
                    argv++;
                    if (!argc) {
                        fprintf(stderr, "ERROR: No argument supplied for '--product' option\n");
                        wantUsage = true;
                        goto bail;
                    }
                    bundle.setProduct(argv[0]);
                } else if (strcmp(cp, "-non-constant-id") == 0) {
                    bundle.setNonConstantId(true);
                } else if (strcmp(cp, "-shared-lib") == 0) {
                    bundle.setNonConstantId(true);
                    bundle.setBuildSharedLibrary(true);
                } else if (strcmp(cp, "-no-crunch") == 0) {
                    bundle.setUseCrunchCache(true);
                } else if (strcmp(cp, "-ignore-assets") == 0) {
                    argc--;
                    argv++;
                    if (!argc) {
                        fprintf(stderr, "ERROR: No argument supplied for '--ignore-assets' option\n");
                        wantUsage = true;
                        goto bail;
                    }
                    gUserIgnoreAssets = argv[0];
                } else if (strcmp(cp, "-pseudo-localize") == 0) {
                    bundle.setPseudolocalize(PSEUDO_ACCENTED | PSEUDO_BIDI);
                } else {
                    fprintf(stderr, "ERROR: Unknown option '-%s'\n", cp);
                    wantUsage = true;
                    goto bail;
                }
                cp += strlen(cp) - 1;
                break;
            default:
                fprintf(stderr, "ERROR: Unknown flag '-%c'\n", *cp);
                wantUsage = true;
                goto bail;
            }

            cp++;
        }
        argc--;
        argv++;
    }

    /*
     * We're past the flags.  The rest all goes straight in.
     */
    bundle.setFileSpec(argv, argc);

    result = handleCommand(&bundle);

bail:
    if (wantUsage) {
        usage();
        result = 2;
    }

    //printf("--> returning %d\n", result);
    return result;
}<|MERGE_RESOLUTION|>--- conflicted
+++ resolved
@@ -14,12 +14,8 @@
 
 #include <cstdlib>
 #include <getopt.h>
-<<<<<<< HEAD
-#include <assert.h>
+#include <cassert>
 #include <ctype.h>
-=======
-#include <cassert>
->>>>>>> d0f748a7
 
 using namespace android;
 
