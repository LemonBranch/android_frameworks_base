--- conflicted
+++ resolved
@@ -26,11 +26,8 @@
 import android.os.Looper;
 import android.os.Parcel;
 import android.os.Parcelable;
-<<<<<<< HEAD
-=======
 
 import java.util.concurrent.Executor;
->>>>>>> 825827da
 
 public final class TestUtils {
     private TestUtils() { }
@@ -60,8 +57,6 @@
         }
     }
 
-<<<<<<< HEAD
-=======
     /**
      * Block until the given Serial Executor becomes idle, or until timeoutMs has passed.
      */
@@ -73,7 +68,6 @@
         }
     }
 
->>>>>>> 825827da
     // TODO : fetch the creator through reflection or something instead of passing it
     public static <T extends Parcelable, C extends Parcelable.Creator<T>>
             void assertParcelingIsLossless(T source, C creator) {
