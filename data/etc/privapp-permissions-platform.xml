<?xml version="1.0" encoding="utf-8"?>
<!--
  ~ Copyright (C) 2016 The Android Open Source Project
  ~
  ~ Licensed under the Apache License, Version 2.0 (the "License");
  ~ you may not use this file except in compliance with the License.
  ~ You may obtain a copy of the License at
  ~
  ~      http://www.apache.org/licenses/LICENSE-2.0
  ~
  ~ Unless required by applicable law or agreed to in writing, software
  ~ distributed under the License is distributed on an "AS IS" BASIS,
  ~ WITHOUT WARRANTIES OR CONDITIONS OF ANY KIND, either express or implied.
  ~ See the License for the specific language governing permissions and
  ~ limitations under the License
  -->

<!--
This XML file declares which signature|privileged permissions should be granted to privileged
applications that come with the platform
-->
<permissions>
    <privapp-permissions package="com.android.backupconfirm">
        <permission name="android.permission.BACKUP"/>
        <permission name="android.permission.CRYPT_KEEPER"/>
    </privapp-permissions>

    <privapp-permissions package="com.android.cellbroadcastreceiver">
        <permission name="android.permission.INTERACT_ACROSS_USERS"/>
        <permission name="android.permission.MANAGE_USERS"/>
        <permission name="android.permission.MODIFY_PHONE_STATE"/>
        <permission name="android.permission.READ_PRIVILEGED_PHONE_STATE"/>
        <permission name="android.permission.RECEIVE_EMERGENCY_BROADCAST"/>
    </privapp-permissions>

    <privapp-permissions package="com.android.contacts">
        <permission name="android.permission.GET_ACCOUNTS_PRIVILEGED"/>
        <permission name="com.android.voicemail.permission.READ_VOICEMAIL"/>
    </privapp-permissions>

    <privapp-permissions package="com.android.defcontainer">
        <permission name="android.permission.ACCESS_CACHE_FILESYSTEM"/>
        <permission name="android.permission.ALLOCATE_AGGRESSIVE"/>
        <permission name="android.permission.INTERACT_ACROSS_USERS"/>
        <permission name="android.permission.WRITE_MEDIA_STORAGE"/>
    </privapp-permissions>

    <privapp-permissions package="com.android.dialer">
        <permission name="android.permission.ALLOW_ANY_CODEC_FOR_PLAYBACK"/>
        <permission name="android.permission.CONTROL_INCALL_EXPERIENCE"/>
        <permission name="android.permission.GET_ACCOUNTS_PRIVILEGED"/>
        <permission name="android.permission.MODIFY_PHONE_STATE"/>
        <permission name="android.permission.STOP_APP_SWITCHES"/>
        <permission name="com.android.voicemail.permission.READ_VOICEMAIL"/>
        <permission name="com.android.voicemail.permission.WRITE_VOICEMAIL"/>
        <permission name="android.permission.READ_PRIVILEGED_PHONE_STATE"/>
        <permission name="android.permission.STATUS_BAR"/>
    </privapp-permissions>

    <privapp-permissions package="com.android.emergency">
        <permission name="android.permission.MANAGE_USERS"/>
    </privapp-permissions>

    <privapp-permissions package="com.android.externalstorage">
        <permission name="android.permission.MOUNT_UNMOUNT_FILESYSTEMS"/>
        <permission name="android.permission.WRITE_MEDIA_STORAGE"/>
    </privapp-permissions>

    <privapp-permissions package="com.android.launcher3">
        <permission name="android.permission.BIND_APPWIDGET"/>
        <permission name="android.permission.GET_ACCOUNTS_PRIVILEGED"/>
    </privapp-permissions>

    <privapp-permissions package="com.android.location.fused">
        <permission name="android.permission.INSTALL_LOCATION_PROVIDER"/>
    </privapp-permissions>

    <privapp-permissions package="com.android.managedprovisioning">
        <permission name="android.permission.CHANGE_COMPONENT_ENABLED_STATE"/>
        <permission name="android.permission.CHANGE_CONFIGURATION"/>
        <permission name="android.permission.CONNECTIVITY_INTERNAL"/>
        <permission name="android.permission.CRYPT_KEEPER"/>
        <permission name="android.permission.DELETE_PACKAGES"/>
        <permission name="android.permission.INSTALL_PACKAGES"/>
        <permission name="android.permission.INTERACT_ACROSS_USERS"/>
        <permission name="android.permission.MANAGE_DEVICE_ADMINS"/>
        <permission name="android.permission.MANAGE_USERS"/>
        <permission name="android.permission.MASTER_CLEAR"/>
        <permission name="android.permission.PERFORM_CDMA_PROVISIONING"/>
        <permission name="android.permission.SET_TIME"/>
        <permission name="android.permission.SET_TIME_ZONE"/>
        <permission name="android.permission.SHUTDOWN"/>
        <permission name="android.permission.WRITE_SECURE_SETTINGS"/>
    </privapp-permissions>

    <privapp-permissions package="com.android.mms.service">
        <permission name="android.permission.BIND_CARRIER_MESSAGING_SERVICE"/>
        <permission name="android.permission.BIND_CARRIER_SERVICES"/>
        <permission name="android.permission.INTERACT_ACROSS_USERS"/>
    </privapp-permissions>

    <privapp-permissions package="com.android.mtp">
        <permission name="android.permission.MANAGE_USB"/>
    </privapp-permissions>

    <privapp-permissions package="com.android.musicfx">
        <permission name="android.permission.MODIFY_AUDIO_ROUTING"/>
        <permission name="android.permission.CHANGE_COMPONENT_ENABLED_STATE"/>
    </privapp-permissions>

    <privapp-permissions package="com.android.networkrecommendation">
        <permission name="android.permission.SCORE_NETWORKS"/>
        <permission name="android.permission.SUBSTITUTE_NOTIFICATION_APP_NAME"/>
        <permission name="android.permission.WRITE_SECURE_SETTINGS"/>
    </privapp-permissions>

    <privapp-permissions package="com.android.omadm.service">
        <permission name="android.permission.CHANGE_CONFIGURATION"/>
        <permission name="android.permission.CONNECTIVITY_INTERNAL"/>
        <permission name="android.permission.MODIFY_PHONE_STATE"/>
        <permission name="android.permission.READ_PRIVILEGED_PHONE_STATE"/>
        <permission name="android.permission.WRITE_APN_SETTINGS"/>
        <permission name="android.permission.WRITE_SECURE_SETTINGS"/>
    </privapp-permissions>

    <privapp-permissions package="com.android.packageinstaller">
        <permission name="android.permission.CLEAR_APP_CACHE"/>
        <permission name="android.permission.DELETE_PACKAGES"/>
        <permission name="android.permission.INSTALL_PACKAGES"/>
        <permission name="android.permission.MANAGE_USERS"/>
        <permission name="android.permission.OBSERVE_GRANT_REVOKE_PERMISSIONS"/>
        <permission name="android.permission.UPDATE_APP_OPS_STATS"/>
    </privapp-permissions>

    <privapp-permissions package="com.android.phone">
        <permission name="android.permission.ACCESS_IMS_CALL_SERVICE"/>
        <permission name="android.permission.BIND_CARRIER_MESSAGING_SERVICE"/>
        <permission name="android.permission.BIND_CARRIER_SERVICES"/>
        <permission name="android.permission.BIND_IMS_SERVICE"/>
        <permission name="android.permission.BIND_VISUAL_VOICEMAIL_SERVICE"/>
        <permission name="android.permission.CALL_PRIVILEGED"/>
        <permission name="android.permission.CHANGE_COMPONENT_ENABLED_STATE"/>
        <permission name="android.permission.CHANGE_CONFIGURATION"/>
        <permission name="android.permission.CHANGE_DEVICE_IDLE_TEMP_WHITELIST"/>
        <permission name="android.permission.CONNECTIVITY_INTERNAL"/>
        <permission name="android.permission.CONTROL_INCALL_EXPERIENCE"/>
        <permission name="android.permission.DUMP"/>
        <permission name="android.permission.INTERACT_ACROSS_USERS"/>
        <permission name="android.permission.LOCAL_MAC_ADDRESS"/>
        <permission name="android.permission.MANAGE_USERS"/>
        <permission name="android.permission.MODIFY_PHONE_STATE"/>
        <permission name="android.permission.PERFORM_CDMA_PROVISIONING"/>
        <permission name="android.permission.READ_NETWORK_USAGE_HISTORY"/>
        <permission name="android.permission.READ_PRIVILEGED_PHONE_STATE"/>
        <permission name="android.permission.READ_SEARCH_INDEXABLES"/>
        <permission name="android.permission.REBOOT"/>
        <permission name="android.permission.REGISTER_CALL_PROVIDER"/>
        <permission name="android.permission.REGISTER_SIM_SUBSCRIPTION"/>
        <permission name="android.permission.SEND_RESPOND_VIA_MESSAGE"/>
        <permission name="android.permission.SET_TIME"/>
        <permission name="android.permission.SET_TIME_ZONE"/>
        <permission name="android.permission.SHUTDOWN"/>
        <permission name="android.permission.STATUS_BAR"/>
        <permission name="android.permission.STOP_APP_SWITCHES"/>
        <permission name="android.permission.UPDATE_APP_OPS_STATS"/>
        <permission name="android.permission.UPDATE_DEVICE_STATS"/>
        <permission name="android.permission.UPDATE_LOCK"/>
        <permission name="android.permission.WRITE_APN_SETTINGS"/>
        <permission name="android.permission.WRITE_SECURE_SETTINGS"/>
        <permission name="com.android.permission.WRITE_EMBEDDED_SUBSCRIPTIONS"/>
        <permission name="com.android.voicemail.permission.READ_VOICEMAIL"/>
        <permission name="com.android.voicemail.permission.WRITE_VOICEMAIL"/>
    </privapp-permissions>

    <privapp-permissions package="com.android.providers.calendar">
        <permission name="android.permission.GET_ACCOUNTS_PRIVILEGED"/>
        <permission name="android.permission.UPDATE_APP_OPS_STATS"/>
    </privapp-permissions>

    <privapp-permissions package="com.android.providers.contacts">
        <permission name="android.permission.BIND_DIRECTORY_SEARCH"/>
        <permission name="android.permission.GET_ACCOUNTS_PRIVILEGED"/>
        <permission name="android.permission.INTERACT_ACROSS_USERS"/>
        <permission name="android.permission.MANAGE_USERS"/>
        <permission name="android.permission.UPDATE_APP_OPS_STATS"/>
    </privapp-permissions>

    <privapp-permissions package="com.android.providers.downloads">
        <permission name="android.permission.ACCESS_CACHE_FILESYSTEM"/>
        <permission name="android.permission.CLEAR_APP_CACHE"/>
        <permission name="android.permission.CONNECTIVITY_INTERNAL"/>
        <permission name="android.permission.UPDATE_APP_OPS_STATS"/>
        <permission name="android.permission.UPDATE_DEVICE_STATS"/>
    </privapp-permissions>

    <privapp-permissions package="com.android.providers.media">
        <permission name="android.permission.ACCESS_MTP"/>
        <permission name="android.permission.INTERACT_ACROSS_USERS"/>
        <permission name="android.permission.MANAGE_USERS"/>
        <permission name="android.permission.WRITE_MEDIA_STORAGE"/>
    </privapp-permissions>

    <privapp-permissions package="com.android.providers.telephony">
        <permission name="android.permission.INTERACT_ACROSS_USERS"/>
        <permission name="android.permission.MODIFY_PHONE_STATE"/>
    </privapp-permissions>

    <privapp-permissions package="com.android.provision">
        <permission name="android.permission.WRITE_SECURE_SETTINGS"/>
    </privapp-permissions>

    <privapp-permissions package="com.android.server.telecom">
        <permission name="android.permission.BIND_CONNECTION_SERVICE"/>
        <permission name="android.permission.BIND_INCALL_SERVICE"/>
        <permission name="android.permission.CALL_PRIVILEGED"/>
        <permission name="android.permission.INTERACT_ACROSS_USERS"/>
        <permission name="android.permission.MANAGE_USERS"/>
        <permission name="android.permission.MODIFY_PHONE_STATE"/>
        <permission name="android.permission.STOP_APP_SWITCHES"/>
        <permission name="android.permission.SUBSTITUTE_NOTIFICATION_APP_NAME"/>
    </privapp-permissions>

    <privapp-permissions package="com.android.settings">
        <permission name="android.permission.ACCESS_CHECKIN_PROPERTIES"/>
        <permission name="android.permission.ACCESS_NOTIFICATIONS"/>
        <permission name="android.permission.BACKUP"/>
        <permission name="android.permission.BATTERY_STATS"/>
        <permission name="android.permission.BLUETOOTH_PRIVILEGED"/>
        <permission name="android.permission.CHANGE_CONFIGURATION"/>
        <permission name="android.permission.DELETE_PACKAGES"/>
        <permission name="android.permission.FORCE_STOP_PACKAGES"/>
        <permission name="android.permission.MANAGE_DEVICE_ADMINS"/>
        <permission name="android.permission.MANAGE_FINGERPRINT"/>
        <permission name="android.permission.MANAGE_USB"/>
        <permission name="android.permission.MANAGE_USERS"/>
        <permission name="android.permission.MANAGE_USER_OEM_UNLOCK_STATE" />
        <permission name="android.permission.MASTER_CLEAR"/>
        <permission name="android.permission.MODIFY_PHONE_STATE"/>
        <permission name="android.permission.MOUNT_UNMOUNT_FILESYSTEMS"/>
        <permission name="android.permission.MOVE_PACKAGE"/>
        <permission name="android.permission.OVERRIDE_WIFI_CONFIG"/>
        <permission name="android.permission.PACKAGE_USAGE_STATS"/>
        <permission name="android.permission.READ_SEARCH_INDEXABLES"/>
        <permission name="android.permission.REBOOT"/>
        <permission name="android.permission.SET_TIME"/>
        <permission name="android.permission.STATUS_BAR"/>
        <permission name="android.permission.TETHER_PRIVILEGED"/>
        <permission name="android.permission.USER_ACTIVITY"/>
        <permission name="android.permission.WRITE_APN_SETTINGS"/>
        <permission name="android.permission.WRITE_MEDIA_STORAGE"/>
        <permission name="android.permission.WRITE_SECURE_SETTINGS"/>
    </privapp-permissions>

    <privapp-permissions package="com.android.sharedstoragebackup">
        <permission name="android.permission.WRITE_MEDIA_STORAGE"/>
    </privapp-permissions>

    <privapp-permissions package="com.android.shell">
        <permission name="android.permission.BACKUP"/>
        <permission name="android.permission.BATTERY_STATS"/>
        <permission name="android.permission.BIND_APPWIDGET"/>
        <permission name="android.permission.CHANGE_COMPONENT_ENABLED_STATE"/>
        <permission name="android.permission.CHANGE_CONFIGURATION"/>
        <permission name="android.permission.CHANGE_DEVICE_IDLE_TEMP_WHITELIST" />
        <permission name="android.permission.CHANGE_OVERLAY_PACKAGES"/>
        <permission name="android.permission.CLEAR_APP_CACHE"/>
        <permission name="android.permission.CONNECTIVITY_INTERNAL"/>
        <permission name="android.permission.DELETE_CACHE_FILES"/>
        <permission name="android.permission.DELETE_PACKAGES"/>
        <permission name="android.permission.DUMP"/>
        <permission name="android.permission.ACTIVITY_EMBEDDING"/>
        <permission name="android.permission.FORCE_STOP_PACKAGES"/>
        <permission name="android.permission.GET_APP_OPS_STATS"/>
        <permission name="android.permission.INSTALL_LOCATION_PROVIDER"/>
        <permission name="android.permission.INSTALL_PACKAGES"/>
        <permission name="android.permission.INTERACT_ACROSS_USERS"/>
        <permission name="android.permission.LOCAL_MAC_ADDRESS"/>
        <permission name="android.permission.MANAGE_ACTIVITY_STACKS"/>
        <permission name="android.permission.MANAGE_DEVICE_ADMINS"/>
        <permission name="android.permission.MANAGE_USB"/>
        <permission name="android.permission.MODIFY_APPWIDGET_BIND_PERMISSIONS"/>
        <permission name="android.permission.MODIFY_PHONE_STATE"/>
        <permission name="android.permission.MOUNT_FORMAT_FILESYSTEMS"/>
        <permission name="android.permission.MOUNT_UNMOUNT_FILESYSTEMS"/>
        <permission name="android.permission.MOVE_PACKAGE"/>
        <permission name="android.permission.PACKAGE_USAGE_STATS" />
        <permission name="android.permission.READ_FRAME_BUFFER"/>
        <permission name="android.permission.REAL_GET_TASKS"/>
        <permission name="android.permission.REGISTER_CALL_PROVIDER"/>
        <permission name="android.permission.REGISTER_CONNECTION_MANAGER"/>
        <permission name="android.permission.REGISTER_SIM_SUBSCRIPTION"/>
        <permission name="android.permission.RETRIEVE_WINDOW_CONTENT"/>
        <permission name="android.permission.SET_ALWAYS_FINISH"/>
        <permission name="android.permission.SET_ANIMATION_SCALE"/>
        <permission name="android.permission.SET_DEBUG_APP"/>
        <permission name="android.permission.SET_PROCESS_LIMIT"/>
        <permission name="android.permission.SIGNAL_PERSISTENT_PROCESSES"/>
        <permission name="android.permission.STOP_APP_SWITCHES"/>
        <permission name="android.permission.SUBSTITUTE_NOTIFICATION_APP_NAME"/>
        <permission name="android.permission.UPDATE_APP_OPS_STATS"/>
        <permission name="android.permission.WRITE_MEDIA_STORAGE"/>
        <permission name="android.permission.WRITE_SECURE_SETTINGS"/>
    </privapp-permissions>

    <privapp-permissions package="com.android.statementservice">
        <permission name="android.permission.INTENT_FILTER_VERIFICATION_AGENT"/>
    </privapp-permissions>

    <privapp-permissions package="com.android.storagemanager">
        <permission name="android.permission.DELETE_PACKAGES"/>
        <permission name="android.permission.INTERACT_ACROSS_USERS"/>
        <permission name="android.permission.MANAGE_USERS"/>
        <permission name="android.permission.PACKAGE_USAGE_STATS"/>
        <permission name="android.permission.WRITE_SECURE_SETTINGS"/>
    </privapp-permissions>

    <privapp-permissions package="com.android.systemui">
        <permission name="android.permission.BATTERY_STATS"/>
        <permission name="android.permission.BIND_APPWIDGET"/>
        <permission name="android.permission.BLUETOOTH_PRIVILEGED"/>
        <permission name="android.permission.CHANGE_COMPONENT_ENABLED_STATE"/>
        <permission name="android.permission.CHANGE_DEVICE_IDLE_TEMP_WHITELIST"/>
        <permission name="android.permission.CHANGE_OVERLAY_PACKAGES"/>
        <permission name="android.permission.CONNECTIVITY_INTERNAL"/>
        <permission name="android.permission.CONTROL_VPN"/>
        <permission name="android.permission.DUMP"/>
        <permission name="android.permission.GET_APP_OPS_STATS"/>
        <permission name="android.permission.INTERACT_ACROSS_USERS"/>
        <permission name="android.permission.MANAGE_ACTIVITY_STACKS"/>
        <permission name="android.permission.MANAGE_USB"/>
        <permission name="android.permission.MANAGE_USERS"/>
        <permission name="android.permission.MASTER_CLEAR"/>
        <permission name="android.permission.MEDIA_CONTENT_CONTROL"/>
        <permission name="android.permission.MODIFY_PHONE_STATE"/>
        <permission name="android.permission.MOUNT_UNMOUNT_FILESYSTEMS"/>
        <permission name="android.permission.OVERRIDE_WIFI_CONFIG"/>
        <permission name="android.permission.READ_DREAM_STATE"/>
        <permission name="android.permission.READ_FRAME_BUFFER"/>
        <permission name="android.permission.READ_NETWORK_USAGE_HISTORY"/>
        <permission name="android.permission.READ_PRIVILEGED_PHONE_STATE"/>
        <permission name="android.permission.REAL_GET_TASKS"/>
        <permission name="android.permission.RECEIVE_MEDIA_RESOURCE_USAGE"/>
        <permission name="android.permission.START_TASKS_FROM_RECENTS"/>
        <permission name="android.permission.STATUS_BAR"/>
        <permission name="android.permission.STOP_APP_SWITCHES"/>
        <permission name="android.permission.SUBSTITUTE_NOTIFICATION_APP_NAME"/>
        <permission name="android.permission.TETHER_PRIVILEGED"/>
        <permission name="android.permission.UPDATE_APP_OPS_STATS"/>
        <permission name="android.permission.WRITE_DREAM_STATE"/>
        <permission name="android.permission.WRITE_MEDIA_STORAGE"/>
        <permission name="android.permission.WRITE_SECURE_SETTINGS"/>
    </privapp-permissions>

    <privapp-permissions package="com.android.tv">
        <permission name="android.permission.CHANGE_HDMI_CEC_ACTIVE_SOURCE"/>
        <permission name="android.permission.DVB_DEVICE"/>
        <permission name="android.permission.GLOBAL_SEARCH"/>
        <permission name="android.permission.HDMI_CEC"/>
        <permission name="android.permission.MODIFY_PARENTAL_CONTROLS"/>
        <permission name="android.permission.READ_CONTENT_RATING_SYSTEMS"/>
        <permission name="com.android.providers.tv.permission.ACCESS_ALL_EPG_DATA"/>
        <permission name="com.android.providers.tv.permission.ACCESS_WATCHED_PROGRAMS"/>
    </privapp-permissions>

    <privapp-permissions package="com.android.vpndialogs">
        <permission name="android.permission.CONNECTIVITY_INTERNAL"/>
        <permission name="android.permission.CONTROL_VPN"/>
    </privapp-permissions>

    <privapp-permissions package="com.google.android.ext.services">
        <permission name="android.permission.PROVIDE_RESOLVER_RANKER_SERVICE" />
    </privapp-permissions>

    <privapp-permissions package="org.codeaurora.bt_wipowersdk">
        <permission name="android.permission.BLUETOOTH_PRIVILEGED"/>
        <permission name="android.permission.WRITE_SECURE_SETTINGS"/>
    </privapp-permissions>

    <privapp-permissions package="com.android.apps.tag">
        <permission name="android.permission.WRITE_SECURE_SETTINGS"/>
    </privapp-permissions>

    <privapp-permissions package="com.android.launcher3">
        <permission name="android.permission.BIND_APPWIDGET"/>
    </privapp-permissions>

    <privapp-permissions package="com.android.mms">
        <permission name="android.permission.READ_PRIVILEGED_PHONE_STATE"/>
        <permission name="android.permission.WRITE_APN_SETTINGS"/>
    </privapp-permissions>

    <privapp-permissions package="com.android.soundrecorder">
        <permission name="android.permission.CAPTURE_AUDIO_OUTPUT"/>
        <permission name="android.permission.WRITE_MEDIA_STORAGE"/>
    </privapp-permissions>

    <privapp-permissions package="org.codeaurora.gallery">
        <permission name="android.permission.INTERACT_ACROSS_USERS"/>
        <permission name="android.permission.WRITE_APN_SETTINGS"/>
        <permission name="android.permission.WRITE_MEDIA_STORAGE"/>
    </privapp-permissions>

    <privapp-permissions package="org.codeaurora.snapcam">
        <permission name="android.permission.MOUNT_UNMOUNT_FILESYSTEMS"/>
        <permission name="android.permission.WRITE_MEDIA_STORAGE"/>
    </privapp-permissions>

<<<<<<< HEAD
=======
    <privapp-permissions package="org.codeaurora.bt_wipower">
         <permission name="android.permission.BLUETOOTH_PRIVILEGED"/>
         <permission name="android.permission.WRITE_SECURE_SETTINGS"/>
    </privapp-permissions>

>>>>>>> 4c624fcb
</permissions><|MERGE_RESOLUTION|>--- conflicted
+++ resolved
@@ -405,12 +405,9 @@
         <permission name="android.permission.WRITE_MEDIA_STORAGE"/>
     </privapp-permissions>
 
-<<<<<<< HEAD
-=======
     <privapp-permissions package="org.codeaurora.bt_wipower">
          <permission name="android.permission.BLUETOOTH_PRIVILEGED"/>
          <permission name="android.permission.WRITE_SECURE_SETTINGS"/>
     </privapp-permissions>
 
->>>>>>> 4c624fcb
 </permissions>