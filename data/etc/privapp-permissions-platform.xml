<?xml version="1.0" encoding="utf-8"?>
<!--
  ~ Copyright (C) 2016 The Android Open Source Project
  ~
  ~ Licensed under the Apache License, Version 2.0 (the "License");
  ~ you may not use this file except in compliance with the License.
  ~ You may obtain a copy of the License at
  ~
  ~      http://www.apache.org/licenses/LICENSE-2.0
  ~
  ~ Unless required by applicable law or agreed to in writing, software
  ~ distributed under the License is distributed on an "AS IS" BASIS,
  ~ WITHOUT WARRANTIES OR CONDITIONS OF ANY KIND, either express or implied.
  ~ See the License for the specific language governing permissions and
  ~ limitations under the License
  -->

<!--
This XML file declares which signature|privileged permissions should be granted to privileged
applications that come with the platform
-->
<permissions>
    <privapp-permissions package="android.ext.services">
        <permission name="android.permission.PROVIDE_RESOLVER_RANKER_SERVICE" />
        <permission name="android.permission.MONITOR_DEFAULT_SMS_PACKAGE" />
<<<<<<< HEAD
=======
        <permission name="android.permission.REQUEST_NOTIFICATION_ASSISTANT_SERVICE" />
>>>>>>> 825827da
    </privapp-permissions>

    <privapp-permissions package="com.android.apps.tag">
        <permission name="android.permission.WRITE_SECURE_SETTINGS"/>
    </privapp-permissions>

    <privapp-permissions package="com.android.backupconfirm">
        <permission name="android.permission.BACKUP"/>
        <permission name="android.permission.CRYPT_KEEPER"/>
    </privapp-permissions>

    <privapp-permissions package="com.android.cellbroadcastreceiver">
        <permission name="android.permission.INTERACT_ACROSS_USERS"/>
        <permission name="android.permission.MANAGE_USERS"/>
        <permission name="android.permission.MODIFY_PHONE_STATE"/>
        <permission name="android.permission.READ_PRIVILEGED_PHONE_STATE"/>
        <permission name="android.permission.RECEIVE_EMERGENCY_BROADCAST"/>
    </privapp-permissions>

    <privapp-permissions package="com.android.defcontainer">
        <permission name="android.permission.ACCESS_CACHE_FILESYSTEM"/>
        <permission name="android.permission.ALLOCATE_AGGRESSIVE"/>
        <permission name="android.permission.INTERACT_ACROSS_USERS"/>
        <permission name="android.permission.WRITE_MEDIA_STORAGE"/>
    </privapp-permissions>

    <privapp-permissions package="com.android.emergency">
        <!-- Required to place emergency calls from emergency info screen. -->
        <permission name="android.permission.CALL_PRIVILEGED"/>
        <permission name="android.permission.MANAGE_USERS"/>
    </privapp-permissions>

    <privapp-permissions package="com.android.externalstorage">
        <permission name="android.permission.MOUNT_UNMOUNT_FILESYSTEMS"/>
        <permission name="android.permission.WRITE_MEDIA_STORAGE"/>
    </privapp-permissions>

    <privapp-permissions package="com.android.location.fused">
        <permission name="android.permission.INSTALL_LOCATION_PROVIDER"/>
    </privapp-permissions>

    <privapp-permissions package="com.android.managedprovisioning">
        <permission name="android.permission.CHANGE_COMPONENT_ENABLED_STATE"/>
        <permission name="android.permission.CHANGE_CONFIGURATION"/>
        <permission name="android.permission.CONNECTIVITY_INTERNAL"/>
        <permission name="android.permission.CRYPT_KEEPER"/>
        <permission name="android.permission.DELETE_PACKAGES"/>
        <permission name="android.permission.INSTALL_PACKAGES"/>
        <permission name="android.permission.INTERACT_ACROSS_USERS"/>
        <permission name="android.permission.MANAGE_DEVICE_ADMINS"/>
        <permission name="android.permission.MANAGE_USERS"/>
        <permission name="android.permission.MASTER_CLEAR"/>
        <permission name="android.permission.NETWORK_MANAGED_PROVISIONING"/>
        <permission name="android.permission.PERFORM_CDMA_PROVISIONING"/>
        <permission name="android.permission.READ_PRIVILEGED_PHONE_STATE"/>
        <permission name="android.permission.SET_TIME"/>
        <permission name="android.permission.SET_TIME_ZONE"/>
        <permission name="android.permission.SHUTDOWN"/>
        <permission name="android.permission.WRITE_SECURE_SETTINGS"/>
    </privapp-permissions>

    <privapp-permissions package="com.android.mms.service">
        <permission name="android.permission.BIND_CARRIER_MESSAGING_SERVICE"/>
        <permission name="android.permission.BIND_CARRIER_SERVICES"/>
        <permission name="android.permission.INTERACT_ACROSS_USERS"/>
    </privapp-permissions>

    <privapp-permissions package="com.android.mtp">
        <permission name="android.permission.MANAGE_USB"/>
    </privapp-permissions>

    <privapp-permissions package="com.android.musicfx">
        <permission name="android.permission.CHANGE_COMPONENT_ENABLED_STATE"/>
    </privapp-permissions>

    <privapp-permissions package="com.android.networkrecommendation">
        <permission name="android.permission.SCORE_NETWORKS"/>
        <permission name="android.permission.SUBSTITUTE_NOTIFICATION_APP_NAME"/>
        <permission name="android.permission.WRITE_SECURE_SETTINGS"/>
    </privapp-permissions>

    <privapp-permissions package="com.android.packageinstaller">
        <permission name="android.permission.DELETE_PACKAGES"/>
        <permission name="android.permission.INSTALL_PACKAGES"/>
        <permission name="android.permission.USE_RESERVED_DISK"/>
        <permission name="android.permission.MANAGE_USERS"/>
        <permission name="android.permission.UPDATE_APP_OPS_STATS"/>
        <permission name="android.permission.SUBSTITUTE_NOTIFICATION_APP_NAME"/>
<<<<<<< HEAD
        <permission name="android.permission.CLEAR_APP_USER_DATA"/>
=======
>>>>>>> 825827da
        <permission name="android.permission.PACKAGE_USAGE_STATS"/>
    </privapp-permissions>

    <privapp-permissions package="com.android.permissioncontroller">
        <permission name="android.permission.CLEAR_APP_CACHE"/>
        <permission name="android.permission.MANAGE_USERS"/>
        <permission name="android.permission.OBSERVE_GRANT_REVOKE_PERMISSIONS"/>
        <permission name="android.permission.GET_APP_OPS_STATS"/>
        <permission name="android.permission.UPDATE_APP_OPS_STATS"/>
        <permission name="android.permission.REQUEST_INCIDENT_REPORT_APPROVAL"/>
        <permission name="android.permission.APPROVE_INCIDENT_REPORTS"/>
<<<<<<< HEAD
=======
        <permission name="android.permission.READ_PRIVILEGED_PHONE_STATE" />
>>>>>>> 825827da
    </privapp-permissions>

    <privapp-permissions package="com.android.phone">
        <permission name="android.permission.ACCESS_IMS_CALL_SERVICE"/>
        <permission name="android.permission.BIND_CARRIER_MESSAGING_SERVICE"/>
        <permission name="android.permission.BIND_CARRIER_SERVICES"/>
        <permission name="android.permission.BIND_IMS_SERVICE"/>
        <permission name="android.permission.BIND_TELEPHONY_DATA_SERVICE"/>
        <permission name="android.permission.BIND_VISUAL_VOICEMAIL_SERVICE"/>
        <permission name="android.permission.CALL_PRIVILEGED"/>
        <permission name="android.permission.CHANGE_COMPONENT_ENABLED_STATE"/>
        <permission name="android.permission.CHANGE_CONFIGURATION"/>
        <permission name="android.permission.CHANGE_DEVICE_IDLE_TEMP_WHITELIST"/>
        <permission name="android.permission.CONNECTIVITY_INTERNAL"/>
        <permission name="android.permission.CONTROL_INCALL_EXPERIENCE"/>
        <permission name="android.permission.DUMP"/>
        <permission name="android.permission.INTERACT_ACROSS_USERS"/>
        <permission name="android.permission.LOCAL_MAC_ADDRESS"/>
        <permission name="android.permission.MANAGE_USERS"/>
        <permission name="android.permission.MODIFY_PHONE_STATE"/>
        <permission name="android.permission.PACKAGE_USAGE_STATS"/>
        <permission name="android.permission.PERFORM_CDMA_PROVISIONING"/>
        <permission name="android.permission.READ_NETWORK_USAGE_HISTORY"/>
        <permission name="android.permission.READ_PRIVILEGED_PHONE_STATE"/>
        <permission name="android.permission.READ_SEARCH_INDEXABLES"/>
        <permission name="android.permission.REBOOT"/>
        <permission name="android.permission.REGISTER_CALL_PROVIDER"/>
        <permission name="android.permission.REGISTER_SIM_SUBSCRIPTION"/>
        <permission name="android.permission.SEND_RESPOND_VIA_MESSAGE"/>
        <permission name="android.permission.SET_TIME"/>
        <permission name="android.permission.SET_TIME_ZONE"/>
        <permission name="android.permission.SHUTDOWN"/>
        <permission name="android.permission.STATUS_BAR"/>
        <permission name="android.permission.STOP_APP_SWITCHES"/>
        <permission name="android.permission.UPDATE_APP_OPS_STATS"/>
        <permission name="android.permission.UPDATE_DEVICE_STATS"/>
        <permission name="android.permission.UPDATE_LOCK"/>
        <permission name="android.permission.WRITE_APN_SETTINGS"/>
        <permission name="android.permission.WRITE_SECURE_SETTINGS"/>
        <permission name="android.permission.WRITE_EMBEDDED_SUBSCRIPTIONS"/>
        <permission name="android.permission.READ_PRECISE_PHONE_STATE"/>
        <permission name="com.android.voicemail.permission.READ_VOICEMAIL"/>
        <permission name="com.android.voicemail.permission.WRITE_VOICEMAIL"/>
    </privapp-permissions>

    <privapp-permissions package="com.android.providers.calendar">
        <permission name="android.permission.GET_ACCOUNTS_PRIVILEGED"/>
        <permission name="android.permission.INTERACT_ACROSS_USERS" />
        <permission name="android.permission.MANAGE_USERS" />
        <permission name="android.permission.UPDATE_APP_OPS_STATS"/>
        <permission name="android.permission.USE_RESERVED_DISK"/>
    </privapp-permissions>

    <privapp-permissions package="com.android.providers.contacts">
        <permission name="android.permission.BIND_DIRECTORY_SEARCH"/>
        <permission name="android.permission.GET_ACCOUNTS_PRIVILEGED"/>
        <permission name="android.permission.INTERACT_ACROSS_USERS"/>
        <permission name="android.permission.MANAGE_USERS"/>
        <permission name="android.permission.UPDATE_APP_OPS_STATS"/>
        <permission name="android.permission.USE_RESERVED_DISK"/>
    </privapp-permissions>

    <privapp-permissions package="com.android.providers.downloads">
        <permission name="android.permission.ACCESS_CACHE_FILESYSTEM"/>
        <permission name="android.permission.CLEAR_APP_CACHE"/>
        <permission name="android.permission.CONNECTIVITY_INTERNAL"/>
        <permission name="android.permission.UPDATE_APP_OPS_STATS"/>
        <permission name="android.permission.UPDATE_DEVICE_STATS"/>
    </privapp-permissions>

    <privapp-permissions package="com.android.providers.media">
        <permission name="android.permission.ACCESS_MTP"/>
        <permission name="android.permission.INTERACT_ACROSS_USERS"/>
        <permission name="android.permission.MANAGE_USERS"/>
        <permission name="android.permission.USE_RESERVED_DISK"/>
        <permission name="android.permission.WRITE_MEDIA_STORAGE"/>
    </privapp-permissions>

    <privapp-permissions package="com.android.providers.telephony">
        <permission name="android.permission.INTERACT_ACROSS_USERS"/>
        <permission name="android.permission.MODIFY_PHONE_STATE"/>
        <permission name="android.permission.USE_RESERVED_DISK"/>
    </privapp-permissions>

    <privapp-permissions package="com.android.networkstack">
        <permission name="android.permission.ACCESS_NETWORK_CONDITIONS"/>
        <permission name="android.permission.CONNECTIVITY_INTERNAL"/>
        <permission name="android.permission.CONNECTIVITY_USE_RESTRICTED_NETWORKS"/>
        <permission name="android.permission.CONTROL_VPN"/>
        <permission name="android.permission.INTERACT_ACROSS_USERS"/>
        <permission name="android.permission.LOCAL_MAC_ADDRESS"/>
        <permission name="android.permission.MANAGE_SUBSCRIPTION_PLANS"/>
        <permission name="android.permission.MANAGE_USB"/>
        <permission name="android.permission.PACKET_KEEPALIVE_OFFLOAD"/>
        <permission name="android.permission.READ_NETWORK_USAGE_HISTORY"/>
        <permission name="android.permission.READ_PRECISE_PHONE_STATE"/>
        <permission name="android.permission.READ_PRIVILEGED_PHONE_STATE"/>
        <permission name="android.permission.READ_WIFI_CREDENTIAL"/>
        <permission name="android.permission.RECEIVE_DATA_ACTIVITY_CHANGE"/>
        <permission name="android.permission.TETHER_PRIVILEGED"/>
        <permission name="android.permission.WRITE_SECURE_SETTINGS"/>
    </privapp-permissions>

    <privapp-permissions package="com.android.server.telecom">
        <permission name="android.permission.BIND_CONNECTION_SERVICE"/>
        <permission name="android.permission.BIND_INCALL_SERVICE"/>
        <permission name="android.permission.CALL_PRIVILEGED"/>
        <permission name="android.permission.INTERACT_ACROSS_USERS"/>
        <permission name="android.permission.MANAGE_USERS"/>
        <permission name="android.permission.MODIFY_AUDIO_ROUTING" />
        <permission name="android.permission.MODIFY_PHONE_STATE"/>
        <permission name="android.permission.STOP_APP_SWITCHES"/>
        <permission name="android.permission.SUBSTITUTE_NOTIFICATION_APP_NAME"/>
    </privapp-permissions>

    <privapp-permissions package="com.android.sharedstoragebackup">
        <permission name="android.permission.WRITE_MEDIA_STORAGE"/>
    </privapp-permissions>

    <privapp-permissions package="com.android.shell">
        <permission name="android.permission.ACCESS_LOWPAN_STATE"/>
        <permission name="android.permission.BACKUP"/>
        <permission name="android.permission.BATTERY_STATS"/>
        <permission name="android.permission.BIND_APPWIDGET"/>
        <permission name="android.permission.CHANGE_APP_IDLE_STATE"/>
        <permission name="android.permission.CHANGE_COMPONENT_ENABLED_STATE"/>
        <permission name="android.permission.CHANGE_CONFIGURATION"/>
        <permission name="android.permission.CHANGE_DEVICE_IDLE_TEMP_WHITELIST" />
        <permission name="android.permission.CHANGE_LOWPAN_STATE"/>
        <permission name="android.permission.CHANGE_OVERLAY_PACKAGES"/>
        <permission name="android.permission.CLEAR_APP_CACHE"/>
        <permission name="android.permission.ACCESS_INSTANT_APPS" />
        <permission name="android.permission.CONNECTIVITY_INTERNAL"/>
        <permission name="android.permission.DELETE_CACHE_FILES"/>
        <permission name="android.permission.DELETE_PACKAGES"/>
        <permission name="android.permission.DUMP"/>
        <permission name="android.permission.ACTIVITY_EMBEDDING"/>
        <permission name="android.permission.FORCE_STOP_PACKAGES"/>
        <permission name="android.permission.GET_APP_OPS_STATS"/>
        <permission name="android.permission.INSTALL_LOCATION_PROVIDER"/>
        <permission name="android.permission.INSTALL_PACKAGES"/>
        <permission name="android.permission.INTERACT_ACROSS_USERS"/>
        <permission name="android.permission.LOCAL_MAC_ADDRESS"/>
        <permission name="android.permission.MANAGE_ACCESSIBILITY"/>
        <permission name="android.permission.MANAGE_DEVICE_ADMINS"/>
        <permission name="android.permission.MANAGE_USB"/>
        <permission name="android.permission.MODIFY_APPWIDGET_BIND_PERMISSIONS"/>
        <permission name="android.permission.MODIFY_PHONE_STATE"/>
        <permission name="android.permission.MOUNT_FORMAT_FILESYSTEMS"/>
        <permission name="android.permission.MOUNT_UNMOUNT_FILESYSTEMS"/>
        <permission name="android.permission.MOVE_PACKAGE"/>
        <permission name="android.permission.OBSERVE_APP_USAGE"/>
        <permission name="android.permission.PACKAGE_USAGE_STATS" />
        <permission name="android.permission.POWER_SAVER" />
        <permission name="android.permission.READ_FRAME_BUFFER"/>
        <permission name="android.permission.READ_LOWPAN_CREDENTIAL"/>
        <!-- Needed for test only -->
        <permission name="android.permission.READ_PRECISE_PHONE_STATE" />
        <permission name="android.permission.READ_PRIVILEGED_PHONE_STATE"/>
        <permission name="android.permission.REAL_GET_TASKS"/>
        <permission name="android.permission.READ_PRIVILEGED_PHONE_STATE"/>
        <permission name="android.permission.REGISTER_CALL_PROVIDER"/>
        <permission name="android.permission.REGISTER_CONNECTION_MANAGER"/>
        <permission name="android.permission.REGISTER_SIM_SUBSCRIPTION"/>
        <permission name="android.permission.RETRIEVE_WINDOW_CONTENT"/>
        <permission name="android.permission.SET_ALWAYS_FINISH"/>
        <permission name="android.permission.SET_ANIMATION_SCALE"/>
        <permission name="android.permission.SET_DEBUG_APP"/>
        <permission name="android.permission.SET_PROCESS_LIMIT"/>
        <permission name="android.permission.SET_TIME"/>
        <permission name="android.permission.SET_TIME_ZONE"/>
        <permission name="android.permission.SIGNAL_PERSISTENT_PROCESSES"/>
        <permission name="android.permission.START_ACTIVITIES_FROM_BACKGROUND" />
        <permission name="android.permission.START_TASKS_FROM_RECENTS" />
        <permission name="android.permission.STOP_APP_SWITCHES"/>
        <permission name="android.permission.SUBSTITUTE_NOTIFICATION_APP_NAME"/>
        <permission name="android.permission.SUSPEND_APPS" />
        <permission name="android.permission.UPDATE_APP_OPS_STATS"/>
        <permission name="android.permission.USE_RESERVED_DISK"/>
        <permission name="android.permission.WRITE_MEDIA_STORAGE"/>
        <permission name="android.permission.WRITE_SECURE_SETTINGS"/>
        <permission name="android.permission.STATUS_BAR_SERVICE"/>
        <permission name="android.permission.REQUEST_INCIDENT_REPORT_APPROVAL"/>
<<<<<<< HEAD
=======
        <permission name="android.permission.CONTROL_KEYGUARD_SECURE_NOTIFICATIONS"/>
        <permission name="android.permission.SET_WALLPAPER" />
        <permission name="android.permission.SET_WALLPAPER_COMPONENT" />
>>>>>>> 825827da
    </privapp-permissions>

    <privapp-permissions package="com.android.statementservice">
        <permission name="android.permission.INTENT_FILTER_VERIFICATION_AGENT"/>
    </privapp-permissions>

    <privapp-permissions package="com.android.tv">
        <permission name="android.permission.CHANGE_HDMI_CEC_ACTIVE_SOURCE"/>
        <permission name="android.permission.DVB_DEVICE"/>
        <permission name="android.permission.GLOBAL_SEARCH"/>
        <permission name="android.permission.HDMI_CEC"/>
        <permission name="android.permission.MODIFY_PARENTAL_CONTROLS"/>
        <permission name="android.permission.READ_CONTENT_RATING_SYSTEMS"/>
        <permission name="com.android.providers.tv.permission.ACCESS_ALL_EPG_DATA"/>
        <permission name="com.android.providers.tv.permission.ACCESS_WATCHED_PROGRAMS"/>
    </privapp-permissions>

    <privapp-permissions package="com.android.vpndialogs">
        <permission name="android.permission.CONNECTIVITY_INTERNAL"/>
        <permission name="android.permission.CONTROL_VPN"/>
    </privapp-permissions>

<<<<<<< HEAD
    <privapp-permissions package="com.android.dynandroid">
        <permission name="android.permission.REBOOT"/>
        <permission name="android.permission.MANAGE_DYNAMIC_ANDROID"/>
=======
    <privapp-permissions package="com.android.dynsystem">
        <permission name="android.permission.REBOOT"/>
        <permission name="android.permission.MANAGE_DYNAMIC_SYSTEM"/>
>>>>>>> 825827da
    </privapp-permissions>

</permissions><|MERGE_RESOLUTION|>--- conflicted
+++ resolved
@@ -23,10 +23,7 @@
     <privapp-permissions package="android.ext.services">
         <permission name="android.permission.PROVIDE_RESOLVER_RANKER_SERVICE" />
         <permission name="android.permission.MONITOR_DEFAULT_SMS_PACKAGE" />
-<<<<<<< HEAD
-=======
         <permission name="android.permission.REQUEST_NOTIFICATION_ASSISTANT_SERVICE" />
->>>>>>> 825827da
     </privapp-permissions>
 
     <privapp-permissions package="com.android.apps.tag">
@@ -115,10 +112,6 @@
         <permission name="android.permission.MANAGE_USERS"/>
         <permission name="android.permission.UPDATE_APP_OPS_STATS"/>
         <permission name="android.permission.SUBSTITUTE_NOTIFICATION_APP_NAME"/>
-<<<<<<< HEAD
-        <permission name="android.permission.CLEAR_APP_USER_DATA"/>
-=======
->>>>>>> 825827da
         <permission name="android.permission.PACKAGE_USAGE_STATS"/>
     </privapp-permissions>
 
@@ -130,10 +123,7 @@
         <permission name="android.permission.UPDATE_APP_OPS_STATS"/>
         <permission name="android.permission.REQUEST_INCIDENT_REPORT_APPROVAL"/>
         <permission name="android.permission.APPROVE_INCIDENT_REPORTS"/>
-<<<<<<< HEAD
-=======
         <permission name="android.permission.READ_PRIVILEGED_PHONE_STATE" />
->>>>>>> 825827da
     </privapp-permissions>
 
     <privapp-permissions package="com.android.phone">
@@ -317,12 +307,9 @@
         <permission name="android.permission.WRITE_SECURE_SETTINGS"/>
         <permission name="android.permission.STATUS_BAR_SERVICE"/>
         <permission name="android.permission.REQUEST_INCIDENT_REPORT_APPROVAL"/>
-<<<<<<< HEAD
-=======
         <permission name="android.permission.CONTROL_KEYGUARD_SECURE_NOTIFICATIONS"/>
         <permission name="android.permission.SET_WALLPAPER" />
         <permission name="android.permission.SET_WALLPAPER_COMPONENT" />
->>>>>>> 825827da
     </privapp-permissions>
 
     <privapp-permissions package="com.android.statementservice">
@@ -345,15 +332,9 @@
         <permission name="android.permission.CONTROL_VPN"/>
     </privapp-permissions>
 
-<<<<<<< HEAD
-    <privapp-permissions package="com.android.dynandroid">
-        <permission name="android.permission.REBOOT"/>
-        <permission name="android.permission.MANAGE_DYNAMIC_ANDROID"/>
-=======
     <privapp-permissions package="com.android.dynsystem">
         <permission name="android.permission.REBOOT"/>
         <permission name="android.permission.MANAGE_DYNAMIC_SYSTEM"/>
->>>>>>> 825827da
     </privapp-permissions>
 
 </permissions>