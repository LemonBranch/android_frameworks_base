--- conflicted
+++ resolved
@@ -20,10 +20,7 @@
 import android.net.wifi.hotspot2.pps.HomeSp;
 import android.net.wifi.hotspot2.pps.Policy;
 import android.net.wifi.hotspot2.pps.UpdateParameter;
-<<<<<<< HEAD
-=======
 import android.os.Bundle;
->>>>>>> de843449
 import android.os.Parcel;
 import android.os.Parcelable;
 import android.text.TextUtils;
@@ -567,7 +564,6 @@
 
         // Required: PerProviderSubscription/<X+>/Credential
         if (mCredential == null || !mCredential.validate(isR1)) {
-<<<<<<< HEAD
             return false;
         }
 
@@ -576,16 +572,6 @@
             return false;
         }
 
-=======
-            return false;
-        }
-
-        // Optional: PerProviderSubscription/<X+>/Policy
-        if (mPolicy != null && !mPolicy.validate()) {
-            return false;
-        }
-
->>>>>>> de843449
         if (mTrustRootCertList != null) {
             for (Map.Entry<String, byte[]> entry : mTrustRootCertList.entrySet()) {
                 String url = entry.getKey();
