--- conflicted
+++ resolved
@@ -24,11 +24,8 @@
 import android.net.NetworkSpecifier;
 import android.os.Parcel;
 import android.os.Parcelable;
-<<<<<<< HEAD
-=======
 import android.os.Process;
 import android.text.TextUtils;
->>>>>>> 825827da
 
 import java.util.Arrays;
 import java.util.Objects;
@@ -146,11 +143,8 @@
      * device they all get the same link. However, the link is only set up on the first request -
      * hence only the first can transmit the port information. But we don't want to expose that
      * information to other apps. Limiting to secure links would (usually) imply single app usage.
-<<<<<<< HEAD
-=======
-     *
-     * @hide
->>>>>>> 825827da
+     *
+     * @hide
      */
     public final int transportProtocol;
 
